--- conflicted
+++ resolved
@@ -43,11 +43,7 @@
 funcy = ">=1.7.3,<2"
 graphql-core = ">=3.1.2,<3.2"  # minor versions sometimes contain breaking changes
 six = ">=1.10.0"
-<<<<<<< HEAD
 sqlalchemy = ">=1.4.0,<2"
-=======
-sqlalchemy = ">=1.3.0,<1.4"  # minor version update contains breaking changes
->>>>>>> 0cb05d45
 
 # The below is necessary to make a few pylint passes work properly, since pylint expects to be able
 # to run "import graphql_compiler" in the environment in which it runs.

--- conflicted
+++ resolved
@@ -38,11 +38,7 @@
 arrow = ">=0.15.0,<1"
 funcy = ">=1.7.3,<2"
 dataclasses = ">=0.6"
-<<<<<<< HEAD
-graphql-core = "==3.0.3"  # 3.1.0 is out but contains breaking changes
-=======
 graphql-core = ">=3,<3.1" # 3.1 contains breaking change
->>>>>>> 2ee68e0f
 pytz = ">=2017.2"
 six = ">=1.10.0"
 sqlalchemy = ">=1.3.0,<2"

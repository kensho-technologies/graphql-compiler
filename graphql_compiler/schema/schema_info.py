# Copyright 2019-present Kensho Technologies, LLC.
from abc import ABCMeta
from collections import namedtuple
from dataclasses import dataclass, field
from enum import Flag, auto, unique
from functools import partial
from typing import Dict, Optional, Set

from graphql.type import GraphQLSchema
from graphql.type.definition import GraphQLInterfaceType, GraphQLObjectType
import six
import sqlalchemy
from sqlalchemy.dialects.mssql import dialect as mssql_dialect
from sqlalchemy.dialects.mysql import dialect as mysql_dialect
from sqlalchemy.dialects.postgresql import dialect as postgresql_dialect
from sqlalchemy.engine.interfaces import Dialect

from . import TypeEquivalenceHintsType, is_vertex_field_name
from ..cost_estimation.statistics import Statistics
from ..schema_generation.schema_graph import SchemaGraph


# Describes the intent to join two tables using the specified columns.
#
# The resulting join expression could be something like:
# JOIN origin_table.from_column = destination_table.to_column
#
# The type of join (inner vs left, etc.) is not specified.
# The tables are not specified.
DirectJoinDescriptor = namedtuple(
    "DirectJoinDescriptor",
    (
        "from_column",  # The column in the source table we intend to join on.
        "to_column",  # The column in the destination table we intend to join on.
    ),
)


@dataclass
class GenericSchemaInfo:
    """Class for storing generic schema info required for querying."""

    schema: GraphQLSchema

    # Optional dict of GraphQL interface or type -> GraphQL union.
    # Used as a workaround for GraphQL's lack of support for
    # inheritance across "types" (i.e. non-interfaces), as well as a
    # workaround for Gremlin's total lack of inheritance-awareness.
    # The key-value pairs in the dict specify that the "key" type
    # is equivalent to the "value" type, i.e. that the GraphQL type or
    # interface in the key is the most-derived common supertype
    # of every GraphQL type in the "value" GraphQL union.
    # Recursive expansion of type equivalence hints is not performed,
    # and only type-level correctness of this argument is enforced.
    # See README.md for more details on everything this parameter does.
    # *****
    # Be very careful with this option, as bad input here will
    # lead to incorrect output queries being generated.
    # *****
    # TODO: make sure we are treating empty dict the same as None
    type_equivalence_hints: Optional[Dict[str, str]]


@dataclass
class BackendSpecificSchemaInfo(metaclass=ABCMeta):
    """Common base class to be used by all backend-specific schema info classes.

    This helps hide that the data actually lives one nesting level deeper.
    """

    generic_schema_info: GenericSchemaInfo

    @property
    def schema(self) -> GraphQLSchema:
        """Return schema."""
        return self.generic_schema_info.schema

    @property
    def type_equivalence_hints(self) -> Optional[Dict[str, str]]:
        """Return type equivalence hints."""
        return self.generic_schema_info.type_equivalence_hints


@dataclass
class MatchSchemaInfo(BackendSpecificSchemaInfo):
    pass


def create_match_schema_info(
    schema: GraphQLSchema, type_equivalence_hints: Optional[Dict[str, str]] = None
) -> MatchSchemaInfo:
    """Create a SchemaInfo object for a database using MATCH."""
    generic_schema_info = GenericSchemaInfo(
        schema=schema, type_equivalence_hints=type_equivalence_hints
    )
    return MatchSchemaInfo(generic_schema_info=generic_schema_info)


@dataclass
class GremlinSchemaInfo(BackendSpecificSchemaInfo):
    pass


def create_gremlin_schema_info(
    schema: GraphQLSchema, type_equivalence_hints: Optional[Dict[str, str]] = None
) -> GremlinSchemaInfo:
    """Create a SchemaInfo object for a database using Gremlin."""
    generic_schema_info = GenericSchemaInfo(
        schema=schema, type_equivalence_hints=type_equivalence_hints
    )
    return GremlinSchemaInfo(generic_schema_info=generic_schema_info)


@dataclass
class CypherSchemaInfo(BackendSpecificSchemaInfo):
    pass


def create_cypher_schema_info(
    schema: GraphQLSchema, type_equivalence_hints: Optional[Dict[str, str]] = None
) -> CypherSchemaInfo:
    """Create a SchemaInfo object for a database using Cypher."""
    generic_schema_info = GenericSchemaInfo(
        schema=schema, type_equivalence_hints=type_equivalence_hints
    )
    return CypherSchemaInfo(generic_schema_info=generic_schema_info)


@dataclass
class SQLSchemaInfo(BackendSpecificSchemaInfo):
    """Schema information specific to SQL databases.

    If the flavors start diverging in their attributes, consider making a class per flavor.
    """

    # Specifying the dialect for which we are compiling
    # e.g. sqlalchemy.dialects.mssql.dialect()
    dialect: Dialect
    # dict mapping every GraphQL object type or interface type name in the schema to
    # a sqlalchemy table.
    # Column types that do not exist for this dialect are not allowed.
    # All tables are expected to have primary keys.

    vertex_name_to_table: Dict[str, sqlalchemy.Table]
    # dict mapping every GraphQL object type or interface type name in the schema to
    # dict mapping every vertex field name at that type to a DirectJoinDescriptor.
    # The tables the join is to be performed on are not specified.
    # They are inferred from the schema and the tables dictionary.
    join_descriptors: Dict[str, Dict[str, DirectJoinDescriptor]]


def _create_sql_schema_info(
    dialect: Dialect,
    schema: GraphQLSchema,
    vertex_name_to_table: Dict[str, sqlalchemy.Table],
    join_descriptors: Dict[str, Dict[str, DirectJoinDescriptor]],
    type_equivalence_hints: Optional[Dict[str, str]] = None,
) -> SQLSchemaInfo:
    """Create a SQLSchemaInfo object for a database using a flavor of SQL."""
    generic_schema_info = GenericSchemaInfo(
        schema=schema, type_equivalence_hints=type_equivalence_hints
    )

    return SQLSchemaInfo(
        generic_schema_info=generic_schema_info,
        dialect=dialect,
        vertex_name_to_table=vertex_name_to_table,
        join_descriptors=join_descriptors,
    )


create_postgresql_schema_info = partial(_create_sql_schema_info, postgresql_dialect)
create_mssql_schema_info = partial(_create_sql_schema_info, mssql_dialect)
create_mysql_schema_info = partial(_create_sql_schema_info, mysql_dialect)


# Complete schema information sufficient to compile GraphQL queries for most backends
CommonSchemaInfo = namedtuple(
    "CommonSchemaInfo",
    (
        # GraphQLSchema
        "schema",
        # optional dict of GraphQL interface or type -> GraphQL union.
        # Used as a workaround for GraphQL's lack of support for
        # inheritance across "types" (i.e. non-interfaces), as well as a
        # workaround for Gremlin's total lack of inheritance-awareness.
        # The key-value pairs in the dict specify that the "key" type
        # is equivalent to the "value" type, i.e. that the GraphQL type or
        # interface in the key is the most-derived common supertype
        # of every GraphQL type in the "value" GraphQL union.
        # Recursive expansion of type equivalence hints is not performed,
        # and only type-level correctness of this argument is enforced.
        # See README.md for more details on everything this parameter does.
        # *****
        # Be very careful with this option, as bad input here will
        # lead to incorrect output queries being generated.
        # *****
        "type_equivalence_hints",
    ),
)


# Complete schema information sufficient to compile GraphQL queries to SQLAlchemy
#
# It describes the tables that correspond to each type (object type or interface type),
# and gives instructions on how to perform joins for each vertex field. The property fields on each
# type are implicitly mapped to columns with the same name on the corresponding table.
#
# NOTES:
# - RootSchemaQuery is a special type that does not need a corresponding table.
# - Builtin types like __Schema, __Type, etc. don't need corresponding tables.
# - Builtin fields like _x_count do not need corresponding columns.
SQLAlchemySchemaInfo = namedtuple(
    "SQLAlchemySchemaInfo",
    (
        # GraphQLSchema
        "schema",
        # optional dict of GraphQL interface or type -> GraphQL union.
        # Used as a workaround for GraphQL's lack of support for
        # inheritance across "types" (i.e. non-interfaces), as well as a
        # workaround for Gremlin's total lack of inheritance-awareness.
        # The key-value pairs in the dict specify that the "key" type
        # is equivalent to the "value" type, i.e. that the GraphQL type or
        # interface in the key is the most-derived common supertype
        # of every GraphQL type in the "value" GraphQL union.
        # Recursive expansion of type equivalence hints is not performed,
        # and only type-level correctness of this argument is enforced.
        # See README.md for more details on everything this parameter does.
        # *****
        # Be very careful with this option, as bad input here will
        # lead to incorrect output queries being generated.
        # *****
        "type_equivalence_hints",
        # sqlalchemy.engine.interfaces.Dialect, specifying the dialect we are compiling for
        # (e.g. sqlalchemy.dialects.mssql.dialect()).
        "dialect",
        # dict mapping every graphql object type or interface type name in the schema to
        # a sqlalchemy table. Column types that do not exist for this dialect are not allowed.
        # All tables are expected to have primary keys.
        "vertex_name_to_table",
        # dict mapping every graphql object type or interface type name in the schema to:
        #    dict mapping every vertex field name at that type to a DirectJoinDescriptor. The
        #    tables the join is to be performed on are not specified. They are inferred from
        #    the schema and the tables dictionary.
        "join_descriptors",
    ),
)


def make_sqlalchemy_schema_info(
    schema, type_equivalence_hints, dialect, vertex_name_to_table, join_descriptors, validate=True
):
    """Make a SQLAlchemySchemaInfo if the input provided is valid.

    See the documentation of SQLAlchemyschemaInfo for more detailed documentation of the args.

    Args:
        schema: GraphQLSchema
        type_equivalence_hints: optional dict of GraphQL interface or type -> GraphQL union.
                                Used as a workaround for GraphQL's lack of support for
                                inheritance across "types" (i.e. non-interfaces), as well as a
                                workaround for Gremlin's total lack of inheritance-awareness.
                                The key-value pairs in the dict specify that the "key" type
                                is equivalent to the "value" type, i.e. that the GraphQL type or
                                interface in the key is the most-derived common supertype
                                of every GraphQL type in the "value" GraphQL union.
                                Recursive expansion of type equivalence hints is not performed,
                                and only type-level correctness of this argument is enforced.
                                See README.md for more details on everything this parameter does.
                                *****
                                Be very careful with this option, as bad input here will
                                lead to incorrect output queries being generated.
                                *****
        dialect: sqlalchemy.engine.interfaces.Dialect
        vertex_name_to_table: dict mapping every graphql object type or interface type name in the
                              schema to a sqlalchemy table
        join_descriptors: dict mapping graphql object and interface type names in the schema to:
                             dict mapping every vertex field name at that type to a
                             DirectJoinDescriptor. The tables the join is to be performed on are not
                             specified. They are inferred from the schema and the tables dictionary.
        validate: Optional bool (default True), specifying whether to validate that the given
                  input is valid for creation of a SQLAlchemySchemaInfo. Consider not validating
                  to save on performance when dealing with a large schema.

    Returns:
        SQLAlchemySchemaInfo containing the input arguments provided
    """
    if validate:
        types_to_map = (GraphQLInterfaceType, GraphQLObjectType)
        builtin_fields = {
            "_x_count",
        }
        # TODO(bojanserafimov): More validation can be done:
        # - are the types of the columns compatible with the GraphQL type of the property field?
        # - do joins join on columns on which the (=) operator makes sense?
        # - do inherited columns have exactly the same type on the parent and child table?
        # - are all the column types available in this dialect?
        for type_name, graphql_type in six.iteritems(schema.type_map):
            if isinstance(graphql_type, types_to_map):
                if type_name != "RootSchemaQuery" and not type_name.startswith("__"):
                    # Check existence of sqlalchemy table for this type
                    if type_name not in vertex_name_to_table:
                        raise AssertionError(u"Table for type {} not found".format(type_name))
                    table = vertex_name_to_table[type_name]
                    if not isinstance(table, sqlalchemy.Table):
                        raise AssertionError(
                            u"Table for type {} has wrong type {}".format(type_name, type(table))
                        )

                    # Check existence of all fields
                    for field_name in six.iterkeys(graphql_type.fields):
                        if is_vertex_field_name(field_name):
                            if field_name not in join_descriptors.get(type_name, {}):
                                raise AssertionError(
                                    u"No join descriptor was specified for vertex "
                                    u"field {} on type {}".format(field_name, type_name)
                                )
                        else:
                            if field_name not in builtin_fields and field_name not in table.c:
                                raise AssertionError(
                                    u"Table for type {} has no column "
                                    u"for property field {}".format(type_name, field_name)
                                )

    return SQLAlchemySchemaInfo(
        schema, type_equivalence_hints, dialect, vertex_name_to_table, join_descriptors
    )


@unique
<<<<<<< HEAD
class EdgeConstraint(Enum):
    """An integrity constraint on an edge in the schema."""
=======
class EdgeConstraint(Flag):
    """An integrity constraint on a directed edge in the schema."""
>>>>>>> afe82739

    AtLeastOneSource = auto()
    AtMostOneSource = auto()
    AtLeastOneDestination = auto()
    AtMostOneDestination = auto()


@dataclass
class QueryPlanningSchemaInfo:
    """All schema information sufficient for query cost estimation and auto pagination."""

    # The schema used for querying
    schema: GraphQLSchema

    # optional dict of GraphQL interface or type -> GraphQL union.
    # Used as a workaround for GraphQL's lack of support for
    # inheritance across "types" (i.e. non-interfaces), as well as a
    # workaround for Gremlin's total lack of inheritance-awareness.
    # The key-value pairs in the dict specify that the "key" type
    # is equivalent to the "value" type, i.e. that the GraphQL type or
    # interface in the key is the most-derived common supertype
    # of every GraphQL type in the "value" GraphQL union.
    # Recursive expansion of type equivalence hints is not performed,
    # and only type-level correctness of this argument is enforced.
    # See README.md for more details on everything this parameter does.
    # *****
    # Be very careful with this option, as bad input here will
    # lead to incorrect output queries being generated.
    # *****
    type_equivalence_hints: TypeEquivalenceHintsType

    # A SchemaGraph instance that corresponds to the GraphQLSchema, containing additional
    # information on unique indexes, subclass sets, and edge base connection classes.
    schema_graph: SchemaGraph

    # A Statistics object giving statistical information about all objects in the schema.
    statistics: Statistics

    # Dict mapping vertex names in the graphql schema to the Int or ID type property name
    # to be used for pagination on that vertex. This property should be non-null and
    # unique for all rows.  An easy choice for pagination key in most situations is the
    # primary key. The pagination key for a vertex can be omitted making the vertex
    # ineligible for pagination.
    #
    # NOTE(bojanserafimov): The type of this property might be different in the
    #                       schema graph, due to the process of type overrides that happens
    #                       during schema generation.
    pagination_keys: Dict[str, str]

    # Dict mapping vertex names in the graphql schema to a set of property names that
    # are known to contain uniformly distributed uppercase uuid values. The types of those
    # fields are expected to be ID or String.
    uuid4_fields: Dict[str, Set[str]]

    # Map edge names to constraints inferred for them.
    edge_constraints: Dict[str, EdgeConstraint] = field(default_factory=dict)<|MERGE_RESOLUTION|>--- conflicted
+++ resolved
@@ -328,13 +328,8 @@
 
 
 @unique
-<<<<<<< HEAD
-class EdgeConstraint(Enum):
+class EdgeConstraint(Flag):
     """An integrity constraint on an edge in the schema."""
-=======
-class EdgeConstraint(Flag):
-    """An integrity constraint on a directed edge in the schema."""
->>>>>>> afe82739
 
     AtLeastOneSource = auto()
     AtMostOneSource = auto()

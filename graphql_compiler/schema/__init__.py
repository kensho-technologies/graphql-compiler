--- conflicted
+++ resolved
@@ -359,13 +359,8 @@
             type_obj.fields[meta_field_name] = meta_field
 
 
-<<<<<<< HEAD
 def check_for_nondefault_directive_names(directives):
-    """Check if any user-created directives are present"""
-=======
-def _check_for_nondefault_directive_names(directives):
     """Check if any user-created directives are present."""
->>>>>>> 56646ffc
     # Include compiler-supported directives, and the default directives GraphQL defines.
     expected_directive_names = {
         directive.name

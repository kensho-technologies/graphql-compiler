# Copyright 2019-present Kensho Technologies, LLC.
import datetime
from unittest import TestCase

<<<<<<< HEAD
from graphql import GraphQLList, GraphQLString
=======
from dateutil.tz import tzoffset, tzutc
from graphql import GraphQLBoolean, GraphQLFloat, GraphQLID, GraphQLInt, GraphQLList, GraphQLString
>>>>>>> c3cf9c1d

from graphql_compiler import GraphQLDate, GraphQLDateTime, GraphQLDecimal

from ..compiler.compiler_frontend import OutputMetadata
from ..post_processing.sql_post_processing import post_process_mssql_folds
from .test_helpers import get_sqlalchemy_schema_info


class MssqlXmlPathTests(TestCase):
    def setUp(self) -> None:
        self.mssql_schema_info = get_sqlalchemy_schema_info(dialect="mssql")

    def test_convert_empty_string(self):
        """Test empty list is correctly decoded.

        Example query for the given results:
        {
            Animal {
                in_Animal_ParentOf @fold {
                    name @output(out_name: "child_names")
                }
            }
        }
        """
        query_output = [{"child_names": "",}]
        output_metadata = {
            "child_names": OutputMetadata(
                type=GraphQLList(GraphQLString), optional=False, folded=True
            ),
        }
        expected_result = [{"child_names": []}]

        post_process_mssql_folds(query_output, output_metadata)
        self.assertEqual(query_output, expected_result)

    def test_convert_basic_string(self):
        """Test basic XML path encoding (only pipe separations) is correctly decoded.

        {
            Animal {
                in_Animal_ParentOf @fold {
                    name @output(out_name: "child_names")
                }
            }
        }
        """
        query_output = [{"child_names": "|Animal 1|Animal 2||Animal 3|",}]
        output_metadata = {
            "child_names": OutputMetadata(
                type=GraphQLList(GraphQLString), optional=False, folded=True
            ),
        }

        expected_result = [{"child_names": ["Animal 1", "Animal 2", "", "Animal 3", "",]}]

        post_process_mssql_folds(query_output, output_metadata)
        self.assertEqual(query_output, expected_result)

    def test_covert_none_result(self):
        """Test "~" is properly decoded to None.

        Example query for the given results:
        {
            Animal {
                in_Animal_ParentOf @fold {
                    name @output(out_name: "child_names")
                }
            }
        }
        """
        query_output = [{"child_names": "|~|Animal 1|~",}]
        output_metadata = {
            "child_names": OutputMetadata(
                type=GraphQLList(GraphQLString), optional=False, folded=True
            ),
        }

        expected_result = [{"child_names": [None, "Animal 1", None,]}]

        post_process_mssql_folds(query_output, output_metadata)
        self.assertEqual(query_output, expected_result)

    def test_convert_caret_encodings(self):
        """Test pipe, tilde, and carets are correctly decoded.

        Example query for the given results:
        {
            Animal {
                in_Animal_ParentOf @fold {
                    name @output(out_name: "child_names")
                }
            }
        }
        """
        query_output = [
            {
                "child_names": "|name with a ^e (caret)|"
                "name with a ^d (pipe)|"
                "name with a ^n (tilde)|"
                "^emany^e^dcaret^nescaped^n^n^dname^e",
            }
        ]
        output_metadata = {
            "child_names": OutputMetadata(
                type=GraphQLList(GraphQLString), optional=False, folded=True
            ),
        }

        expected_result = [
            {
                "child_names": [
                    "name with a ^ (caret)",
                    "name with a | (pipe)",
                    "name with a ~ (tilde)",
                    "^many^|caret~escaped~~|name^",
                ]
            }
        ]

        post_process_mssql_folds(query_output, output_metadata)
        self.assertEqual(query_output, expected_result)

    def test_convert_ampersand_encodings(self):
        """Test ampersand, less than, and greater than are correctly decoded.

        Example query for the given results:
        {
            Animal {
                in_Animal_ParentOf @fold {
                    name @output(out_name: "child_names")
                }
            }
        }
        """
        query_output = [
            {
                "child_names": "|name with a &amp; (ampersand)|"
                "name with a &gt; (greater than)|"
                "name with a &lt; (less than)|"
                "&amp;many&amp;&gt;ampersand&lt;escaped&lt;&lt;&gt;name&amp;",
            }
        ]
        output_metadata = {
            "child_names": OutputMetadata(
                type=GraphQLList(GraphQLString), optional=False, folded=True
            ),
        }

        expected_result = [
            {
                "child_names": [
                    "name with a & (ampersand)",
                    "name with a > (greater than)",
                    "name with a < (less than)",
                    "&many&>ampersand<escaped<<>name&",
                ]
            }
        ]

        post_process_mssql_folds(query_output, output_metadata)
        self.assertEqual(query_output, expected_result)

    def test_convert_hex_encodings(self):
        """Test HTML hex encodings are properly decoded.

        Example query for the given results:
        {
            Animal {
                in_Animal_ParentOf @fold {
                    name @output(out_name: "child_names")
                }
            }
        }
        """
        query_output = [
            {
                "child_names": "|name with a &#x06; (acknowledge)|"
                "&#x0B;many&#x06;hex&#x0F;&#x07;name&#x08;",
            }
        ]
        output_metadata = {
            "child_names": OutputMetadata(
                type=GraphQLList(GraphQLString), optional=False, folded=True
            ),
        }

        expected_result = [
            {"child_names": ["name with a \x06 (acknowledge)", "\x0Bmany\x06hex\x0F\x07name\x08",]}
        ]

        post_process_mssql_folds(query_output, output_metadata)
        self.assertEqual(query_output, expected_result)

    def test_convert_basic_decimal(self):
        """Test basic XML path encoding for decimals is correctly decoded.

        Example query for the given results:
        {
            Animal {
                in_Animal_ParentOf @fold {
                    net_worth @output(out_name: "child_net_worths")
                }
            }
        }
        """
        query_output = [{"child_net_worths": "|500|1000|400|~",}]
        output_metadata = {
            "child_net_worths": OutputMetadata(
                type=GraphQLList(GraphQLDecimal), optional=False, folded=True
            )
        }

        expected_result = [{"child_net_worths": [500, 1000, 400, None,],}]

        post_process_mssql_folds(query_output, output_metadata)
        self.assertEqual(query_output, expected_result)

    def test_convert_basic_date(self):
        """Test basic XML path encoding for dates is correctly decoded.

        Example query for the given results:
        {
            Animal {
                in_Animal_ParentOf @fold {
                    birthday @output(out_name: "child_birthdays")
                }
            }
        }
        """
        query_output = [{"child_birthdays": "|2020-01-01|2000-02-29|~"}]
        output_metadata = {
            "child_birthdays": OutputMetadata(
                type=GraphQLList(GraphQLDate), optional=False, folded=True
            )
        }

        expected_result = [
            {"child_birthdays": [datetime.date(2020, 1, 1), datetime.date(2000, 2, 29), None],}
        ]

        post_process_mssql_folds(query_output, output_metadata)
        self.assertEqual(query_output, expected_result)

    def test_convert_basic_datetime(self):
        """Test basic XML path encoding for datetimes is correctly decoded.

        Example query for the given results:
        {
            Animal {
                in_Animal_ParentOf @fold {
                    datetime_field @output(out_name: "child_datetime_fields")
                }
            }
        }
        """
        query_output = [
            {"child_datetime_fields": "|2020-01-01T05:45:00|2000-02-29T13:02:27.0018349|~"}
        ]
        output_metadata = {
            "child_datetime_fields": OutputMetadata(
                type=GraphQLList(GraphQLDateTime), optional=False, folded=True
            )
        }

        expected_result = [
            {
                "child_datetime_fields": [
                    datetime.datetime(2020, 1, 1, 5, 45),
                    datetime.datetime(2000, 2, 29, 13, 2, 27, 1835),
                    None,
                ],
            }
        ]

        post_process_mssql_folds(query_output, output_metadata)
        self.assertEqual(query_output, expected_result)

    def test_convert_basic_int(self):
        """Test basic XML path encoding for datetimes is correctly decoded.

        Example query for the given results:
        {
            Animal {
                in_Animal_ParentOf @fold {
                    int_field @output(out_name: "child_int_fields")
                }
            }
        }
        """
        query_output = [{"child_int_fields": "|1|~|100",}]
        output_metadata = {
            "child_int_fields": OutputMetadata(
                type=GraphQLList(GraphQLInt), optional=False, folded=True
            ),
        }

        expected_result = [{"child_int_fields": [1, None, 100],}]

        post_process_mssql_folds(query_output, output_metadata)
        self.assertEqual(query_output, expected_result)

    def test_convert_basic_float(self):
        """Test basic XML path encoding for datetimes is correctly decoded.

        Example query for the given results:
        {
            Animal {
                in_Animal_ParentOf @fold {
                    float_field @output(out_name: "child_float_fields")
                }
            }
        }
        """
        query_output = [{"child_float_fields": "|1|~|100.12",}]
        output_metadata = {
            "child_float_fields": OutputMetadata(
                type=GraphQLList(GraphQLFloat), optional=False, folded=True
            ),
        }

        expected_result = [{"child_float_fields": [1.0, None, 100.12],}]

        post_process_mssql_folds(query_output, output_metadata)
        self.assertEqual(query_output, expected_result)

    def test_convert_basic_bool(self):
        """Test basic XML path encoding for datetimes is correctly decoded.

        Example query for the given results:
        {
            Animal {
                in_Animal_ParentOf @fold {
                    int_field @output(out_name: "child_int_fields")
                }
            }
        }
        """
        query_output = [{"child_bool_fields": "|~|True|1|true|False|false|0",}]
        output_metadata = {
            "child_bool_fields": OutputMetadata(
                type=GraphQLList(GraphQLBoolean), optional=False, folded=True
            ),
        }

        expected_result = [{"child_bool_fields": [None, True, True, True, False, False, False],}]

        post_process_mssql_folds(query_output, output_metadata)
        self.assertEqual(query_output, expected_result)

    def test_convert_basic_id(self):
        """Test basic XML path encoding for datetimes is correctly decoded.

        Example query for the given results:
        {
            Animal {
                in_Animal_ParentOf @fold {
                    id_field @output(out_name: "child_id_fields")
                }
            }
        }
        """
        query_output = [{"child_id_fields": "|1|~|100|uuids_can_be_strings_too|10.1",}]
        output_metadata = {
            "child_id_fields": OutputMetadata(
                type=GraphQLList(GraphQLID), optional=False, folded=True
            ),
        }

        expected_result = [
            {"child_id_fields": ["1", None, "100", "uuids_can_be_strings_too", "10.1"],}
        ]

        post_process_mssql_folds(query_output, output_metadata)
        self.assertEqual(query_output, expected_result)

    def test_convert_complex(self):
        """Test multiple folds, outputs, and types are correctly decoded.

        Example query for the given results:
            - Note that multiple outputs inside a fold are not yet implemented.
        {
            Animal {
                in_Animal_ParentOf @fold {
                    birthday @output(out_name: "child_birthdays")
                    net_worth @output(out_name: "child_net_worths")
                    name @output(out_name: "child_names")
                }
                out_Animal_ParentOf @fold {
                    birthday @output(out_name: "parent_birthdays")
                    net_worth @output(out_name: "parent_net_worths")
                    name @output(out_name: "parent_names")
                }
            }
        }
        """
        query_output = [
            {
                "child_birthdays": "|2020-01-01|2000-02-29|~",
                "child_net_worths": "|200|~|321",
                "child_names": "|^ecomplex&amp;^d^nname&#x06;|~|simple name",
                "parent_birthdays": "",
                "parent_net_worths": "",
                "parent_names": "",
            }
        ]
        output_metadata = {
            "child_birthdays": OutputMetadata(
                type=GraphQLList(GraphQLDate), optional=False, folded=True
            ),
            "child_net_worths": OutputMetadata(
                type=GraphQLList(GraphQLDecimal), optional=False, folded=True
            ),
            "child_names": OutputMetadata(
                type=GraphQLList(GraphQLString), optional=False, folded=True
            ),
            "parent_birthdays": OutputMetadata(
                type=GraphQLList(GraphQLDate), optional=False, folded=True
            ),
            "parent_net_worths": OutputMetadata(
                type=GraphQLList(GraphQLDecimal), optional=False, folded=True
            ),
            "parent_names": OutputMetadata(
                type=GraphQLList(GraphQLString), optional=False, folded=True
            ),
        }

        expected_result = [
            {
                "child_birthdays": [datetime.date(2020, 1, 1), datetime.date(2000, 2, 29), None],
                "child_net_worths": [200, None, 321],
                "child_names": ["^complex&|~name\x06", None, "simple name"],
                "parent_birthdays": [],
                "parent_net_worths": [],
                "parent_names": [],
            }
        ]

        post_process_mssql_folds(query_output, output_metadata)
        self.assertEqual(query_output, expected_result)

    def test_convert_invalid_result(self):
        """Test invalid result throws error.

        Example query for the given results:
        {
            Animal {
                in_Animal_ParentOf @fold {
                    name @output(out_name: "child_names")
                }
            }
        }
        """
        query_output = [{"child_names": "Animal 1|Animal 2||Animal 3|",}]
        output_metadata = {
            "child_names": OutputMetadata(
                type=GraphQLList(GraphQLString), optional=False, folded=True
            ),
        }

        with self.assertRaises(AssertionError):
            post_process_mssql_folds(query_output, output_metadata)<|MERGE_RESOLUTION|>--- conflicted
+++ resolved
@@ -2,12 +2,7 @@
 import datetime
 from unittest import TestCase
 
-<<<<<<< HEAD
-from graphql import GraphQLList, GraphQLString
-=======
-from dateutil.tz import tzoffset, tzutc
 from graphql import GraphQLBoolean, GraphQLFloat, GraphQLID, GraphQLInt, GraphQLList, GraphQLString
->>>>>>> c3cf9c1d
 
 from graphql_compiler import GraphQLDate, GraphQLDateTime, GraphQLDecimal
 

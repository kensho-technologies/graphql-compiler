# Copyright 2018-present Kensho Technologies, LLC.
from decimal import Decimal
from typing import Any, Dict, List, Tuple, TypeVar, Union

from pyorient.orient import OrientDB
from redisgraph.client import Graph
import six
from sqlalchemy.engine.base import Engine

from graphql_compiler.schema.schema_info import SQLAlchemySchemaInfo
from graphql_compiler.tests.test_data_tools.neo4j_graph import Neo4jClient

from ... import graphql_to_match, graphql_to_redisgraph_cypher, graphql_to_sql
from ...compiler import compile_graphql_to_cypher
from ...schema.schema_info import CommonSchemaInfo


T = TypeVar("T")


def sort_db_results(results: List[Dict[str, Any]]) -> List[Dict[str, Any]]:
    """Deterministically sort DB results.

    Args:
        results: List[Dict], results from a DB.

    Returns:
        List[Dict], sorted DB results.
    """
    sort_order: List[str] = []
    if len(results) > 0:
        sort_order = sorted(six.iterkeys(results[0]))

    def sort_key(result: Dict[str, Any]) -> Tuple[Tuple[bool, Any], ...]:
        """Convert None/Not None to avoid comparisons of None to a non-None type."""
        return tuple((result[col] is not None, result[col]) for col in sort_order)

    def sorted_value(value: T) -> Union[List[Any], T]:
        """Return a sorted version of a value, if it is a list."""
        if isinstance(value, list):
            return sorted(value)
        return value

    return sorted(
        [{k: sorted_value(v) for k, v in six.iteritems(row)} for row in results], key=sort_key
    )


def try_convert_decimal_to_string(value: T) -> Any:
    """Return Decimals as string if value is a Decimal, return value otherwise."""
    if isinstance(value, list):
        return [try_convert_decimal_to_string(subvalue) for subvalue in value]
    if isinstance(value, Decimal):
        return str(value)
    return value


def compile_and_run_match_query(
    common_schema_info: CommonSchemaInfo,
    graphql_query: str,
    parameters: Dict[str, Any],
    orientdb_client: OrientDB,
) -> List[Dict[str, Any]]:
    """Compile and run a MATCH query against the supplied graph client."""
    # MATCH code emitted by the compiler expects Decimals to be passed in as strings
    converted_parameters = {
        name: try_convert_decimal_to_string(value) for name, value in six.iteritems(parameters)
    }
    compilation_result = graphql_to_match(common_schema_info, graphql_query, converted_parameters)

    # Get results, adding None for optional columns with no matches
    query = compilation_result.query
    results = []
    for row in orientdb_client.command(query):
        row_dict = row.oRecordData
        for output_name in compilation_result.output_metadata:
            if output_name not in row_dict:
                row_dict[output_name] = None
        results.append(row.oRecordData)
    return results


def compile_and_run_sql_query(
    sql_schema_info: SQLAlchemySchemaInfo,
    graphql_query: str,
    parameters: Dict[str, Any],
    engine: Engine,
) -> List[Dict[str, Any]]:
    """Compile and run a SQL query against the supplied SQL backend."""
    compilation_result = graphql_to_sql(sql_schema_info, graphql_query, parameters)
    query = compilation_result.query
    results = []
    for result in engine.execute(query):
        results.append(dict(result))
    return results


def compile_and_run_neo4j_query(
    common_schema_info: CommonSchemaInfo,
    graphql_query: str,
    parameters: Dict[str, Any],
    neo4j_client: Neo4jClient,
) -> List[Dict[str, Any]]:
    """Compile and run a Cypher query against the supplied graph client."""
<<<<<<< HEAD
    compilation_result = compile_graphql_to_cypher(
        schema, graphql_query, type_equivalence_hints=None
    )
=======
    compilation_result = compile_graphql_to_cypher(common_schema_info, graphql_query)
>>>>>>> a13e7b26
    query = compilation_result.query
    with neo4j_client.driver.session() as session:
        results = session.run(query, parameters)
    return results.data()


def compile_and_run_redisgraph_query(
    common_schema_info: CommonSchemaInfo,
    graphql_query: str,
    parameters: Dict[str, Any],
    redisgraph_client: Graph,
) -> List[Dict[str, Any]]:
    """Compile and run a Cypher query against the supplied graph client."""
    compilation_result = graphql_to_redisgraph_cypher(common_schema_info, graphql_query, parameters)
    query = compilation_result.query
    result_set = redisgraph_client.query(query).result_set

    # result_set is a list containing two items. The first is a list of property names that a
    # given query returns (roughly analogous to the names of the columns returned by a SQL query)
    # and the second is the returned data itself.
    #
    # result_set formatting for this version of RedisGraph (version 1.2.2) can be found here [0]
    # Note this differs from the official documentation on the Redis Labs website [1] because the
    # docs on the website are for the newer version 1.9.9 [2]. We expect a new version to be
    # released in Q3 2019.
    #
    # [0] https://github.com/RedisGraph/RedisGraph/blob/v1.2.2/docs/design.md#querying-the-graph
    # [1] https://oss.redislabs.com/redisgraph/result_structure/
    # [2] https://github.com/RedisGraph/RedisGraph/issues/557
    column_names = result_set[0]
    records = result_set[1:]

    # redisgraph gives us back bytes, but we want strings.
    decoded_column_names = [column_name.decode("utf-8") for column_name in column_names]
    decoded_records = []
    for record in records:
        # decode if bytes, leave alone otherwise. For more info see here:
        # https://oss.redislabs.com/redisgraph/result_structure/#top-level-members
        decoded_record = [
            field.decode("utf-8") if type(field) in (bytes, bytearray) else field
            for field in record
        ]
        decoded_records.append(decoded_record)
    result = [dict(zip(decoded_column_names, record)) for record in decoded_records]
    return result<|MERGE_RESOLUTION|>--- conflicted
+++ resolved
@@ -102,13 +102,7 @@
     neo4j_client: Neo4jClient,
 ) -> List[Dict[str, Any]]:
     """Compile and run a Cypher query against the supplied graph client."""
-<<<<<<< HEAD
-    compilation_result = compile_graphql_to_cypher(
-        schema, graphql_query, type_equivalence_hints=None
-    )
-=======
     compilation_result = compile_graphql_to_cypher(common_schema_info, graphql_query)
->>>>>>> a13e7b26
     query = compilation_result.query
     with neo4j_client.driver.session() as session:
         results = session.run(query, parameters)

# Copyright 2018-present Kensho Technologies, LLC.
from decimal import Decimal
from unittest import TestCase

from graphql.type import GraphQLID
from graphql.utils.schema_printer import print_schema
from parameterized import parameterized
import pytest

from graphql_compiler.tests import test_backend
from graphql_compiler.tests.test_helpers import generate_schema, generate_schema_graph

from ..test_helpers import SCHEMA_TEXT, compare_ignoring_whitespace, get_schema
from .integration_backend_config import MATCH_BACKENDS, SQL_BACKENDS
from .integration_test_helpers import (
    compile_and_run_match_query, compile_and_run_sql_query, sort_db_results
)


# Store the test parametrization for running against all backends. Individual tests can customize
# the list of backends to test against with the full @parametrized.expand([...]) decorator.
all_backends = parameterized.expand([
    test_backend.ORIENTDB,
    test_backend.POSTGRES,
    test_backend.MARIADB,
    test_backend.MYSQL,
    test_backend.SQLITE,
    test_backend.MSSQL,
])

# Store the typical fixtures required for an integration tests.
# Individual tests can supply the full @pytest.mark.usefixtures to override if necessary.
integration_fixtures = pytest.mark.usefixtures(
    'integration_graph_client',
    'sql_integration_data',
)


# The following test class uses several fixtures adding members that pylint
# does not recognize
# pylint: disable=no-member
@pytest.mark.slow
class IntegrationTests(TestCase):

    @classmethod
    def setUpClass(cls):
        """Initialize the test schema once for all tests, and disable max diff limits."""
        cls.maxDiff = None
        cls.schema = get_schema()

    def assertResultsEqual(self, graphql_query, parameters, backend_name, expected_results):
        """Assert that two lists of DB results are equal, independent of order."""
        backend_results = self.compile_and_run_query(graphql_query, parameters, backend_name)
        try:
            self.assertListEqual(sort_db_results(expected_results),
                                 sort_db_results(backend_results))
        except AssertionError as error:
            # intercept and modify error message to indicate which backend(s) failed
            args = [u'Failure for backend "{}": {}'.format(backend_name, error.args[0])]
            args.extend(error.args[1:])
            error.args = tuple(args)
            raise

    @classmethod
    def compile_and_run_query(cls, graphql_query, parameters, backend_name):
        """Compiles and runs the graphql query with the supplied parameters against all backends.

        Args:
            graphql_query: str, GraphQL query string to run against every backend.
            parameters: Dict[str, Any], input parameters to the query.
            backend_name: str, the name of the test backend to get results from.

        Returns:
            List[Dict[str, Any]], backend results as a list of dictionaries.
        """
        if backend_name in SQL_BACKENDS:
            engine = cls.sql_backend_name_to_engine[backend_name]
            results = compile_and_run_sql_query(
                cls.schema, graphql_query, parameters, engine, cls.sql_metadata)
        elif backend_name in MATCH_BACKENDS:
            results = compile_and_run_match_query(
                cls.schema, graphql_query, parameters, cls.graph_client)
        else:
            raise AssertionError(u'Unknown test backend {}.'.format(backend_name))
        return results

    @all_backends
    @integration_fixtures
    def test_simple_output(self, backend_name):
        graphql_query = '''
        {
            Animal {
                name @output(out_name: "animal_name")
                uuid @output(out_name: "animal_uuid")
            }
        }
        '''
        expected_results = [
            {'animal_name': 'Animal 1', 'animal_uuid': 'cfc6e625-8594-0927-468f-f53d864a7a51'},
            {'animal_name': 'Animal 2', 'animal_uuid': 'cfc6e625-8594-0927-468f-f53d864a7a52'},
            {'animal_name': 'Animal 3', 'animal_uuid': 'cfc6e625-8594-0927-468f-f53d864a7a53'},
            {'animal_name': 'Animal 4', 'animal_uuid': 'cfc6e625-8594-0927-468f-f53d864a7a54'},
        ]
        self.assertResultsEqual(graphql_query, {}, backend_name, expected_results)

    @all_backends
    @integration_fixtures
    def test_simple_filter(self, backend_name):
        graphql_query = '''
        {
            Animal {
                name @output(out_name: "animal_name")
                net_worth @output(out_name: "animal_net_worth")
                          @filter(op_name: "=", value: ["$net_worth"])
            }
        }
        '''
        parameters = {
            'net_worth': Decimal('100'),
        }
        expected_results = [
            {'animal_name': 'Animal 1', 'animal_net_worth': Decimal('100')},
        ]

        self.assertResultsEqual(graphql_query, parameters, backend_name, expected_results)

    @all_backends
    @integration_fixtures
    def test_two_filters(self, backend_name):
        graphql_query = '''
            {
                Animal {
                    name @output(out_name: "animal_name")
                    net_worth @output(out_name: "animal_net_worth")
                              @filter(op_name: ">=", value: ["$lower_bound_exclusive"])
                              @filter(op_name: "in_collection", value: ["$net_worths"])
                }
            }
            '''
        parameters = {
            'lower_bound_exclusive': Decimal('200'),
            'net_worths': [Decimal('300'), Decimal('400')],
        }
        expected_results = [
            {'animal_name': 'Animal 3', 'animal_net_worth': Decimal('300')},
            {'animal_name': 'Animal 4', 'animal_net_worth': Decimal('400')},
        ]

        self.assertResultsEqual(graphql_query, parameters, backend_name, expected_results)

    @all_backends
    @integration_fixtures
    def test_has_substring_precedence(self, backend_name):
        graphql_query = '''
        {
            Animal {
                name @output(out_name: "animal_name")
                     @filter(op_name: "has_substring", value: ["$wide_substring"])
                     @filter(op_name: "has_substring", value: ["$narrow_substring"])
            }
        }
        '''
        parameters = {
            # matches all animal names
            'wide_substring': 'Animal',
            # narrows set to just ['Animal 3']
            'narrow_substring': '3',
        }
        expected_results = [
            {'animal_name': 'Animal 3'},
        ]
        self.assertResultsEqual(graphql_query, parameters, backend_name, expected_results)

    @integration_fixtures
    def test_snapshot_graphql_schema_from_orientdb_schema(self):
        class_to_field_type_overrides = {
            'UniquelyIdentifiable': {'uuid': GraphQLID}
        }
        schema, _ = generate_schema(self.graph_client,
                                    class_to_field_type_overrides=class_to_field_type_overrides)
        compare_ignoring_whitespace(self, SCHEMA_TEXT, print_schema(schema), None)

    @integration_fixtures
    def test_override_field_types(self):
        class_to_field_type_overrides = {
            'UniquelyIdentifiable': {'uuid': GraphQLID}
        }
        schema, _ = generate_schema(self.graph_client,
                                    class_to_field_type_overrides=class_to_field_type_overrides)
        # Since Animal implements the UniquelyIdentifiable interface and since we we overrode
        # UniquelyIdentifiable's uuid field to be of type GraphQLID when we generated the schema,
        # then Animal's uuid field should also be of type GrapqhQLID.
        self.assertEqual(schema.get_type('Animal').fields['uuid'].type, GraphQLID)

    @integration_fixtures
    def test_include_admissible_non_graph_class(self):
        schema, _ = generate_schema(self.graph_client)
        # Included abstract non-vertex classes whose non-abstract subclasses are all vertexes.
        self.assertIsNotNone(schema.get_type('UniquelyIdentifiable'))

    @integration_fixtures
<<<<<<< HEAD
    def test_selectively_hide_classes(self):
        schema, _ = generate_schema(self.graph_client, hidden_classes={'Animal'})
        self.assertNotIn('Animal', schema.get_type_map())
=======
    def test_parsed_schema_element_custom_fields(self):
        schema_graph = generate_schema_graph(self.graph_client)
        parent_of_edge = schema_graph.get_element_by_class_name('Animal_ParentOf')
        expected_custom_class_fields = {
            'human_name_in': 'Parent',
            'human_name_out': 'Child'
        }
        self.assertEqual(expected_custom_class_fields, parent_of_edge.class_fields)
>>>>>>> 7c70f2e6
# pylint: enable=no-member<|MERGE_RESOLUTION|>--- conflicted
+++ resolved
@@ -199,11 +199,11 @@
         self.assertIsNotNone(schema.get_type('UniquelyIdentifiable'))
 
     @integration_fixtures
-<<<<<<< HEAD
     def test_selectively_hide_classes(self):
         schema, _ = generate_schema(self.graph_client, hidden_classes={'Animal'})
         self.assertNotIn('Animal', schema.get_type_map())
-=======
+
+    @integration_fixtures
     def test_parsed_schema_element_custom_fields(self):
         schema_graph = generate_schema_graph(self.graph_client)
         parent_of_edge = schema_graph.get_element_by_class_name('Animal_ParentOf')
@@ -212,5 +212,4 @@
             'human_name_out': 'Child'
         }
         self.assertEqual(expected_custom_class_fields, parent_of_edge.class_fields)
->>>>>>> 7c70f2e6
 # pylint: enable=no-member
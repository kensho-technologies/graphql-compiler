# Copyright 2018-present Kensho Technologies, LLC.
from decimal import Decimal
from unittest import TestCase

from graphql.type import GraphQLID
from graphql.utils.schema_printer import print_schema
from parameterized import parameterized
import pytest

from graphql_compiler.tests import test_backend
from graphql_compiler.tests.test_helpers import generate_schema

from ..test_helpers import SCHEMA_TEXT, compare_ignoring_whitespace, get_schema
from .integration_backend_config import MATCH_BACKENDS, SQL_BACKENDS
from .integration_test_helpers import (
    compile_and_run_match_query, compile_and_run_sql_query, sort_db_results
)


# Store the test parametrization for running against all backends. Individual tests can customize
# the list of backends to test against with the full @parametrized.expand([...]) decorator.
all_backends = parameterized.expand([
    test_backend.ORIENTDB,
    test_backend.POSTGRES,
    test_backend.MARIADB,
    test_backend.MYSQL,
    test_backend.SQLITE,
    test_backend.MSSQL,
])

# Store the typical fixtures required for an integration tests.
# Individual tests can supply the full @pytest.mark.usefixtures to override if necessary.
integration_fixtures = pytest.mark.usefixtures(
    'integration_graph_client',
    'sql_integration_data',
)


# The following test class uses several fixtures adding members that pylint
# does not recognize
# pylint: disable=no-member
@pytest.mark.slow
class IntegrationTests(TestCase):

    @classmethod
    def setUpClass(cls):
        """Initialize the test schema once for all tests, and disable max diff limits."""
        cls.maxDiff = None
        cls.schema = get_schema()

    def assertResultsEqual(self, graphql_query, parameters, backend_name, expected_results):
        """Assert that two lists of DB results are equal, independent of order."""
        backend_results = self.compile_and_run_query(graphql_query, parameters, backend_name)
        try:
            self.assertListEqual(sort_db_results(expected_results),
                                 sort_db_results(backend_results))
        except AssertionError as error:
            # intercept and modify error message to indicate which backend(s) failed
            args = [u'Failure for backend "{}": {}'.format(backend_name, error.args[0])]
            args.extend(error.args[1:])
            error.args = tuple(args)
            raise

    @classmethod
    def compile_and_run_query(cls, graphql_query, parameters, backend_name):
        """Compiles and runs the graphql query with the supplied parameters against all backends.

        Args:
            graphql_query: str, GraphQL query string to run against every backend.
            parameters: Dict[str, Any], input parameters to the query.
            backend_name: str, the name of the test backend to get results from.

        Returns:
            List[Dict[str, Any]], backend results as a list of dictionaries.
        """
        if backend_name in SQL_BACKENDS:
            engine = cls.sql_backend_name_to_engine[backend_name]
            results = compile_and_run_sql_query(
                cls.schema, graphql_query, parameters, engine, cls.sql_metadata)
        elif backend_name in MATCH_BACKENDS:
            results = compile_and_run_match_query(
                cls.schema, graphql_query, parameters, cls.graph_client)
        else:
            raise AssertionError(u'Unknown test backend {}.'.format(backend_name))
        return results

    @all_backends
    @integration_fixtures
    def test_simple_output(self, backend_name):
        graphql_query = '''
        {
            Animal {
                name @output(out_name: "animal_name")
                uuid @output(out_name: "animal_uuid")
            }
        }
        '''
        expected_results = [
            {'animal_name': 'Animal 1', 'animal_uuid': 'cfc6e625-8594-0927-468f-f53d864a7a51'},
            {'animal_name': 'Animal 2', 'animal_uuid': 'cfc6e625-8594-0927-468f-f53d864a7a52'},
            {'animal_name': 'Animal 3', 'animal_uuid': 'cfc6e625-8594-0927-468f-f53d864a7a53'},
            {'animal_name': 'Animal 4', 'animal_uuid': 'cfc6e625-8594-0927-468f-f53d864a7a54'},
        ]
        self.assertResultsEqual(graphql_query, {}, backend_name, expected_results)

    @all_backends
    @integration_fixtures
    def test_simple_filter(self, backend_name):
        graphql_query = '''
        {
            Animal {
                name @output(out_name: "animal_name")
                net_worth @output(out_name: "animal_net_worth")
                          @filter(op_name: "=", value: ["$net_worth"])
            }
        }
        '''
        parameters = {
            'net_worth': Decimal('100'),
        }
        expected_results = [
            {'animal_name': 'Animal 1', 'animal_net_worth': Decimal('100')},
        ]

        self.assertResultsEqual(graphql_query, parameters, backend_name, expected_results)

    @all_backends
    @integration_fixtures
    def test_two_filters(self, backend_name):
        graphql_query = '''
            {
                Animal {
                    name @output(out_name: "animal_name")
                    net_worth @output(out_name: "animal_net_worth")
                              @filter(op_name: ">=", value: ["$lower_bound_exclusive"])
                              @filter(op_name: "in_collection", value: ["$net_worths"])
                }
            }
            '''
        parameters = {
            'lower_bound_exclusive': Decimal('200'),
            'net_worths': [Decimal('300'), Decimal('400')],
        }
        expected_results = [
            {'animal_name': 'Animal 3', 'animal_net_worth': Decimal('300')},
            {'animal_name': 'Animal 4', 'animal_net_worth': Decimal('400')},
        ]

        self.assertResultsEqual(graphql_query, parameters, backend_name, expected_results)

    @all_backends
    @integration_fixtures
    def test_has_substring_precedence(self, backend_name):
        graphql_query = '''
        {
            Animal {
                name @output(out_name: "animal_name")
                     @filter(op_name: "has_substring", value: ["$wide_substring"])
                     @filter(op_name: "has_substring", value: ["$narrow_substring"])
            }
        }
        '''
        parameters = {
            # matches all animal names
            'wide_substring': 'Animal',
            # narrows set to just ['Animal 3']
            'narrow_substring': '3',
        }
        expected_results = [
            {'animal_name': 'Animal 3'},
        ]
        self.assertResultsEqual(graphql_query, parameters, backend_name, expected_results)

    @integration_fixtures
    def test_snapshot_graphql_schema_from_orientdb_schema(self):
        class_to_field_type_overrides = {
            "UniquelyIdentifiable": {"uuid": GraphQLID}
        }
        schema, _ = generate_schema(self.graph_client,
                                    class_to_field_type_overrides=class_to_field_type_overrides)
        print(print_schema(schema))
        compare_ignoring_whitespace(self, SCHEMA_TEXT, print_schema(schema), None)

    @integration_fixtures
    def test_override_field_types(self):
        class_to_field_type_overrides = {
            "UniquelyIdentifiable": {"uuid": GraphQLID}
        }
        schema, _ = generate_schema(self.graph_client,
                                    class_to_field_type_overrides=class_to_field_type_overrides)
        # Since Animal implements the UniquelyIdentifiable interface and since we we overrode
        # UniquelyIdentifiable's uuid field to be of type GraphQLID when we generated the schema,
        # then Animal's uuid field should also be of type GrapqhQLID.
        self.assertEqual(schema.get_type('Animal').fields['uuid'].type, GraphQLID)

    @integration_fixtures
    def test_include_admissible_non_graph_class(self):
        schema, _ = generate_schema(self.graph_client)
        # Included abstract non-vertex classes whose non-abstract subclasses are all vertexes.
<<<<<<< HEAD
        self.assertIsNotNone(schema.get_type("UniquelyIdentifiable"))

    @integration_fixtures
    def test_selectively_hide_classes(self):
        schema, _ = generate_schema(self.graph_client, hidden_classes={"Animal"})
        self.assertNotIn("Animal", schema.get_type_map())
=======
        self.assertIsNotNone(schema.get_type('UniquelyIdentifiable'))
>>>>>>> 8ae1957f
# pylint: enable=no-member<|MERGE_RESOLUTION|>--- conflicted
+++ resolved
@@ -197,14 +197,10 @@
     def test_include_admissible_non_graph_class(self):
         schema, _ = generate_schema(self.graph_client)
         # Included abstract non-vertex classes whose non-abstract subclasses are all vertexes.
-<<<<<<< HEAD
         self.assertIsNotNone(schema.get_type("UniquelyIdentifiable"))
 
     @integration_fixtures
     def test_selectively_hide_classes(self):
         schema, _ = generate_schema(self.graph_client, hidden_classes={"Animal"})
         self.assertNotIn("Animal", schema.get_type_map())
-=======
-        self.assertIsNotNone(schema.get_type('UniquelyIdentifiable'))
->>>>>>> 8ae1957f
 # pylint: enable=no-member
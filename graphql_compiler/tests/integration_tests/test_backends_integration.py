# Copyright 2018-present Kensho Technologies, LLC.
from decimal import Decimal
from unittest import TestCase

from graphql.type import GraphQLID
from graphql.utils.schema_printer import print_schema
from parameterized import parameterized
import pytest

from graphql_compiler.tests import test_backend
from graphql_compiler.tests.test_helpers import generate_schema, generate_schema_graph

from ..test_helpers import SCHEMA_TEXT, compare_ignoring_whitespace, get_schema
from .integration_backend_config import MATCH_BACKENDS, SQL_BACKENDS
from .integration_test_helpers import (
    compile_and_run_match_query, compile_and_run_sql_query, sort_db_results
)


# Store the test parametrization for running against all backends. Individual tests can customize
# the list of backends to test against with the full @parametrized.expand([...]) decorator.
all_backends = parameterized.expand([
    test_backend.ORIENTDB,
    test_backend.POSTGRES,
    test_backend.MARIADB,
    test_backend.MYSQL,
    test_backend.SQLITE,
    test_backend.MSSQL,
])

# Store the typical fixtures required for an integration tests.
# Individual tests can supply the full @pytest.mark.usefixtures to override if necessary.
integration_fixtures = pytest.mark.usefixtures(
    'integration_graph_client',
    'sql_integration_data',
)


# The following test class uses several fixtures adding members that pylint
# does not recognize
# pylint: disable=no-member
@pytest.mark.slow
class IntegrationTests(TestCase):

    @classmethod
    def setUpClass(cls):
        """Initialize the test schema once for all tests, and disable max diff limits."""
        cls.maxDiff = None
        cls.schema = get_schema()

    def assertResultsEqual(self, graphql_query, parameters, backend_name, expected_results):
        """Assert that two lists of DB results are equal, independent of order."""
        backend_results = self.compile_and_run_query(graphql_query, parameters, backend_name)
        try:
            self.assertListEqual(sort_db_results(expected_results),
                                 sort_db_results(backend_results))
        except AssertionError as error:
            # intercept and modify error message to indicate which backend(s) failed
            args = [u'Failure for backend "{}": {}'.format(backend_name, error.args[0])]
            args.extend(error.args[1:])
            error.args = tuple(args)
            raise

    @classmethod
    def compile_and_run_query(cls, graphql_query, parameters, backend_name):
        """Compiles and runs the graphql query with the supplied parameters against all backends.

        Args:
            graphql_query: str, GraphQL query string to run against every backend.
            parameters: Dict[str, Any], input parameters to the query.
            backend_name: str, the name of the test backend to get results from.

        Returns:
            List[Dict[str, Any]], backend results as a list of dictionaries.
        """
        if backend_name in SQL_BACKENDS:
            engine = cls.sql_backend_name_to_engine[backend_name]
            results = compile_and_run_sql_query(
                cls.schema, graphql_query, parameters, engine, cls.sql_metadata)
        elif backend_name in MATCH_BACKENDS:
            results = compile_and_run_match_query(
                cls.schema, graphql_query, parameters, cls.graph_client)
        else:
            raise AssertionError(u'Unknown test backend {}.'.format(backend_name))
        return results

    @all_backends
    @integration_fixtures
    def test_simple_output(self, backend_name):
        graphql_query = '''
        {
            Animal {
                name @output(out_name: "animal_name")
                uuid @output(out_name: "animal_uuid")
            }
        }
        '''
        expected_results = [
            {'animal_name': 'Animal 1', 'animal_uuid': 'cfc6e625-8594-0927-468f-f53d864a7a51'},
            {'animal_name': 'Animal 2', 'animal_uuid': 'cfc6e625-8594-0927-468f-f53d864a7a52'},
            {'animal_name': 'Animal 3', 'animal_uuid': 'cfc6e625-8594-0927-468f-f53d864a7a53'},
            {'animal_name': 'Animal 4', 'animal_uuid': 'cfc6e625-8594-0927-468f-f53d864a7a54'},
        ]
        self.assertResultsEqual(graphql_query, {}, backend_name, expected_results)

    @all_backends
    @integration_fixtures
    def test_simple_filter(self, backend_name):
        graphql_query = '''
        {
            Animal {
                name @output(out_name: "animal_name")
                net_worth @output(out_name: "animal_net_worth")
                          @filter(op_name: "=", value: ["$net_worth"])
            }
        }
        '''
        parameters = {
            'net_worth': Decimal('100'),
        }
        expected_results = [
            {'animal_name': 'Animal 1', 'animal_net_worth': Decimal('100')},
        ]

        self.assertResultsEqual(graphql_query, parameters, backend_name, expected_results)

    @all_backends
    @integration_fixtures
    def test_two_filters(self, backend_name):
        graphql_query = '''
            {
                Animal {
                    name @output(out_name: "animal_name")
                    net_worth @output(out_name: "animal_net_worth")
                              @filter(op_name: ">=", value: ["$lower_bound_exclusive"])
                              @filter(op_name: "in_collection", value: ["$net_worths"])
                }
            }
            '''
        parameters = {
            'lower_bound_exclusive': Decimal('200'),
            'net_worths': [Decimal('300'), Decimal('400')],
        }
        expected_results = [
            {'animal_name': 'Animal 3', 'animal_net_worth': Decimal('300')},
            {'animal_name': 'Animal 4', 'animal_net_worth': Decimal('400')},
        ]

        self.assertResultsEqual(graphql_query, parameters, backend_name, expected_results)

    @all_backends
    @integration_fixtures
    def test_has_substring_precedence(self, backend_name):
        graphql_query = '''
        {
            Animal {
                name @output(out_name: "animal_name")
                     @filter(op_name: "has_substring", value: ["$wide_substring"])
                     @filter(op_name: "has_substring", value: ["$narrow_substring"])
            }
        }
        '''
        parameters = {
            # matches all animal names
            'wide_substring': 'Animal',
            # narrows set to just ['Animal 3']
            'narrow_substring': '3',
        }
        expected_results = [
            {'animal_name': 'Animal 3'},
        ]
        self.assertResultsEqual(graphql_query, parameters, backend_name, expected_results)

    @integration_fixtures
    def test_snapshot_graphql_schema_from_orientdb_schema(self):
        schema, _ = generate_schema(self.graph_client)
        compare_ignoring_whitespace(self, SCHEMA_TEXT, print_schema(schema), None)

    @integration_fixtures
    def test_override_field_types(self):
        schema, _ = generate_schema(self.graph_client)
        # Since Animal implements the UniquelyIdentifiable interface and since we we overrode
        # UniquelyIdentifiable's uuid field to be of type GraphQLID when we generated the schema,
        # then Animal's uuid field should also be of type GrapqhQLID.
<<<<<<< HEAD
        self.assertEqual(GraphQLID, schema.get_type("Animal").fields["uuid"].type)
=======
        self.assertEqual(schema.get_type('Animal').fields['uuid'].type, GraphQLID)
>>>>>>> 8ae1957f

    @integration_fixtures
    def test_include_admissible_non_graph_class(self):
        schema, _ = generate_schema(self.graph_client)
        # Included abstract non-vertex classes whose non-abstract subclasses are all vertexes.
<<<<<<< HEAD
        self.assertIsNotNone(schema.get_type("UniquelyIdentifiable"))

    @integration_fixtures
    def test_parsed_schema_element_custom_fields(self):
        schema_graph = generate_schema_graph(self.graph_client)
        parent_of_edge = schema_graph.get_element_by_class_name("Animal_ParentOf")
        expected_custom_class_fields = {
            'human_name_in': 'Parent',
            'human_name_out': 'Child'
        }
        self.assertEqual(expected_custom_class_fields, parent_of_edge.class_fields)
=======
        self.assertIsNotNone(schema.get_type('UniquelyIdentifiable'))
>>>>>>> 8ae1957f
# pylint: enable=no-member<|MERGE_RESOLUTION|>--- conflicted
+++ resolved
@@ -182,29 +182,21 @@
         # Since Animal implements the UniquelyIdentifiable interface and since we we overrode
         # UniquelyIdentifiable's uuid field to be of type GraphQLID when we generated the schema,
         # then Animal's uuid field should also be of type GrapqhQLID.
-<<<<<<< HEAD
-        self.assertEqual(GraphQLID, schema.get_type("Animal").fields["uuid"].type)
-=======
         self.assertEqual(schema.get_type('Animal').fields['uuid'].type, GraphQLID)
->>>>>>> 8ae1957f
 
     @integration_fixtures
     def test_include_admissible_non_graph_class(self):
         schema, _ = generate_schema(self.graph_client)
         # Included abstract non-vertex classes whose non-abstract subclasses are all vertexes.
-<<<<<<< HEAD
-        self.assertIsNotNone(schema.get_type("UniquelyIdentifiable"))
+        self.assertIsNotNone(schema.get_type('UniquelyIdentifiable'))
 
     @integration_fixtures
     def test_parsed_schema_element_custom_fields(self):
         schema_graph = generate_schema_graph(self.graph_client)
-        parent_of_edge = schema_graph.get_element_by_class_name("Animal_ParentOf")
+        parent_of_edge = schema_graph.get_element_by_class_name('Animal_ParentOf')
         expected_custom_class_fields = {
             'human_name_in': 'Parent',
             'human_name_out': 'Child'
         }
         self.assertEqual(expected_custom_class_fields, parent_of_edge.class_fields)
-=======
-        self.assertIsNotNone(schema.get_type('UniquelyIdentifiable'))
->>>>>>> 8ae1957f
 # pylint: enable=no-member
--- conflicted
+++ resolved
@@ -125,21 +125,6 @@
         if backend_name in SQL_BACKENDS:
             engine = cls.sql_backend_name_to_engine[backend_name]  # type: ignore
             results = compile_and_run_sql_query(
-<<<<<<< HEAD
-                cls.sql_schema_info, graphql_query, parameters, engine
-            )
-        elif backend_name in MATCH_BACKENDS:
-            results = compile_and_run_match_query(
-                cls.schema, graphql_query, parameters, cls.orientdb_client
-            )
-        elif backend_name in NEO4J_BACKENDS:
-            results = compile_and_run_neo4j_query(
-                cls.schema, graphql_query, parameters, cls.neo4j_client
-            )
-        elif backend_name in REDISGRAPH_BACKENDS:
-            results = compile_and_run_redisgraph_query(
-                cls.schema, graphql_query, parameters, cls.redisgraph_client
-=======
                 cls.sql_schema_info, graphql_query, parameters, engine  # type: ignore
             )
         elif backend_name in MATCH_BACKENDS:
@@ -153,7 +138,6 @@
         elif backend_name in REDISGRAPH_BACKENDS:
             results = compile_and_run_redisgraph_query(
                 common_schema_info, graphql_query, parameters, cls.redisgraph_client  # type: ignore
->>>>>>> a13e7b26
             )
         else:
             raise AssertionError(u"Unknown test backend {}.".format(backend_name))
@@ -161,11 +145,7 @@
 
     @use_all_backends()
     @integration_fixtures
-<<<<<<< HEAD
-    def test_simple_output(self, backend_name):
-=======
     def test_simple_output(self, backend_name: str) -> None:
->>>>>>> a13e7b26
         graphql_query = """
         {
             Animal {
@@ -188,11 +168,7 @@
     # [2] https://s3.amazonaws.com/artifacts.opencypher.org/openCypher9.pdf
     @use_all_backends(except_backends=(test_backend.NEO4J, test_backend.REDISGRAPH))
     @integration_fixtures
-<<<<<<< HEAD
-    def test_simple_filter(self, backend_name):
-=======
     def test_simple_filter(self, backend_name: str) -> None:
->>>>>>> a13e7b26
         graphql_query = """
         {
             Animal {
@@ -212,11 +188,7 @@
         self.assertResultsEqual(graphql_query, parameters, backend_name, expected_results)
 
     @integration_fixtures
-<<<<<<< HEAD
-    def test_edge_from_superclass_with_preferred_location_not_at_root(self):
-=======
     def test_edge_from_superclass_with_preferred_location_not_at_root(self) -> None:
->>>>>>> a13e7b26
         graphql_query = """{
             Animal {
                 name @output(out_name: "animal_name")
@@ -240,11 +212,7 @@
     # [2] https://s3.amazonaws.com/artifacts.opencypher.org/openCypher9.pdf
     @use_all_backends(except_backends=(test_backend.REDISGRAPH, test_backend.NEO4J))
     @integration_fixtures
-<<<<<<< HEAD
-    def test_two_filters(self, backend_name):
-=======
     def test_two_filters(self, backend_name: str) -> None:
->>>>>>> a13e7b26
         graphql_query = """
             {
                 Animal {
@@ -270,11 +238,7 @@
     # https://oss.redislabs.com/redisgraph/cypher_support/#string-operators
     @use_all_backends(except_backends=(test_backend.REDISGRAPH,))
     @integration_fixtures
-<<<<<<< HEAD
-    def test_has_substring_precedence(self, backend_name):
-=======
     def test_has_substring_precedence(self, backend_name: str) -> None:
->>>>>>> a13e7b26
         graphql_query = """
         {
             Animal {
@@ -606,11 +570,7 @@
     # RedisGraph doesn't support temporal types, so Date types aren't supported.
     @use_all_backends(except_backends=(test_backend.REDISGRAPH,))
     @integration_fixtures
-<<<<<<< HEAD
-    def test_filter_on_date(self, backend_name):
-=======
     def test_filter_on_date(self, backend_name: str) -> None:
->>>>>>> a13e7b26
         graphql_query = """
         {
             Animal {
@@ -631,25 +591,12 @@
     def test_snapshot_graphql_schema_from_orientdb_schema(self):
         class_to_field_type_overrides = {"UniquelyIdentifiable": {"uuid": GraphQLID}}
         schema, _ = generate_schema(
-<<<<<<< HEAD
-            self.orientdb_client,
-            class_to_field_type_overrides=class_to_field_type_overrides,
-            hidden_classes={ORIENTDB_BASE_VERTEX_CLASS_NAME},
-        )
-        # TODO(selene): similar to this issue in test_schema.py, the update to print_schema breaks
-        # this test
-        compare_ignoring_whitespace(self, SCHEMA_TEXT, print_schema(schema), None)
-
-    @integration_fixtures
-    def test_override_field_types(self):
-        class_to_field_type_overrides = {"UniquelyIdentifiable": {"uuid": GraphQLID}}
-        schema, _ = generate_schema(
-            self.orientdb_client, class_to_field_type_overrides=class_to_field_type_overrides
-=======
             self.orientdb_client,  # type: ignore  # from fixture
             class_to_field_type_overrides=class_to_field_type_overrides,
             hidden_classes={ORIENTDB_BASE_VERTEX_CLASS_NAME},
         )
+        # TODO(selene): similar to this issue in test_schema.py, the update to print_schema breaks
+        # this test
         compare_ignoring_whitespace(self, SCHEMA_TEXT, print_schema(schema), None)
 
     @integration_fixtures
@@ -658,7 +605,6 @@
         schema, _ = generate_schema(
             self.orientdb_client,  # type: ignore  # from fixture
             class_to_field_type_overrides=class_to_field_type_overrides,
->>>>>>> a13e7b26
         )
         # Since Animal implements the UniquelyIdentifiable interface and since we we overrode
         # UniquelyIdentifiable's uuid field to be of type GraphQLID when we generated the schema,
@@ -672,26 +618,16 @@
         self.assertIsNotNone(schema.get_type("UniquelyIdentifiable"))
 
     @integration_fixtures
-<<<<<<< HEAD
-    def test_selectively_hide_classes(self):
-        schema, _ = generate_schema(self.orientdb_client, hidden_classes={"Animal"})
-        self.assertNotIn("Animal", schema.type_map)
-
-    @integration_fixtures
-    def test_parsed_schema_element_custom_fields(self):
-        schema_graph = generate_schema_graph(self.orientdb_client)
-=======
     def test_selectively_hide_classes(self) -> None:
         schema, _ = generate_schema(
             self.orientdb_client,  # type: ignore  # from fixture
             hidden_classes={"Animal"},
         )
-        self.assertNotIn("Animal", schema.get_type_map())
+        self.assertNotIn("Animal", schema.type_map)
 
     @integration_fixtures
     def test_parsed_schema_element_custom_fields(self) -> None:
         schema_graph = generate_schema_graph(self.orientdb_client)  # type: ignore  # from fixture
->>>>>>> a13e7b26
         parent_of_edge = schema_graph.get_element_by_class_name("Animal_ParentOf")
         expected_custom_class_fields = {"human_name_in": "Parent", "human_name_out": "Child"}
         self.assertEqual(expected_custom_class_fields, parent_of_edge.class_fields)

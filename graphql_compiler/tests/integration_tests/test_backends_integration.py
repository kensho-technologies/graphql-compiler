# Copyright 2018-present Kensho Technologies, LLC.
from decimal import Decimal
from unittest import TestCase

from graphql.type import GraphQLID
from graphql.utils.schema_printer import print_schema
from parameterized import parameterized
import pytest

<<<<<<< HEAD
from graphql_compiler.tests import test_backend
from graphql_compiler.tests.test_helpers import generate_schema

=======
from ...tests import test_backend
from ...tests.test_helpers import generate_schema, generate_schema_graph
>>>>>>> 22ee5114
from ..test_helpers import SCHEMA_TEXT, compare_ignoring_whitespace, get_schema
from .integration_backend_config import MATCH_BACKENDS, SQL_BACKENDS
from .integration_test_helpers import (
    compile_and_run_match_query, compile_and_run_sql_query, sort_db_results
)


# Store the test parametrization for running against all backends. Individual tests can customize
# the list of backends to test against with the full @parametrized.expand([...]) decorator.
all_backends = parameterized.expand([
    test_backend.ORIENTDB,
    test_backend.POSTGRES,
    test_backend.MARIADB,
    test_backend.MYSQL,
    test_backend.SQLITE,
    test_backend.MSSQL,
])

# Store the typical fixtures required for an integration tests.
# Individual tests can supply the full @pytest.mark.usefixtures to override if necessary.
integration_fixtures = pytest.mark.usefixtures(
    'integration_graph_client',
    'sql_integration_data',
)


# The following test class uses several fixtures adding members that pylint
# does not recognize
# pylint: disable=no-member
@pytest.mark.slow
class IntegrationTests(TestCase):

    @classmethod
    def setUpClass(cls):
        """Initialize the test schema once for all tests, and disable max diff limits."""
        cls.maxDiff = None
        cls.schema = get_schema()

    def assertResultsEqual(self, graphql_query, parameters, backend_name, expected_results):
        """Assert that two lists of DB results are equal, independent of order."""
        backend_results = self.compile_and_run_query(graphql_query, parameters, backend_name)
        try:
            self.assertListEqual(sort_db_results(expected_results),
                                 sort_db_results(backend_results))
        except AssertionError as error:
            # intercept and modify error message to indicate which backend(s) failed
            args = [u'Failure for backend "{}": {}'.format(backend_name, error.args[0])]
            args.extend(error.args[1:])
            error.args = tuple(args)
            raise

    @classmethod
    def compile_and_run_query(cls, graphql_query, parameters, backend_name):
        """Compiles and runs the graphql query with the supplied parameters against all backends.

        Args:
            graphql_query: str, GraphQL query string to run against every backend.
            parameters: Dict[str, Any], input parameters to the query.
            backend_name: str, the name of the test backend to get results from.

        Returns:
            List[Dict[str, Any]], backend results as a list of dictionaries.
        """
        if backend_name in SQL_BACKENDS:
            engine = cls.sql_backend_name_to_engine[backend_name]
            results = compile_and_run_sql_query(
                cls.schema, graphql_query, parameters, engine, cls.sql_metadata)
        elif backend_name in MATCH_BACKENDS:
            results = compile_and_run_match_query(
                cls.schema, graphql_query, parameters, cls.graph_client)
        else:
            raise AssertionError(u'Unknown test backend {}.'.format(backend_name))
        return results

    @all_backends
    @integration_fixtures
    def test_simple_output(self, backend_name):
        graphql_query = '''
        {
            Animal {
                name @output(out_name: "animal_name")
                uuid @output(out_name: "animal_uuid")
            }
        }
        '''
        expected_results = [
            {'animal_name': 'Animal 1', 'animal_uuid': 'cfc6e625-8594-0927-468f-f53d864a7a51'},
            {'animal_name': 'Animal 2', 'animal_uuid': 'cfc6e625-8594-0927-468f-f53d864a7a52'},
            {'animal_name': 'Animal 3', 'animal_uuid': 'cfc6e625-8594-0927-468f-f53d864a7a53'},
            {'animal_name': 'Animal 4', 'animal_uuid': 'cfc6e625-8594-0927-468f-f53d864a7a54'},
        ]
        self.assertResultsEqual(graphql_query, {}, backend_name, expected_results)

    @all_backends
    @integration_fixtures
    def test_simple_filter(self, backend_name):
        graphql_query = '''
        {
            Animal {
                name @output(out_name: "animal_name")
                net_worth @output(out_name: "animal_net_worth")
                          @filter(op_name: "=", value: ["$net_worth"])
            }
        }
        '''
        parameters = {
            'net_worth': Decimal('100'),
        }
        expected_results = [
            {'animal_name': 'Animal 1', 'animal_net_worth': Decimal('100')},
        ]

        self.assertResultsEqual(graphql_query, parameters, backend_name, expected_results)

    @all_backends
    @integration_fixtures
    def test_two_filters(self, backend_name):
        graphql_query = '''
            {
                Animal {
                    name @output(out_name: "animal_name")
                    net_worth @output(out_name: "animal_net_worth")
                              @filter(op_name: ">=", value: ["$lower_bound_exclusive"])
                              @filter(op_name: "in_collection", value: ["$net_worths"])
                }
            }
            '''
        parameters = {
            'lower_bound_exclusive': Decimal('200'),
            'net_worths': [Decimal('300'), Decimal('400')],
        }
        expected_results = [
            {'animal_name': 'Animal 3', 'animal_net_worth': Decimal('300')},
            {'animal_name': 'Animal 4', 'animal_net_worth': Decimal('400')},
        ]

        self.assertResultsEqual(graphql_query, parameters, backend_name, expected_results)

    @all_backends
    @integration_fixtures
    def test_has_substring_precedence(self, backend_name):
        graphql_query = '''
        {
            Animal {
                name @output(out_name: "animal_name")
                     @filter(op_name: "has_substring", value: ["$wide_substring"])
                     @filter(op_name: "has_substring", value: ["$narrow_substring"])
            }
        }
        '''
        parameters = {
            # matches all animal names
            'wide_substring': 'Animal',
            # narrows set to just ['Animal 3']
            'narrow_substring': '3',
        }
        expected_results = [
            {'animal_name': 'Animal 3'},
        ]
        self.assertResultsEqual(graphql_query, parameters, backend_name, expected_results)

    @integration_fixtures
    def test_snapshot_graphql_schema_from_orientdb_schema(self):
<<<<<<< HEAD
        schema, _ = generate_schema(self.graph_client)
=======
        class_to_field_type_overrides = {
            'UniquelyIdentifiable': {'uuid': GraphQLID}
        }
        schema, _ = generate_schema(self.graph_client,
                                    class_to_field_type_overrides=class_to_field_type_overrides)
>>>>>>> 22ee5114
        compare_ignoring_whitespace(self, SCHEMA_TEXT, print_schema(schema), None)

    @integration_fixtures
    def test_override_field_types(self):
<<<<<<< HEAD
        schema, _ = generate_schema(self.graph_client)
=======
        class_to_field_type_overrides = {
            'UniquelyIdentifiable': {'uuid': GraphQLID}
        }
        schema, _ = generate_schema(self.graph_client,
                                    class_to_field_type_overrides=class_to_field_type_overrides)
>>>>>>> 22ee5114
        # Since Animal implements the UniquelyIdentifiable interface and since we we overrode
        # UniquelyIdentifiable's uuid field to be of type GraphQLID when we generated the schema,
        # then Animal's uuid field should also be of type GrapqhQLID.
        self.assertEqual(schema.get_type('Animal').fields['uuid'].type, GraphQLID)

    @integration_fixtures
    def test_include_admissible_non_graph_class(self):
        schema, _ = generate_schema(self.graph_client)
        # Included abstract non-vertex classes whose non-abstract subclasses are all vertexes.
        self.assertIsNotNone(schema.get_type('UniquelyIdentifiable'))
<<<<<<< HEAD
=======

    @integration_fixtures
    def test_selectively_hide_classes(self):
        schema, _ = generate_schema(self.graph_client, hidden_classes={'Animal'})
        self.assertNotIn('Animal', schema.get_type_map())

    @integration_fixtures
    def test_parsed_schema_element_custom_fields(self):
        schema_graph = generate_schema_graph(self.graph_client)
        parent_of_edge = schema_graph.get_element_by_class_name('Animal_ParentOf')
        expected_custom_class_fields = {
            'human_name_in': 'Parent',
            'human_name_out': 'Child'
        }
        self.assertEqual(expected_custom_class_fields, parent_of_edge.class_fields)
>>>>>>> 22ee5114
# pylint: enable=no-member<|MERGE_RESOLUTION|>--- conflicted
+++ resolved
@@ -7,14 +7,8 @@
 from parameterized import parameterized
 import pytest
 
-<<<<<<< HEAD
-from graphql_compiler.tests import test_backend
-from graphql_compiler.tests.test_helpers import generate_schema
-
-=======
 from ...tests import test_backend
 from ...tests.test_helpers import generate_schema, generate_schema_graph
->>>>>>> 22ee5114
 from ..test_helpers import SCHEMA_TEXT, compare_ignoring_whitespace, get_schema
 from .integration_backend_config import MATCH_BACKENDS, SQL_BACKENDS
 from .integration_test_helpers import (
@@ -178,28 +172,20 @@
 
     @integration_fixtures
     def test_snapshot_graphql_schema_from_orientdb_schema(self):
-<<<<<<< HEAD
-        schema, _ = generate_schema(self.graph_client)
-=======
         class_to_field_type_overrides = {
             'UniquelyIdentifiable': {'uuid': GraphQLID}
         }
         schema, _ = generate_schema(self.graph_client,
                                     class_to_field_type_overrides=class_to_field_type_overrides)
->>>>>>> 22ee5114
         compare_ignoring_whitespace(self, SCHEMA_TEXT, print_schema(schema), None)
 
     @integration_fixtures
     def test_override_field_types(self):
-<<<<<<< HEAD
-        schema, _ = generate_schema(self.graph_client)
-=======
         class_to_field_type_overrides = {
             'UniquelyIdentifiable': {'uuid': GraphQLID}
         }
         schema, _ = generate_schema(self.graph_client,
                                     class_to_field_type_overrides=class_to_field_type_overrides)
->>>>>>> 22ee5114
         # Since Animal implements the UniquelyIdentifiable interface and since we we overrode
         # UniquelyIdentifiable's uuid field to be of type GraphQLID when we generated the schema,
         # then Animal's uuid field should also be of type GrapqhQLID.
@@ -210,8 +196,6 @@
         schema, _ = generate_schema(self.graph_client)
         # Included abstract non-vertex classes whose non-abstract subclasses are all vertexes.
         self.assertIsNotNone(schema.get_type('UniquelyIdentifiable'))
-<<<<<<< HEAD
-=======
 
     @integration_fixtures
     def test_selectively_hide_classes(self):
@@ -227,5 +211,4 @@
             'human_name_out': 'Child'
         }
         self.assertEqual(expected_custom_class_fields, parent_of_edge.class_fields)
->>>>>>> 22ee5114
 # pylint: enable=no-member
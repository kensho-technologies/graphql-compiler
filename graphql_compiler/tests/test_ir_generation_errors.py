--- conflicted
+++ resolved
@@ -19,11 +19,7 @@
         self.maxDiff = None
         self.schema = get_schema()
 
-<<<<<<< HEAD
-    def test_repeated_field_name(self):
-=======
     def test_repeated_field_name(self) -> None:
->>>>>>> a13e7b26
         repeated_property_field = """{
             Animal {
                 name @output(out_name: "name")
@@ -57,11 +53,7 @@
             with self.assertRaises(GraphQLCompilationError):
                 graphql_to_ir(self.schema, graphql)
 
-<<<<<<< HEAD
-    def test_output_source_directive_constraints(self):
-=======
     def test_output_source_directive_constraints(self) -> None:
->>>>>>> a13e7b26
         output_source_not_on_last_vertex_element = """{
             Animal @filter(op_name: "name_or_alias", value: ["$animal_name"]) {
                 out_Animal_ParentOf @output_source {
@@ -120,11 +112,7 @@
             with self.assertRaises(GraphQLCompilationError):
                 graphql_to_ir(self.schema, graphql)
 
-<<<<<<< HEAD
-    def test_optional_directive_constraints(self):
-=======
     def test_optional_directive_constraints(self) -> None:
->>>>>>> a13e7b26
         optional_on_property_field = """{
             Animal @filter(op_name: "name_or_alias", value: ["$animal_name"]) {
                 out_Animal_ParentOf {
@@ -206,11 +194,7 @@
             with self.assertRaises(GraphQLCompilationError):
                 graphql_to_ir(self.schema, graphql)
 
-<<<<<<< HEAD
-    def test_starts_with_op_filter_missing_value_argument(self):
-=======
     def test_starts_with_op_filter_missing_value_argument(self) -> None:
->>>>>>> a13e7b26
         graphql_input = """{
             Animal {
                 name @filter(op_name: "starts_with")
@@ -221,11 +205,7 @@
         with self.assertRaises(GraphQLValidationError):
             graphql_to_ir(self.schema, graphql_input)
 
-<<<<<<< HEAD
-    def test_fold_directive_constraints(self):
-=======
     def test_fold_directive_constraints(self) -> None:
->>>>>>> a13e7b26
         fold_on_property_field = """{
             Animal @filter(op_name: "name_or_alias", value: ["$animal_name"]) {
                 out_Animal_ParentOf {
@@ -418,11 +398,7 @@
             with self.assertRaises(GraphQLCompilationError):
                 graphql_to_ir(self.schema, graphql)
 
-<<<<<<< HEAD
-    def test_output_directive_constraints(self):
-=======
     def test_output_directive_constraints(self) -> None:
->>>>>>> a13e7b26
         output_on_vertex_field = (
             GraphQLCompilationError,
             """{
@@ -503,11 +479,7 @@
             with self.assertRaises(expected_error):
                 graphql_to_ir(self.schema, graphql)
 
-<<<<<<< HEAD
-    def test_tag_directive_constraints(self):
-=======
     def test_tag_directive_constraints(self) -> None:
->>>>>>> a13e7b26
         tag_on_vertex_field = (
             GraphQLCompilationError,
             """{
@@ -612,11 +584,7 @@
             with self.assertRaises(expected_error):
                 graphql_to_ir(self.schema, graphql)
 
-<<<<<<< HEAD
-    def test_recurse_directive_constraints(self):
-=======
     def test_recurse_directive_constraints(self) -> None:
->>>>>>> a13e7b26
         recurse_on_property_field = (
             GraphQLCompilationError,
             """{
@@ -899,11 +867,7 @@
         }""",
         )
 
-<<<<<<< HEAD
         with self.assertRaises(GraphQLValidationError):
-=======
-        with self.assertRaises(GraphQLCompilationError):
->>>>>>> a13e7b26
             graphql_to_ir(
                 self.schema,
                 """{
@@ -1024,11 +988,7 @@
             with self.assertRaises(GraphQLCompilationError):
                 graphql_to_ir(self.schema, invalid_graphql)
 
-<<<<<<< HEAD
-    def test_directive_on_fragment(self):
-=======
     def test_directive_on_fragment(self) -> None:
->>>>>>> a13e7b26
         invalid_graphql = """{
             Animal {
                 name @output(out_name: "animal_name")
@@ -1046,11 +1006,7 @@
         with self.assertRaises(GraphQLValidationError):
             graphql_to_ir(self.schema, invalid_graphql)
 
-<<<<<<< HEAD
-    def test_more_than_one_fragment_in_scope(self):
-=======
     def test_more_than_one_fragment_in_scope(self) -> None:
->>>>>>> a13e7b26
         invalid_graphql = """{
             Animal {
                 name @output(out_name: "animal_name")
@@ -1071,11 +1027,7 @@
         with self.assertRaises(GraphQLCompilationError):
             graphql_to_ir(self.schema, invalid_graphql)
 
-<<<<<<< HEAD
-    def test_fragment_on_nonexistent_type(self):
-=======
     def test_fragment_on_nonexistent_type(self) -> None:
->>>>>>> a13e7b26
         invalid_graphql = """{
             Animal {
                 name @output(out_name: "animal_name")
@@ -1521,11 +1473,7 @@
                 type_equivalence_hints=invalid_type_equivalence_hints,
             )
 
-<<<<<<< HEAD
-    def test_filter_and_tag_on_same_field(self):
-=======
     def test_filter_and_tag_on_same_field(self) -> None:
->>>>>>> a13e7b26
         invalid_graphql_input = """{
             Animal {
                 out_Entity_Related {

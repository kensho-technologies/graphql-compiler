--- conflicted
+++ resolved
@@ -3,19 +3,13 @@
 
 from graphql import GraphQLString
 
-<<<<<<< HEAD
-from ..compiler import emit_gremlin, emit_match
-from ..compiler.blocks import (
-    Backtrack, ConstructResult, Filter, GlobalOperationsStart, MarkLocation, QueryRoot, Traverse
-)
-=======
+
 from ..compiler import emit_cypher, emit_gremlin, emit_match
 from ..compiler.blocks import (
     Backtrack, CoerceType, ConstructResult, Filter, GlobalOperationsStart, MarkLocation, QueryRoot,
     Traverse
 )
 from ..compiler.cypher_query import convert_to_cypher_query
->>>>>>> b8f87a7c
 from ..compiler.expressions import (
     BinaryComposition, ContextField, LocalField, NullLiteral, OutputContextField,
     TernaryConditional, Variable

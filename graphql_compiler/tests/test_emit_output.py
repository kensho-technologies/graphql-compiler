# Copyright 2017-present Kensho Technologies, LLC.
import unittest

from graphql import GraphQLString

from ..compiler import emit_cypher, emit_gremlin, emit_match
from ..compiler.blocks import (
    Backtrack,
    CoerceType,
    ConstructResult,
    Filter,
    GlobalOperationsStart,
    MarkLocation,
    QueryRoot,
    Traverse,
)
from ..compiler.cypher_query import convert_to_cypher_query
from ..compiler.expressions import (
    BinaryComposition,
    ContextField,
    LocalField,
    NullLiteral,
    OutputContextField,
    TernaryConditional,
    Variable,
)
from ..compiler.helpers import Location
from ..compiler.ir_lowering_common.common import OutputContextVertex
from ..compiler.ir_lowering_match.utils import CompoundMatchQuery
from ..compiler.match_query import convert_to_match_query
from ..compiler.metadata import LocationInfo, QueryMetadataTable
from ..schema import GraphQLDateTime
from .test_helpers import (
    compare_cypher,
    compare_gremlin,
    compare_match,
    get_common_schema_info,
    get_schema,
)


class EmitMatchTests(unittest.TestCase):
    def setUp(self) -> None:
        """Disable max diff limits for all tests."""
        self.maxDiff = None
        self.schema_info = get_common_schema_info()

    def test_simple_immediate_output(self) -> None:
        # corresponds to:
        # graphql_string = '''{
        #     Animal {
        #         name @output(out_name: "animal_name")
        #     }
        # }'''
        base_location = Location(("Animal",))
        base_name_location = base_location.navigate_to_field("name")

        ir_blocks = [
            QueryRoot({"Animal"}),
            MarkLocation(base_location),
            GlobalOperationsStart(),
            ConstructResult({"animal_name": OutputContextField(base_name_location, GraphQLString)}),
        ]
        match_query = convert_to_match_query(ir_blocks)
        compound_match_query = CompoundMatchQuery(match_queries=[match_query])

        expected_match = """
            SELECT Animal___1.name AS `animal_name` FROM (
                MATCH {{
                    class: Animal,
                    as: Animal___1
                }}
                RETURN $matches
            )
        """

        received_match = emit_match.emit_code_from_ir(self.schema_info, compound_match_query)
        compare_match(self, expected_match, received_match)

    def test_simple_traverse_filter_output(self) -> None:
        # corresponds to:
        # graphql_string = '''{
        #     Animal {
        #         name @tag(tag_name: "name")
        #              @output(out_name: "animal_name")
        #         out_Animal_BornAt {
        #             name @filter(op_name: "=", value: ["%name"])
        #         }
        #     }
        # }'''
        base_location = Location(("Animal",))
        base_name_location = base_location.navigate_to_field("name")
        child_location = base_location.navigate_to_subpath("out_Animal_BornAt")

        ir_blocks = [
            QueryRoot({"Animal"}),
            MarkLocation(base_location),
            Traverse("out", "Animal_BornAt"),
            Filter(
                BinaryComposition(
                    u"=",
                    LocalField(u"name", GraphQLString),
                    ContextField(base_name_location, GraphQLString),
                )
            ),
            MarkLocation(child_location),
            QueryRoot({"Animal"}),
            MarkLocation(base_location),
            GlobalOperationsStart(),
            ConstructResult(
                {"animal_name": OutputContextField(base_name_location, GraphQLString),}
            ),
        ]
        match_query = convert_to_match_query(ir_blocks)
        compound_match_query = CompoundMatchQuery(match_queries=[match_query])

        expected_match = """
            SELECT Animal___1.name AS `animal_name` FROM (
                MATCH {{
                    class: Animal,
                    as: Animal___1
                }}.out('Animal_BornAt') {{
                    where: ((name = $matched.Animal___1.name)),
                    as: Animal__out_Animal_BornAt___1
                }} , {{
                    class: Animal,
                    as: Animal___1
                }}
                RETURN $matches
            )
        """

        received_match = emit_match.emit_code_from_ir(self.schema_info, compound_match_query)
        compare_match(self, expected_match, received_match)

    def test_datetime_variable_representation(self) -> None:
        # corresponds to:
        # graphql_string = '''{
        #     BirthEvent {
        #         name @output(out_name: "name")
        #         event_date @filter(op_name: "between", value: ["$start", "$end"])
        #     }
        # }'''
        base_location = Location(("BirthEvent",))
        base_name_location = base_location.navigate_to_field("name")

        ir_blocks = [
            QueryRoot({"BirthEvent"}),
            Filter(
                BinaryComposition(
                    u"&&",
                    BinaryComposition(
                        u">=",
                        LocalField("event_date", GraphQLDateTime),
                        Variable("$start", GraphQLDateTime),
                    ),
                    BinaryComposition(
                        u"<=",
                        LocalField("event_date", GraphQLDateTime),
                        Variable("$end", GraphQLDateTime),
                    ),
                )
            ),
            MarkLocation(base_location),
            GlobalOperationsStart(),
            ConstructResult({"name": OutputContextField(base_name_location, GraphQLString)}),
        ]
        match_query = convert_to_match_query(ir_blocks)
        compound_match_query = CompoundMatchQuery(match_queries=[match_query])

        expected_match = """
            SELECT BirthEvent___1.name AS `name` FROM (
                MATCH {{
                    class: BirthEvent,
                    where: ((
                        (event_date >= date({start}, "yyyy-MM-dd'T'HH:mm:ssX")) AND
                        (event_date <= date({end}, "yyyy-MM-dd'T'HH:mm:ssX"))
                    )),
                    as: BirthEvent___1
                }}
                RETURN $matches
            )
        """

        received_match = emit_match.emit_code_from_ir(self.schema_info, compound_match_query)
        compare_match(self, expected_match, received_match)

    def test_datetime_output_representation(self) -> None:
        # corresponds to:
        # graphql_string = '''{
        #     BirthEvent {
        #         event_date @output(out_name: "event_date")
        #     }
        # }'''
        base_location = Location(("BirthEvent",))
        base_event_date_location = base_location.navigate_to_field("event_date")

        ir_blocks = [
            QueryRoot({"BirthEvent"}),
            MarkLocation(base_location),
            GlobalOperationsStart(),
            ConstructResult(
                {"event_date": OutputContextField(base_event_date_location, GraphQLDateTime)}
            ),
        ]
        match_query = convert_to_match_query(ir_blocks)
        compound_match_query = CompoundMatchQuery(match_queries=[match_query])

        expected_match = """
            SELECT BirthEvent___1.event_date.format("yyyy-MM-dd'T'HH:mm:ssX") AS `event_date` FROM (
                MATCH {{
                    class: BirthEvent,
                    as: BirthEvent___1
                }}
                RETURN $matches
            )
        """

        received_match = emit_match.emit_code_from_ir(self.schema_info, compound_match_query)
        compare_match(self, expected_match, received_match)


class EmitGremlinTests(unittest.TestCase):
    def setUp(self) -> None:
        """Disable max diff limits for all tests."""
        self.maxDiff = None
        self.schema_info = get_common_schema_info()

    def test_simple_immediate_output(self) -> None:
        # corresponds to:
        # graphql_string = '''{
        #     Animal {
        #         name @output(out_name: "animal_name")
        #     }
        # }'''
        base_location = Location(("Animal",))
        base_name_location = base_location.navigate_to_field("name")

        ir_blocks = [
            QueryRoot({"Animal"}),
            MarkLocation(base_location),
            GlobalOperationsStart(),
            ConstructResult(
                {"animal_name": OutputContextField(base_name_location, GraphQLString),}
            ),
        ]

        expected_gremlin = """
            g.V('@class', 'Animal')
            .as('Animal___1')
            .transform{it, m -> new com.orientechnologies.orient.core.record.impl.ODocument([
                animal_name: m.Animal___1.name
            ])}
        """

        received_gremlin = emit_gremlin.emit_code_from_ir(self.schema_info, ir_blocks)
        compare_gremlin(self, expected_gremlin, received_gremlin)

    def test_simple_traverse_filter_output(self) -> None:
        # corresponds to:
        # graphql_string = '''{
        #     Animal {
        #         name @tag(tag_name: "name")
        #              @output(out_name: "animal_name")
        #         out_Animal_BornAt {
        #             name @filter(op_name: "=", value: ["%name"])
        #         }
        #     }
        # }'''
        base_location = Location(("Animal",))
        base_name_location = base_location.navigate_to_field("name")
        child_location = base_location.navigate_to_subpath("out_Animal_BornAt")

        ir_blocks = [
            QueryRoot({"Animal"}),
            MarkLocation(base_location),
            Traverse("out", "Animal_BornAt"),
            Filter(
                BinaryComposition(
                    u"=",
                    LocalField(u"name", GraphQLString),
                    ContextField(base_location.navigate_to_field(u"name"), GraphQLString),
                )
            ),
            MarkLocation(child_location),
            Backtrack(base_location),
            GlobalOperationsStart(),
            ConstructResult(
                {"animal_name": OutputContextField(base_name_location, GraphQLString),}
            ),
        ]

        expected_gremlin = """
            g.V('@class', 'Animal')
            .as('Animal___1')
            .out('Animal_BornAt')
            .filter{it, m -> (it.name == m.Animal___1.name)}
            .as('Animal__out_Animal_BornAt___1')
            .back('Animal___1')
            .transform{it, m -> new com.orientechnologies.orient.core.record.impl.ODocument([
                animal_name: m.Animal___1.name
            ])}
        """

        received_gremlin = emit_gremlin.emit_code_from_ir(self.schema_info, ir_blocks)
        compare_gremlin(self, expected_gremlin, received_gremlin)

    def test_output_inside_optional_traversal(self) -> None:
        # corresponds to:
        # graphql_string = '''{
        #     Animal {
        #         out_Animal_BornAt @optional {
        #             name @output(out_name: "bornat_name")
        #         }
        #     }
        # }'''
        base_location = Location(("Animal",))
        revisited_base_location = base_location.revisit()
        child_location = base_location.navigate_to_subpath("out_Animal_BornAt")
        child_name_location = child_location.navigate_to_field("name")

        ir_blocks = [
            QueryRoot({"Animal"}),
            MarkLocation(base_location),
            Traverse("out", "Animal_BornAt", optional=True),
            MarkLocation(child_location),
            Backtrack(base_location, optional=True),
            MarkLocation(revisited_base_location),
            GlobalOperationsStart(),
            ConstructResult(
                {
                    "bornat_name": TernaryConditional(
                        BinaryComposition(
                            u"!=",
                            # HACK(predrag): The type given to OutputContextVertex here is wrong,
<<<<<<< HEAD
                            # but it shouldn't cause any trouble since it has absolutely nothing to do
                            # with the code being tested.
=======
                            #                but it shouldn't cause any trouble since it has
                            #                absolutely nothing to do with the code being tested.
>>>>>>> a13e7b26
                            OutputContextVertex(child_location, GraphQLString),
                            NullLiteral,
                        ),
                        OutputContextField(child_name_location, GraphQLString),
                        NullLiteral,
                    )
                }
            ),
        ]

        expected_gremlin = """
            g.V('@class', 'Animal')
            .as('Animal___1')
            .ifThenElse{it.out_Animal_BornAt == null}{null}{it.out('Animal_BornAt')}
            .as('Animal__out_Animal_BornAt___1')
            .optional('Animal___1')
            .as('Animal___2')
            .transform{it, m -> new com.orientechnologies.orient.core.record.impl.ODocument([
                bornat_name: ((m.Animal__out_Animal_BornAt___1 != null) ?
                m.Animal__out_Animal_BornAt___1.name : null)
            ])}
        """

        received_gremlin = emit_gremlin.emit_code_from_ir(self.schema_info, ir_blocks)
        compare_gremlin(self, expected_gremlin, received_gremlin)

    def test_datetime_variable_representation(self) -> None:
        # corresponds to:
        # graphql_string = '''{
        #     BirthEvent {
        #         name @output(out_name: "name")
        #         event_date @filter(op_name: "between", value: ["$start", "$end"])
        #     }
        # }'''
        base_location = Location(("BirthEvent",))
        base_name_location = base_location.navigate_to_field("name")

        ir_blocks = [
            QueryRoot({"BirthEvent"}),
            MarkLocation(base_location),
            Filter(
                BinaryComposition(
                    u"&&",
                    BinaryComposition(
                        u">=",
                        LocalField("event_date", GraphQLDateTime),
                        Variable("$start", GraphQLDateTime),
                    ),
                    BinaryComposition(
                        u"<=",
                        LocalField("event_date", GraphQLDateTime),
                        Variable("$end", GraphQLDateTime),
                    ),
                )
            ),
            GlobalOperationsStart(),
            ConstructResult({"name": OutputContextField(base_name_location, GraphQLString)}),
        ]

        expected_gremlin = """
             g.V('@class', 'BirthEvent')
            .as('BirthEvent___1')
            .filter{it, m -> ((it.event_date >= Date.parse("yyyy-MM-dd'T'HH:mm:ssX", $start)) &&
                              (it.event_date <= Date.parse("yyyy-MM-dd'T'HH:mm:ssX", $end)))}
            .transform{it, m -> new com.orientechnologies.orient.core.record.impl.ODocument([
                name: m.BirthEvent___1.name
            ])}
        """

        received_gremlin = emit_gremlin.emit_code_from_ir(self.schema_info, ir_blocks)
        compare_gremlin(self, expected_gremlin, received_gremlin)

    def test_datetime_output_representation(self) -> None:
        # corresponds to:
        # graphql_string = '''{
        #     BirthEvent {
        #         event_date @output(out_name: "event_date")
        #     }
        # }'''
        base_location = Location(("BirthEvent",))
        base_event_date_location = base_location.navigate_to_field("event_date")

        ir_blocks = [
            QueryRoot({"BirthEvent"}),
            MarkLocation(base_location),
            GlobalOperationsStart(),
            ConstructResult(
                {"event_date": OutputContextField(base_event_date_location, GraphQLDateTime)}
            ),
        ]

        expected_gremlin = """
            g.V('@class', 'BirthEvent')
            .as('BirthEvent___1')
            .transform{it, m -> new com.orientechnologies.orient.core.record.impl.ODocument([
                event_date: m.BirthEvent___1.event_date.format("yyyy-MM-dd'T'HH:mm:ssX")
            ])}
        """

        received_gremlin = emit_gremlin.emit_code_from_ir(self.schema_info, ir_blocks)
        compare_gremlin(self, expected_gremlin, received_gremlin)


class EmitCypherTests(unittest.TestCase):
    """Test emit_code_from_ir method for Cypher.

    We follow the test schema (defined in test_helpers.py) for these tests so that we can construct
    objects correctly (e.g. when setting the type field for a LocationInfo object). When we call
    schema.get_type(), we get a reference to an object, which is not the case if we wrote something
    like `GraphQLObjectType(name='Foo', fields={'name': GraphQLString}` instead. This is useful if
    we need to compare two LocationInfo objects because equality comparison compares references.
    """

    def setUp(self) -> None:
        """Disable max diff limits for all tests."""
        self.maxDiff = None
        self.schema_info = get_common_schema_info()

    def test_simple_immediate_output(self) -> None:
        # corresponds to:
        # graphql_string = '''{
        #     Animal {
        #         name @output(out_name: "animal_name")
        #     }
        # }'''
        base_location = Location(("Animal",))
        base_name_location = base_location.navigate_to_field("name")
        schema = get_schema()
        base_location_info = LocationInfo(
            parent_location=None,
            type=schema.get_type(base_name_location.field),
            coerced_from_type=None,
            optional_scopes_depth=0,
            recursive_scopes_depth=0,
            is_within_fold=False,
        )

        ir_blocks = [
            QueryRoot({"Animal"}),
            MarkLocation(base_location),
            GlobalOperationsStart(),  # necessary for Cypher. Filter/output blocks come after this.
            ConstructResult({"animal_name": OutputContextField(base_name_location, GraphQLString)}),
        ]
        query_metadata_table = QueryMetadataTable(
            root_location=base_location, root_location_info=base_location_info
        )

        cypher_query = convert_to_cypher_query(ir_blocks, query_metadata_table)
        received_cypher = emit_cypher.emit_code_from_ir(self.schema_info, cypher_query)

        expected_cypher = """
            MATCH (Animal___1:Animal)
            RETURN Animal___1.name AS `animal_name`
        """

        compare_cypher(self, expected_cypher, received_cypher)

    def test_simple_traverse_filter_output(self) -> None:
        # corresponds to:
        # graphql_string = '''{
        #     Animal {
        #         name @tag(tag_name: "name")
        #              @output(out_name: "animal_name")
        #         out_Animal_BornAt {
        #             name @filter(op_name: "=", value: ["%name"])
        #         }
        #     }
        # }'''
        base_location = Location(("Animal",))
        base_name_location = base_location.navigate_to_field("name")
        schema = get_schema()
        base_location_info = LocationInfo(
            parent_location=None,
            type=schema.get_type(base_name_location.field),
            coerced_from_type=None,
            optional_scopes_depth=0,
            recursive_scopes_depth=0,
            is_within_fold=False,
        )

        child_location = base_location.navigate_to_subpath("out_Animal_BornAt")
        child_name_location = child_location.navigate_to_field("name")
        child_location_info = LocationInfo(
            parent_location=base_location,
            type=schema.get_type(child_name_location.field),
            coerced_from_type=None,
            optional_scopes_depth=1,
            recursive_scopes_depth=0,
            is_within_fold=False,
        )

        ir_blocks = [
            QueryRoot({"Animal"}),
            MarkLocation(base_location),
            Traverse("out", "Animal_BornAt"),
            CoerceType(
                {"BornAt"}
            ),  # see compiler.ir_lowering_cypher's insert_explicit_type_bounds method
            Filter(
                BinaryComposition(
                    u"=",
                    # see compiler.ir_lowering_cypher's replace_local_fields_with_context_fields
                    # method LocalField(u"name", GraphQLString) gets replaced with the
                    # child_location field "name"
                    ContextField(child_location.navigate_to_field(u"name"), GraphQLString),
                    ContextField(base_location.navigate_to_field(u"name"), GraphQLString),
                )
            ),
            MarkLocation(child_location),
            Backtrack(base_location),
            GlobalOperationsStart(),
            ConstructResult({"animal_name": OutputContextField(base_name_location, GraphQLString)}),
        ]
        query_metadata_table = QueryMetadataTable(
            root_location=base_location, root_location_info=base_location_info
        )
        query_metadata_table.register_location(child_location, child_location_info)

        cypher_query = convert_to_cypher_query(ir_blocks, query_metadata_table)
        received_cypher = emit_cypher.emit_code_from_ir(self.schema_info, cypher_query)

        expected_cypher = """
            MATCH (Animal___1:Animal)
            MATCH (Animal___1)-[:Animal_BornAt]->(Animal__out_Animal_BornAt___1:BornAt)
              WHERE (Animal__out_Animal_BornAt___1.name = Animal___1.name)
            RETURN
              Animal___1.name AS `animal_name`
        """
        compare_cypher(self, expected_cypher, received_cypher)

    def test_output_inside_optional_traversal(self) -> None:
        # corresponds to:
        # graphql_string = '''{
        #     Animal {
        #         out_Animal_BornAt @optional {
        #             name @output(out_name: "bornat_name")
        #         }
        #     }
        # }'''
        base_location = Location(("Animal",))
        base_name_location = base_location.navigate_to_field("name")
        schema = get_schema()
        base_location_info = LocationInfo(
            parent_location=None,
            type=schema.get_type(base_name_location.field),
            coerced_from_type=None,
            optional_scopes_depth=0,
            recursive_scopes_depth=0,
            is_within_fold=False,
        )

        child_location = base_location.navigate_to_subpath("out_Animal_BornAt")
        child_name_location = child_location.navigate_to_field("name")
        child_location_info = LocationInfo(
            parent_location=base_location,
            type=child_name_location.field,
            coerced_from_type=None,
            optional_scopes_depth=1,
            recursive_scopes_depth=0,
            is_within_fold=False,
        )

        ir_blocks = [
            QueryRoot({"Animal"}),
            MarkLocation(base_location),
            Traverse("out", "Animal_BornAt", optional=True),
            CoerceType(
                {"BornAt"}
            ),  # see compiler.ir_lowering_cypher's insert_explicit_type_bounds method
            MarkLocation(child_location),
            Backtrack(base_location, optional=True),
            # see compiler.ir_lowering_cypher's remove_mark_location_after_optional_backtrack method
            # MarkLocation(revisited_base_location),
            GlobalOperationsStart(),
            ConstructResult(
                {
                    "bornat_name": TernaryConditional(
                        BinaryComposition(
                            u"!=",
                            # HACK(predrag): The type given to OutputContextVertex here is wrong,
                            # but it shouldn't cause any trouble since it has absolutely nothing to
                            # do with the code being tested.
                            OutputContextVertex(child_location, GraphQLString),
                            NullLiteral,
                        ),
                        OutputContextField(child_name_location, GraphQLString),
                        NullLiteral,
                    )
                }
            ),
        ]
        query_metadata_table = QueryMetadataTable(
            root_location=base_location, root_location_info=base_location_info
        )
        query_metadata_table.register_location(child_location, child_location_info)

        cypher_query = convert_to_cypher_query(ir_blocks, query_metadata_table)
        received_cypher = emit_cypher.emit_code_from_ir(self.schema_info, cypher_query)

        expected_cypher = """
<<<<<<< HEAD
              MATCH (Animal___1:Animal)
              OPTIONAL MATCH (Animal___1)-[:Animal_BornAt]->(Animal__out_Animal_BornAt___1:BornAt)
              RETURN
                  (CASE WHEN (Animal__out_Animal_BornAt___1 IS NOT null)
                  THEN Animal__out_Animal_BornAt___1.name ELSE null END) AS `bornat_name`
          """
=======
            MATCH (Animal___1:Animal)
            OPTIONAL MATCH (Animal___1)-[:Animal_BornAt]->(Animal__out_Animal_BornAt___1:BornAt)
            RETURN
                (CASE WHEN (Animal__out_Animal_BornAt___1 IS NOT null)
                THEN Animal__out_Animal_BornAt___1.name ELSE null END) AS `bornat_name`
        """
>>>>>>> a13e7b26

        compare_cypher(self, expected_cypher, received_cypher)

    def test_datetime_output_representation(self) -> None:
        # corresponds to:
        # graphql_string = '''{
        #     BirthEvent {
        #         event_date @output(out_name: "event_date")
        #     }
        # }'''
        base_location = Location(("BirthEvent",))
        base_event_date_location = base_location.navigate_to_field("event_date")
        schema = get_schema()
        base_location_info = LocationInfo(
            parent_location=None,
            type=schema.get_type(base_event_date_location.field),
            coerced_from_type=None,
            optional_scopes_depth=0,
            recursive_scopes_depth=0,
            is_within_fold=False,
        )

        ir_blocks = [
            QueryRoot({"BirthEvent"}),
            MarkLocation(base_location),
            GlobalOperationsStart(),
            ConstructResult(
                {"event_date": OutputContextField(base_event_date_location, GraphQLDateTime)}
            ),
        ]
        query_metadata_table = QueryMetadataTable(
            root_location=base_location, root_location_info=base_location_info
        )

        cypher_query = convert_to_cypher_query(ir_blocks, query_metadata_table)
        received_cypher = emit_cypher.emit_code_from_ir(self.schema_info, cypher_query)

        expected_cypher = """
<<<<<<< HEAD
              MATCH (BirthEvent___1:BirthEvent)
              RETURN
              BirthEvent___1.event_date AS `event_date`
          """
=======
            MATCH (BirthEvent___1:BirthEvent)
            RETURN
            BirthEvent___1.event_date AS `event_date`
        """
>>>>>>> a13e7b26

        compare_cypher(self, expected_cypher, received_cypher)<|MERGE_RESOLUTION|>--- conflicted
+++ resolved
@@ -333,13 +333,8 @@
                         BinaryComposition(
                             u"!=",
                             # HACK(predrag): The type given to OutputContextVertex here is wrong,
-<<<<<<< HEAD
-                            # but it shouldn't cause any trouble since it has absolutely nothing to do
-                            # with the code being tested.
-=======
                             #                but it shouldn't cause any trouble since it has
                             #                absolutely nothing to do with the code being tested.
->>>>>>> a13e7b26
                             OutputContextVertex(child_location, GraphQLString),
                             NullLiteral,
                         ),
@@ -640,21 +635,12 @@
         received_cypher = emit_cypher.emit_code_from_ir(self.schema_info, cypher_query)
 
         expected_cypher = """
-<<<<<<< HEAD
-              MATCH (Animal___1:Animal)
-              OPTIONAL MATCH (Animal___1)-[:Animal_BornAt]->(Animal__out_Animal_BornAt___1:BornAt)
-              RETURN
-                  (CASE WHEN (Animal__out_Animal_BornAt___1 IS NOT null)
-                  THEN Animal__out_Animal_BornAt___1.name ELSE null END) AS `bornat_name`
-          """
-=======
             MATCH (Animal___1:Animal)
             OPTIONAL MATCH (Animal___1)-[:Animal_BornAt]->(Animal__out_Animal_BornAt___1:BornAt)
             RETURN
                 (CASE WHEN (Animal__out_Animal_BornAt___1 IS NOT null)
                 THEN Animal__out_Animal_BornAt___1.name ELSE null END) AS `bornat_name`
         """
->>>>>>> a13e7b26
 
         compare_cypher(self, expected_cypher, received_cypher)
 
@@ -693,16 +679,9 @@
         received_cypher = emit_cypher.emit_code_from_ir(self.schema_info, cypher_query)
 
         expected_cypher = """
-<<<<<<< HEAD
-              MATCH (BirthEvent___1:BirthEvent)
-              RETURN
-              BirthEvent___1.event_date AS `event_date`
-          """
-=======
             MATCH (BirthEvent___1:BirthEvent)
             RETURN
             BirthEvent___1.event_date AS `event_date`
         """
->>>>>>> a13e7b26
 
         compare_cypher(self, expected_cypher, received_cypher)
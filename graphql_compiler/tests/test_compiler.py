# Copyright 2017-present Kensho Technologies, LLC.
"""End-to-end tests of the GraphQL compiler."""
import os
import unittest

from graphql import GraphQLID, GraphQLString
import six

from . import test_input_data
from ..compiler import (
    OutputMetadata,
    compile_graphql_to_cypher,
    compile_graphql_to_gremlin,
    compile_graphql_to_match,
    compile_graphql_to_sql,
)
from ..compiler.sqlalchemy_extensions import print_sqlalchemy_query_string
from ..exceptions import GraphQLCompilationError, GraphQLValidationError
from ..schema.schema_info import CommonSchemaInfo
from .test_helpers import (
    SKIP_TEST,
    compare_cypher,
    compare_gremlin,
    compare_input_metadata,
    compare_match,
    compare_sql,
    get_schema,
    get_sqlalchemy_schema_info,
)


def check_test_data(
    test_case,
    test_data,
    expected_match,
    expected_gremlin,
    expected_mssql,
    expected_cypher,
    expected_postgresql,
):
    """Assert that the GraphQL input generates all expected output queries data."""
    if test_data.type_equivalence_hints:
        # For test convenience, we accept the type equivalence hints in string form.
        # Here, we convert them to the required GraphQL types.
        schema_based_type_equivalence_hints = {
            test_case.schema.get_type(key): test_case.schema.get_type(value)
            for key, value in six.iteritems(test_data.type_equivalence_hints)
        }
    else:
        schema_based_type_equivalence_hints = None

    common_schema_info = CommonSchemaInfo(test_case.schema, schema_based_type_equivalence_hints)
    graphql_query = test_data.graphql_input

    if expected_match == SKIP_TEST:
        pass
    else:
        result = compile_graphql_to_match(common_schema_info, test_data.graphql_input)
        compare_match(test_case, expected_match, result.query)
        test_case.assertEqual(test_data.expected_output_metadata, result.output_metadata)
        compare_input_metadata(test_case, test_data.expected_input_metadata, result.input_metadata)

    # Allow features to not be implemented in Gremlin and SQL, and instead raise compilation errors.
    if expected_gremlin == SKIP_TEST:
        pass
    elif expected_gremlin == NotImplementedError:
        with test_case.assertRaises(NotImplementedError):
            compile_graphql_to_gremlin(common_schema_info, graphql_query)
    else:
        result = compile_graphql_to_gremlin(common_schema_info, graphql_query)
        compare_gremlin(test_case, expected_gremlin, result.query)
        test_case.assertEqual(test_data.expected_output_metadata, result.output_metadata)
        compare_input_metadata(test_case, test_data.expected_input_metadata, result.input_metadata)

    if expected_mssql == SKIP_TEST:
        pass
    elif expected_mssql == NotImplementedError:
        not_supported = (NotImplementedError, GraphQLValidationError, GraphQLCompilationError)
        with test_case.assertRaises(not_supported):
            compile_graphql_to_sql(test_case.mssql_schema_info, test_data.graphql_input)
    else:
        result = compile_graphql_to_sql(test_case.mssql_schema_info, test_data.graphql_input)
        string_result = print_sqlalchemy_query_string(
            result.query, test_case.mssql_schema_info.dialect
        )
        compare_sql(test_case, expected_mssql, string_result)
        test_case.assertEqual(test_data.expected_output_metadata, result.output_metadata)
        compare_input_metadata(test_case, test_data.expected_input_metadata, result.input_metadata)

    if expected_postgresql == SKIP_TEST:
        pass
    elif expected_postgresql == NotImplementedError:
        not_supported = (NotImplementedError, GraphQLValidationError, GraphQLCompilationError)
        with test_case.assertRaises(not_supported):
            compile_graphql_to_sql(test_case.postgresql_schema_info, test_data.graphql_input)
    else:
        result = compile_graphql_to_sql(test_case.postgresql_schema_info, test_data.graphql_input)
        string_result = print_sqlalchemy_query_string(
            result.query, test_case.postgresql_schema_info.dialect
        )
        compare_sql(test_case, expected_postgresql, string_result)
        test_case.assertEqual(test_data.expected_output_metadata, result.output_metadata)
        compare_input_metadata(test_case, test_data.expected_input_metadata, result.input_metadata)

    if expected_cypher == SKIP_TEST:
        pass
    elif expected_cypher == NotImplementedError:
        with test_case.assertRaises(NotImplementedError):
            compile_graphql_to_cypher(common_schema_info, graphql_query)
    else:
        result = compile_graphql_to_cypher(common_schema_info, graphql_query)
        compare_cypher(test_case, expected_cypher, result.query)
        test_case.assertEqual(test_data.expected_output_metadata, result.output_metadata)
        compare_input_metadata(test_case, test_data.expected_input_metadata, result.input_metadata)


class CompilerTests(unittest.TestCase):
    def setUp(self):
        """Disable max diff limits for all tests."""
        self.maxDiff = None
        self.schema = get_schema()
        self.mssql_schema_info = get_sqlalchemy_schema_info(dialect="mssql")
        self.postgresql_schema_info = get_sqlalchemy_schema_info(dialect="postgresql")

    def test_immediate_output(self):
        test_data = test_input_data.immediate_output()

        expected_match = """
            SELECT
                Animal___1.name AS `animal_name`
            FROM (
                MATCH {{
                    class: Animal,
                    as: Animal___1
                }}
                RETURN $matches
            )
        """
        expected_gremlin = """
            g.V('@class', 'Animal')
            .as('Animal___1')
            .transform{it, m -> new com.orientechnologies.orient.core.record.impl.ODocument([
                animal_name: m.Animal___1.name
            ])}
        """
        expected_mssql = """
            SELECT
                [Animal_1].name AS animal_name
            FROM
                db_1.schema_1.[Animal] AS [Animal_1]
        """
        expected_cypher = """
            MATCH (Animal___1:Animal)
            RETURN Animal___1.name AS `animal_name`
        """
        expected_postgresql = """
            SELECT
                "Animal_1".name AS animal_name
            FROM
                schema_1."Animal" AS "Animal_1"
        """

        check_test_data(
            self,
            test_data,
            expected_match,
            expected_gremlin,
            expected_mssql,
            expected_cypher,
            expected_postgresql,
        )

    def test_immediate_output_custom_scalars(self):
        test_data = test_input_data.immediate_output_custom_scalars()

        expected_match = """
            SELECT
                Animal___1.birthday.format("yyyy-MM-dd") AS `birthday`,
                Animal___1.net_worth AS `net_worth`
            FROM (
                MATCH {{
                    class: Animal,
                    as: Animal___1
                }}
                RETURN $matches
            )
        """
        expected_gremlin = """
            g.V('@class', 'Animal')
            .as('Animal___1')
            .transform{it, m -> new com.orientechnologies.orient.core.record.impl.ODocument([
                birthday: m.Animal___1.birthday.format("yyyy-MM-dd"),
                net_worth: m.Animal___1.net_worth
            ])}
        """
        expected_mssql = """
            SELECT
                [Animal_1].birthday AS birthday,
                [Animal_1].net_worth AS net_worth
            FROM
                db_1.schema_1.[Animal] AS [Animal_1]
        """
        expected_cypher = SKIP_TEST
        expected_postgresql = """
            SELECT
                "Animal_1".birthday AS birthday,
                "Animal_1".net_worth AS net_worth
            FROM
                schema_1."Animal" AS "Animal_1"
        """

        check_test_data(
            self,
            test_data,
            expected_match,
            expected_gremlin,
            expected_mssql,
            expected_cypher,
            expected_postgresql,
        )

    def test_immediate_output_with_custom_scalar_filter(self):
        test_data = test_input_data.immediate_output_with_custom_scalar_filter()

        expected_match = """
            SELECT
                Animal___1.name AS `animal_name`
            FROM (
                MATCH {{
                    class: Animal,
                    where: ((net_worth >= {min_worth})),
                    as: Animal___1
                }}
                RETURN $matches
            )
        """
        expected_gremlin = """
            g.V('@class', 'Animal')
            .filter{it, m -> (it.net_worth >= $min_worth)}
            .as('Animal___1')
            .transform{it, m -> new com.orientechnologies.orient.core.record.impl.ODocument([
                animal_name: m.Animal___1.name
            ])}
        """
        expected_mssql = """
            SELECT
                [Animal_1].name AS animal_name
            FROM
                db_1.schema_1.[Animal] AS [Animal_1]
            WHERE
                [Animal_1].net_worth >= :min_worth
        """
        expected_cypher = SKIP_TEST
        expected_postgresql = """
            SELECT
                "Animal_1".name AS animal_name
            FROM
                schema_1."Animal" AS "Animal_1"
            WHERE
                "Animal_1".net_worth >= %(min_worth)s
        """
        check_test_data(
            self,
            test_data,
            expected_match,
            expected_gremlin,
            expected_mssql,
            expected_cypher,
            expected_postgresql,
        )

    def test_colocated_filter_and_tag(self):
        test_data = test_input_data.colocated_filter_and_tag()

        expected_match = """
            SELECT Animal__out_Entity_Related___1.name AS `related_name` FROM (MATCH {{
                where: ((@this INSTANCEOF 'Animal')),
                as: Animal___1
            }}.out('Entity_Related') {{
                class: Entity,
                where: ((alias CONTAINS name)),
                as: Animal__out_Entity_Related___1
            }} RETURN $matches)
        """
        expected_gremlin = """
            g.V('@class', 'Animal')
            .as('Animal___1')
                .out('Entity_Related')
                .filter{it, m -> it.alias.contains(it.name)}
                .as('Animal__out_Entity_Related___1')
            .back('Animal___1')
            .transform{it, m -> new com.orientechnologies.orient.core.record.impl.ODocument([
                related_name: m.Animal__out_Entity_Related___1.name
            ])}
        """
        expected_sql = NotImplementedError
        expected_cypher = """
            MATCH (Animal___1:Animal)
            MATCH (Animal___1)-[:Entity_Related]->(Animal__out_Entity_Related___1:Entity)
                WHERE (Animal__out_Entity_Related___1.name IN Animal__out_Entity_Related___1.alias)
            RETURN Animal__out_Entity_Related___1.name AS `related_name`
        """

        check_test_data(
            self,
            test_data,
            expected_match,
            expected_gremlin,
            expected_sql,
            expected_cypher,
            expected_sql,
        )

    def test_colocated_filter_with_differently_named_column_and_tag(self):
        test_data = test_input_data.colocated_filter_with_differently_named_column_and_tag()

        expected_match = """
            SELECT Animal__out_Entity_Related___1.name AS `related_name` FROM (MATCH {{
                where: ((@this INSTANCEOF 'Animal')),
                as: Animal___1
            }}.out('Entity_Related') {{
                class: Entity,
                where: ((alias CONTAINS name)),
                as: Animal__out_Entity_Related___1
            }} RETURN $matches)
        """
        expected_gremlin = """
            g.V('@class', 'Animal')
            .as('Animal___1')
                .out('Entity_Related')
                .filter{it, m -> it.alias.contains(it.name)}
                .as('Animal__out_Entity_Related___1')
            .back('Animal___1')
            .transform{it, m -> new com.orientechnologies.orient.core.record.impl.ODocument([
                related_name: m.Animal__out_Entity_Related___1.name
            ])}
        """
        expected_sql = NotImplementedError
        expected_cypher = """
            MATCH (Animal___1:Animal)
            MATCH (Animal___1)-[:Entity_Related]->(Animal__out_Entity_Related___1:Entity)
                WHERE (Animal__out_Entity_Related___1.name IN Animal__out_Entity_Related___1.alias)
            RETURN Animal__out_Entity_Related___1.name AS `related_name`
        """

        check_test_data(
            self,
            test_data,
            expected_match,
            expected_gremlin,
            expected_sql,
            expected_cypher,
            expected_sql,
        )

    def test_colocated_filter_and_tag_sharing_name_with_other_column(self):
        test_data = test_input_data.colocated_filter_and_tag_sharing_name_with_other_column()

        expected_match = """
            SELECT Animal__out_Entity_Related___1.name AS `related_name` FROM (MATCH {{
                where: ((@this INSTANCEOF 'Animal')),
                as: Animal___1
            }}.out('Entity_Related') {{
                class: Entity,
                where: ((alias CONTAINS name)),
                as: Animal__out_Entity_Related___1
            }} RETURN $matches)
        """
        expected_gremlin = """
            g.V('@class', 'Animal')
            .as('Animal___1')
                .out('Entity_Related')
                .filter{it, m -> it.alias.contains(it.name)}
                .as('Animal__out_Entity_Related___1')
            .back('Animal___1')
            .transform{it, m -> new com.orientechnologies.orient.core.record.impl.ODocument([
                related_name: m.Animal__out_Entity_Related___1.name
            ])}
        """
        expected_sql = NotImplementedError
        expected_cypher = """
            MATCH (Animal___1:Animal)
            MATCH (Animal___1)-[:Entity_Related]->(Animal__out_Entity_Related___1:Entity)
                WHERE (Animal__out_Entity_Related___1.name IN Animal__out_Entity_Related___1.alias)
            RETURN Animal__out_Entity_Related___1.name AS `related_name`
        """

        check_test_data(
            self,
            test_data,
            expected_match,
            expected_gremlin,
            expected_sql,
            expected_cypher,
            expected_sql,
        )

    def test_colocated_out_of_order_filter_and_tag(self):
        test_data = test_input_data.colocated_out_of_order_filter_and_tag()

        expected_match = """
            SELECT Animal__out_Entity_Related___1.name AS `related_name` FROM (MATCH {{
                where: ((@this INSTANCEOF 'Animal')),
                as: Animal___1
            }}.out('Entity_Related') {{
                class: Entity,
                where: ((alias CONTAINS name)),
                as: Animal__out_Entity_Related___1
            }} RETURN $matches)
        """
        expected_gremlin = """
            g.V('@class', 'Animal')
            .as('Animal___1')
                .out('Entity_Related')
                .filter{it, m -> it.alias.contains(it.name)}
                .as('Animal__out_Entity_Related___1')
            .back('Animal___1')
            .transform{it, m -> new com.orientechnologies.orient.core.record.impl.ODocument([
                related_name: m.Animal__out_Entity_Related___1.name
            ])}
        """
        expected_sql = NotImplementedError
        expected_cypher = """
            MATCH (Animal___1:Animal)
            MATCH (Animal___1)-[:Entity_Related]->(Animal__out_Entity_Related___1:Entity)
                WHERE (Animal__out_Entity_Related___1.name IN Animal__out_Entity_Related___1.alias)
            RETURN Animal__out_Entity_Related___1.name AS `related_name`
        """

        check_test_data(
            self,
            test_data,
            expected_match,
            expected_gremlin,
            expected_sql,
            expected_cypher,
            expected_sql,
        )

    def test_immediate_filter_and_output(self):
        # Ensure that all basic comparison operators output correct code in this simple case.
        comparison_operators = {u"=", u"!=", u">", u"<", u">=", u"<="}

        for operator in comparison_operators:
            graphql_input = """{
                Animal {
                    name @filter(op_name: "%s", value: ["$wanted"]) @output(out_name: "animal_name")
                }
            }""" % (
                operator,
            )

            # In MATCH, inequality comparisons use the SQL standard "<>" rather than "!=".
            match_operator = u"<>" if operator == u"!=" else operator
            expected_match = """
                SELECT
                    Animal___1.name AS `animal_name`
                FROM (
                    MATCH {{
                        class: Animal,
                        where: ((name %(operator)s {wanted})),
                        as: Animal___1
                    }}
                    RETURN $matches
                )
            """ % {  # nosec, the operators are hardcoded above
                "operator": match_operator
            }

            # In Gremlin, equality comparisons use two equal signs instead of one.
            gremlin_operator = u"==" if operator == u"=" else operator
            expected_gremlin = """
                g.V('@class', 'Animal')
                .filter{it, m -> (it.name %(operator)s $wanted)}
                .as('Animal___1')
                .transform{it, m -> new com.orientechnologies.orient.core.record.impl.ODocument([
                    animal_name: m.Animal___1.name
                ])}
            """ % {  # nosec, the operators are hardcoded above
                "operator": gremlin_operator
            }

            expected_mssql = """
                SELECT
                    [Animal_1].name AS animal_name
                FROM
                    db_1.schema_1.[Animal] AS [Animal_1]
                WHERE
                    [Animal_1].name %(operator)s :wanted
            """ % {  # nosec, the operators are hardcoded above
                "operator": operator
            }

            # In Cypher, inequality comparisons use "<>" instead of "!=".
            cypher_operator = u"<>" if operator == u"!=" else operator
            expected_cypher = """
                MATCH (Animal___1:Animal)
                    WHERE (Animal___1.name %(operator)s $wanted)
                RETURN Animal___1.name AS `animal_name`
            """ % {  # nosec, the operators are hardcoded above
                "operator": cypher_operator
            }

            expected_output_metadata = {
                "animal_name": OutputMetadata(type=GraphQLString, optional=False, folded=False),
            }
            expected_input_metadata = {
                "wanted": GraphQLString,
            }
            test_data = test_input_data.CommonTestData(
                graphql_input=graphql_input,
                expected_output_metadata=expected_output_metadata,
                expected_input_metadata=expected_input_metadata,
                type_equivalence_hints=None,
            )

            expected_postgresql = """
                SELECT
                    "Animal_1".name AS animal_name
                FROM
                    schema_1."Animal" AS "Animal_1"
                WHERE
                    "Animal_1".name %(operator)s %%(wanted)s
            """ % {  # nosec, the operators are hardcoded above
                "operator": operator,
            }

            check_test_data(
                self,
                test_data,
                expected_match,
                expected_gremlin,
                expected_mssql,
                expected_cypher,
                expected_postgresql,
            )

    def test_multiple_filters(self):
        test_data = test_input_data.multiple_filters()

        expected_match = """
            SELECT
                Animal___1.name AS `animal_name`
            FROM (
                MATCH {{
                    class: Animal,
                    where: (((name >= {lower_bound}) AND (name < {upper_bound}))),
                    as: Animal___1
                }}
                RETURN $matches
            )
        """
        expected_gremlin = """
            g.V('@class', 'Animal')
            .filter{it, m -> ((it.name >= $lower_bound) && (it.name < $upper_bound))}
            .as('Animal___1')
            .transform{it, m -> new com.orientechnologies.orient.core.record.impl.ODocument([
                animal_name: m.Animal___1.name
            ])}
        """
        expected_mssql = """
            SELECT
                [Animal_1].name AS animal_name
            FROM
                db_1.schema_1.[Animal] AS [Animal_1]
            WHERE
                [Animal_1].name >= :lower_bound
                AND [Animal_1].name < :upper_bound
        """
        expected_cypher = """
            MATCH (Animal___1:Animal)
                WHERE (
                    (Animal___1.name >= $lower_bound) AND
                    (Animal___1.name < $upper_bound)
                )
            RETURN Animal___1.name AS `animal_name`
        """
        expected_postgresql = """
            SELECT
                "Animal_1".name AS animal_name
            FROM
                schema_1."Animal" AS "Animal_1"
            WHERE
                "Animal_1".name >= %(lower_bound)s
                AND "Animal_1".name < %(upper_bound)s
        """

        check_test_data(
            self,
            test_data,
            expected_match,
            expected_gremlin,
            expected_mssql,
            expected_cypher,
            expected_postgresql,
        )

    def test_traverse_and_output(self):
        test_data = test_input_data.traverse_and_output()

        expected_match = """
            SELECT
                Animal__out_Animal_ParentOf___1.name AS `parent_name`
            FROM (
                MATCH {{
                    class: Animal,
                    as: Animal___1
                }}.out('Animal_ParentOf') {{
                    class: Animal,
                    as: Animal__out_Animal_ParentOf___1
                }}
                RETURN $matches
            )
        """
        expected_gremlin = """
            g.V('@class', 'Animal')
            .as('Animal___1')
            .out('Animal_ParentOf')
            .as('Animal__out_Animal_ParentOf___1')
            .back('Animal___1')
            .transform{it, m -> new com.orientechnologies.orient.core.record.impl.ODocument([
                parent_name: m.Animal__out_Animal_ParentOf___1.name
            ])}
        """
        expected_mssql = """
            SELECT
                [Animal_1].name AS parent_name
            FROM
                db_1.schema_1.[Animal] AS [Animal_2]
                JOIN db_1.schema_1.[Animal] AS [Animal_1]
                    ON [Animal_2].uuid = [Animal_1].parent
        """
        expected_cypher = """
            MATCH (Animal___1:Animal)
            MATCH (Animal___1)-[:Animal_ParentOf]->(Animal__out_Animal_ParentOf___1:Animal)
            RETURN Animal__out_Animal_ParentOf___1.name AS `parent_name`
        """
        expected_postgresql = """
            SELECT
                "Animal_1".name AS parent_name
            FROM
                schema_1."Animal" AS "Animal_2"
                JOIN schema_1."Animal" AS "Animal_1"
                    ON "Animal_2".uuid = "Animal_1".parent
        """

        check_test_data(
            self,
            test_data,
            expected_match,
            expected_gremlin,
            expected_mssql,
            expected_cypher,
            expected_postgresql,
        )

    def test_optional_traverse_after_mandatory_traverse(self):
        test_data = test_input_data.optional_traverse_after_mandatory_traverse()

        expected_match = """
            SELECT
                if(eval("(Animal__out_Animal_ParentOf___1 IS NOT null)"),
                    Animal__out_Animal_ParentOf___1.name, null) AS `child_name`,
                Animal__out_Animal_OfSpecies___1.name AS `species_name`
            FROM (
                MATCH {{
                    class: Animal,
                    as: Animal___1
                }}.out('Animal_OfSpecies') {{
                    class: Species,
                    as: Animal__out_Animal_OfSpecies___1
                }} , {{
                    class: Animal,
                    as: Animal___1
                }}.out('Animal_ParentOf') {{
                    optional: true,
                    as: Animal__out_Animal_ParentOf___1
                }}
                RETURN $matches
            )
            WHERE ( (
                (Animal___1.out_Animal_ParentOf IS null)
                OR
                (Animal___1.out_Animal_ParentOf.size() = 0)
            )
                OR
                (Animal__out_Animal_ParentOf___1 IS NOT null)
            )
        """
        expected_gremlin = """
            g.V('@class', 'Animal')
            .as('Animal___1')
            .out('Animal_OfSpecies')
            .as('Animal__out_Animal_OfSpecies___1')
            .back('Animal___1')
            .as('Animal___2')
            .ifThenElse{it.out_Animal_ParentOf == null}{null}{it.out('Animal_ParentOf')}
            .as('Animal__out_Animal_ParentOf___1')
            .optional('Animal___2')
            .as('Animal___3')
            .transform{it, m -> new com.orientechnologies.orient.core.record.impl.ODocument([
                child_name: ((m.Animal__out_Animal_ParentOf___1 != null) ?
                    m.Animal__out_Animal_ParentOf___1.name : null),
                species_name: m.Animal__out_Animal_OfSpecies___1.name
            ])}
        """
        expected_mssql = """
            SELECT
                [Animal_1].name AS child_name,
                [Species_1].name AS species_name
            FROM
                db_1.schema_1.[Animal] AS [Animal_2]
                JOIN db_1.schema_1.[Species] AS [Species_1]
                    ON [Animal_2].species = [Species_1].uuid
                LEFT OUTER JOIN db_1.schema_1.[Animal] AS [Animal_1]
                    ON [Animal_2].uuid = [Animal_1].parent
        """
        expected_cypher = """
            MATCH (Animal___1:Animal)
            MATCH (Animal___1)-[:Animal_OfSpecies]->(Animal__out_Animal_OfSpecies___1:Species)
            OPTIONAL MATCH (Animal___1)-[:Animal_ParentOf]->(Animal__out_Animal_ParentOf___1:Animal)
            RETURN
                (
                    CASE WHEN (Animal__out_Animal_ParentOf___1 IS NOT null)
                    THEN Animal__out_Animal_ParentOf___1.name
                    ELSE null
                    END
                ) AS `child_name`,
                Animal__out_Animal_OfSpecies___1.name AS `species_name`
        """
        expected_postgresql = """
            SELECT
                "Animal_1".name AS child_name,
                "Species_1".name AS species_name
            FROM
                schema_1."Animal" AS "Animal_2"
                JOIN schema_1."Species" AS "Species_1"
                    ON "Animal_2".species = "Species_1".uuid
                LEFT OUTER JOIN schema_1."Animal" AS "Animal_1"
                    ON "Animal_2".uuid = "Animal_1".parent
        """

        check_test_data(
            self,
            test_data,
            expected_match,
            expected_gremlin,
            expected_mssql,
            expected_cypher,
            expected_postgresql,
        )

    def test_traverse_filter_and_output(self):
        test_data = test_input_data.traverse_filter_and_output()

        expected_match = """
            SELECT
                Animal__out_Animal_ParentOf___1.name AS `parent_name`
            FROM (
                MATCH {{
                    where: ((@this INSTANCEOF 'Animal')),
                    as: Animal___1
                }}.out('Animal_ParentOf') {{
                    class: Animal,
                    where: (((name = {wanted}) OR (alias CONTAINS {wanted}))),
                    as: Animal__out_Animal_ParentOf___1
                }}
                RETURN $matches
            )
        """
        expected_gremlin = """
            g.V('@class', 'Animal')
            .as('Animal___1')
            .out('Animal_ParentOf')
            .filter{it, m -> ((it.name == $wanted) || it.alias.contains($wanted))}
            .as('Animal__out_Animal_ParentOf___1')
            .back('Animal___1')
            .transform{it, m -> new com.orientechnologies.orient.core.record.impl.ODocument([
                parent_name: m.Animal__out_Animal_ParentOf___1.name
            ])}
        """
        expected_sql = NotImplementedError
        expected_cypher = """
            MATCH (Animal___1:Animal)
            MATCH (Animal___1)-[:Animal_ParentOf]->(Animal__out_Animal_ParentOf___1:Animal)
                WHERE (
                    (Animal__out_Animal_ParentOf___1.name = $wanted) OR
                    ($wanted IN Animal__out_Animal_ParentOf___1.alias)
                )
            RETURN Animal__out_Animal_ParentOf___1.name AS `parent_name`
        """

        check_test_data(
            self,
            test_data,
            expected_match,
            expected_gremlin,
            expected_sql,
            expected_cypher,
            expected_sql,
        )

    def test_name_or_alias_filter_on_interface_type(self):
        test_data = test_input_data.name_or_alias_filter_on_interface_type()

        expected_match = """
            SELECT
                Animal__out_Entity_Related___1.name AS `related_entity`
            FROM (
                MATCH {{
                    where: ((@this INSTANCEOF 'Animal')),
                    as: Animal___1
                }}.out('Entity_Related') {{
                    class: Entity,
                    where: (((name = {wanted}) OR (alias CONTAINS {wanted}))),
                    as: Animal__out_Entity_Related___1
                }}
                RETURN $matches
            )
        """
        expected_gremlin = """
            g.V('@class', 'Animal')
            .as('Animal___1')
            .out('Entity_Related')
            .filter{it, m -> ((it.name == $wanted) || it.alias.contains($wanted))}
            .as('Animal__out_Entity_Related___1')
            .back('Animal___1')
            .transform{it, m -> new com.orientechnologies.orient.core.record.impl.ODocument([
                related_entity: m.Animal__out_Entity_Related___1.name
            ])}
        """
        expected_sql = NotImplementedError
        expected_cypher = """
            MATCH (Animal___1:Animal)
            MATCH (Animal___1)-[:Entity_Related]->(Animal__out_Entity_Related___1:Entity)
                WHERE (
                    (Animal__out_Entity_Related___1.name = $wanted) OR
                    ($wanted IN Animal__out_Entity_Related___1.alias)
                )
            RETURN Animal__out_Entity_Related___1.name AS `related_entity`
        """

        check_test_data(
            self,
            test_data,
            expected_match,
            expected_gremlin,
            expected_sql,
            expected_cypher,
            expected_sql,
        )

    def test_output_source_and_complex_output(self):
        test_data = test_input_data.output_source_and_complex_output()

        expected_match = """
            SELECT
                Animal___1.name AS `animal_name`,
                Animal__out_Animal_ParentOf___1.name AS `parent_name`
            FROM (
                MATCH {{
                    class: Animal,
                    where: ((name = {wanted})),
                    as: Animal___1
                }}.out('Animal_ParentOf') {{
                    as: Animal__out_Animal_ParentOf___1
                }}
                RETURN $matches
            )
        """
        expected_gremlin = """
            g.V('@class', 'Animal')
            .filter{it, m -> (it.name == $wanted)}
            .as('Animal___1')
            .out('Animal_ParentOf')
            .as('Animal__out_Animal_ParentOf___1')
            .transform{it, m -> new com.orientechnologies.orient.core.record.impl.ODocument([
                animal_name: m.Animal___1.name,
                parent_name: m.Animal__out_Animal_ParentOf___1.name
            ])}
        """
        expected_sql = NotImplementedError
        expected_cypher = """
            MATCH (Animal___1:Animal)
                WHERE (Animal___1.name = $wanted)
            MATCH (Animal___1)-[:Animal_ParentOf]->(Animal__out_Animal_ParentOf___1:Animal)
            RETURN
                Animal___1.name AS `animal_name`,
                Animal__out_Animal_ParentOf___1.name AS `parent_name`
        """

        check_test_data(
            self,
            test_data,
            expected_match,
            expected_gremlin,
            expected_sql,
            expected_cypher,
            expected_sql,
        )

    def test_filter_on_optional_variable_equality(self):
        # The operand in the @filter directive originates from an optional block.
        test_data = test_input_data.filter_on_optional_variable_equality()

        expected_match = """
            SELECT
                Animal___1.name AS `animal_name`
            FROM (
                MATCH {{
                    class: Animal,
                    as: Animal___1
                }}.out('Animal_ParentOf') {{
                    class: Animal,
                    as: Animal__out_Animal_ParentOf___1
                }}.out('Animal_FedAt') {{
                    optional: true,
                    as: Animal__out_Animal_ParentOf__out_Animal_FedAt___1
                }} , {{
                    class: Animal,
                    as: Animal___1
                }}.out('Animal_FedAt') {{
                    where: ((
                        ($matched.Animal__out_Animal_ParentOf__out_Animal_FedAt___1 IS null) OR
                        (name = $matched.Animal__out_Animal_ParentOf__out_Animal_FedAt___1.name)
                    )),
                    as: Animal__out_Animal_FedAt___1
                }}
                RETURN $matches
            )
            WHERE (
                (
                    (Animal__out_Animal_ParentOf___1.out_Animal_FedAt IS null)
                    OR
                    (Animal__out_Animal_ParentOf___1.out_Animal_FedAt.size() = 0)
                )
                OR
                (Animal__out_Animal_ParentOf__out_Animal_FedAt___1 IS NOT null)
            )
        """
        expected_gremlin = """
            g.V('@class', 'Animal')
            .as('Animal___1')
            .out('Animal_ParentOf')
            .as('Animal__out_Animal_ParentOf___1')
            .ifThenElse{it.out_Animal_FedAt == null}{null}{it.out('Animal_FedAt')}
            .as('Animal__out_Animal_ParentOf__out_Animal_FedAt___1')
            .optional('Animal__out_Animal_ParentOf___1')
            .as('Animal__out_Animal_ParentOf___2')
            .back('Animal___1')
            .out('Animal_FedAt')
            .filter{it, m -> (
                (m.Animal__out_Animal_ParentOf__out_Animal_FedAt___1 == null) ||
                (it.name == m.Animal__out_Animal_ParentOf__out_Animal_FedAt___1.name)
            )}
            .as('Animal__out_Animal_FedAt___1')
            .transform{it, m -> new com.orientechnologies.orient.core.record.impl.ODocument([
                animal_name: m.Animal___1.name
            ])}
        """
        expected_sql = NotImplementedError
        expected_cypher = SKIP_TEST

        check_test_data(
            self,
            test_data,
            expected_match,
            expected_gremlin,
            expected_sql,
            expected_cypher,
            expected_sql,
        )

    def test_filter_on_optional_variable_name_or_alias(self):
        # The operand in the @filter directive originates from an optional block.
        test_data = test_input_data.filter_on_optional_variable_name_or_alias()

        expected_match = """
            SELECT
                Animal__out_Animal_ParentOf___1.name AS `animal_name`
            FROM (
                MATCH {{
                    class: Animal,
                    as: Animal___1
                }}.in('Animal_ParentOf') {{
                    optional: true,
                    as: Animal__in_Animal_ParentOf___1
                }} , {{
                    class: Animal,
                    as: Animal___1
                }}.out('Animal_ParentOf') {{
                    where: ((
                        ($matched.Animal__in_Animal_ParentOf___1 IS null) OR
                        (
                            (name = $matched.Animal__in_Animal_ParentOf___1.name) OR
                            (alias CONTAINS $matched.Animal__in_Animal_ParentOf___1.name)
                        )
                    )),
                    as: Animal__out_Animal_ParentOf___1
                }}
                RETURN $matches
            )
            WHERE (
                (
                    (Animal___1.in_Animal_ParentOf IS null)
                    OR
                    (Animal___1.in_Animal_ParentOf.size() = 0)
                )
                OR
                (Animal__in_Animal_ParentOf___1 IS NOT null)
            )
        """
        expected_gremlin = """
            g.V('@class', 'Animal')
            .as('Animal___1')
            .ifThenElse{it.in_Animal_ParentOf == null}{null}{it.in('Animal_ParentOf')}
            .as('Animal__in_Animal_ParentOf___1')
            .optional('Animal___1')
            .as('Animal___2')
            .out('Animal_ParentOf')
            .filter{it, m -> (
                (m.Animal__in_Animal_ParentOf___1 == null) ||
                (
                    (it.name == m.Animal__in_Animal_ParentOf___1.name) ||
                    it.alias.contains(m.Animal__in_Animal_ParentOf___1.name)
                )
            )}
            .as('Animal__out_Animal_ParentOf___1')
            .transform{it, m -> new com.orientechnologies.orient.core.record.impl.ODocument([
                animal_name: m.Animal__out_Animal_ParentOf___1.name
            ])}
        """
        expected_sql = NotImplementedError
        expected_cypher = SKIP_TEST

        check_test_data(
            self,
            test_data,
            expected_match,
            expected_gremlin,
            expected_sql,
            expected_cypher,
            expected_sql,
        )

    def test_filter_in_optional_block(self):
        test_data = test_input_data.filter_in_optional_block()

        expected_match = """
            SELECT
                Animal___1.name AS `animal_name`,
                if(eval("(Animal__out_Animal_ParentOf___1 IS NOT null)"),
                   Animal__out_Animal_ParentOf___1.name, null) AS `parent_name`,
                if(eval("(Animal__out_Animal_ParentOf___1 IS NOT null)"),
                   Animal__out_Animal_ParentOf___1.uuid, null) AS `uuid`
            FROM (
                MATCH {{
                    class: Animal,
                    as: Animal___1
                }}.out('Animal_ParentOf') {{
                    where: ((name = {name})),
                    optional: true,
                    as: Animal__out_Animal_ParentOf___1
                }}
                RETURN $matches
            )
            WHERE (
                (
                    (Animal___1.out_Animal_ParentOf IS null)
                    OR
                    (Animal___1.out_Animal_ParentOf.size() = 0)
                )
                OR
                (Animal__out_Animal_ParentOf___1 IS NOT null)
            )
        """
        expected_gremlin = """
            g.V('@class', 'Animal')
            .as('Animal___1')
            .ifThenElse{it.out_Animal_ParentOf == null}{null}{it.out('Animal_ParentOf')}
            .filter{it, m -> ((it == null) || (it.name == $name))}
            .as('Animal__out_Animal_ParentOf___1')
            .optional('Animal___1')
            .as('Animal___2')
            .transform{it, m -> new com.orientechnologies.orient.core.record.impl.ODocument([
                animal_name: m.Animal___1.name,
                parent_name: ((m.Animal__out_Animal_ParentOf___1 != null) ?
                                 m.Animal__out_Animal_ParentOf___1.name : null),
                uuid: ((m.Animal__out_Animal_ParentOf___1 != null) ?
                          m.Animal__out_Animal_ParentOf___1.uuid : null)
            ])}
        """
        expected_mssql = """
            SELECT
                [Animal_1].name AS animal_name,
                [Animal_2].name AS parent_name,
                [Animal_2].uuid AS uuid
            FROM
                db_1.schema_1.[Animal] AS [Animal_1]
                LEFT OUTER JOIN db_1.schema_1.[Animal] AS [Animal_2]
                    ON [Animal_1].uuid = [Animal_2].parent
            WHERE
                [Animal_2].name = :name OR [Animal_2].parent IS NULL
        """
        expected_cypher = """
            MATCH (Animal___1:Animal)
            OPTIONAL MATCH (Animal___1)-[:Animal_ParentOf]->(Animal__out_Animal_ParentOf___1:Animal)
            WITH
                Animal___1 AS Animal___1,
                Animal__out_Animal_ParentOf___1 AS Animal__out_Animal_ParentOf___1
            WHERE (
                (Animal__out_Animal_ParentOf___1 IS null) OR
                (Animal__out_Animal_ParentOf___1.name = $name)
            )
            RETURN
                Animal___1.name AS `animal_name`,
                (
                    CASE WHEN (Animal__out_Animal_ParentOf___1 IS NOT null)
                    THEN Animal__out_Animal_ParentOf___1.name
                    ELSE null
                    END
                ) AS `parent_name`,
                (
                    CASE WHEN (Animal__out_Animal_ParentOf___1 IS NOT null)
                    THEN Animal__out_Animal_ParentOf___1.uuid
                    ELSE null
                    END
                ) AS `uuid`
        """
        expected_postgresql = """
            SELECT
                "Animal_1".name AS animal_name,
                "Animal_2".name AS parent_name,
                "Animal_2".uuid AS uuid
            FROM
                schema_1."Animal" AS "Animal_1"
                LEFT OUTER JOIN schema_1."Animal" AS "Animal_2"
                    ON "Animal_1".uuid = "Animal_2".parent
            WHERE
                "Animal_2".name = %(name)s OR "Animal_2".parent IS NULL
        """

        check_test_data(
            self,
            test_data,
            expected_match,
            expected_gremlin,
            expected_mssql,
            expected_cypher,
            expected_postgresql,
        )

    def test_filter_in_optional_and_count(self):
        test_data = test_input_data.filter_in_optional_and_count()

        expected_match = """
            SELECT
                Species___1.name AS `species_name`
            FROM (
                MATCH {{
                    class: Species,
                    as: Species___1
                }}.in('Animal_OfSpecies') {{
                   where: ((name = {animal_name})),
                   optional: true,
                   as: Species__in_Animal_OfSpecies___1
                }}
                RETURN $matches
            )
            LET $Species___1___in_Species_Eats = Species___1.in("Species_Eats").asList()
            WHERE (
                (
                    $Species___1___in_Species_Eats.size() >= {predators}
                ) AND (
                    (
                        (
                            Species___1.in_Animal_OfSpecies IS null
                        ) OR (
                            Species___1.in_Animal_OfSpecies.size() = 0
                        )
                    ) OR (
                        Species__in_Animal_OfSpecies___1 IS NOT null
                    )
                )
            )
        """
        expected_gremlin = NotImplementedError
        expected_mssql = SKIP_TEST
        expected_cypher = SKIP_TEST
        expected_postgresql = """
            SELECT
                "Species_1".name AS species_name
            FROM schema_1."Species" AS "Species_1"
            LEFT OUTER JOIN schema_1."Animal" AS "Animal_1"
            ON "Species_1".uuid = "Animal_1".species
            JOIN (
                SELECT
                    "Species_2".uuid AS uuid,
                    coalesce(count(*), 0) AS fold_output__x_count
                FROM schema_1."Species" AS "Species_2"
                JOIN schema_1."Species" AS "Species_3"
                ON "Species_2".uuid = "Species_3".eats
                GROUP BY "Species_2".uuid
              ) AS folded_subquery_1
            ON "Species_1".uuid = folded_subquery_1.uuid
            WHERE
                ("Animal_1".name = %(animal_name)s OR "Animal_1".species IS NULL) AND
                folded_subquery_1.fold_output__x_count >= %(predators)s
        """

        check_test_data(
            self,
            test_data,
            expected_match,
            expected_gremlin,
            expected_mssql,
            expected_cypher,
            expected_postgresql,
        )

    def test_between_filter_on_simple_scalar(self):
        # The "between" filter emits different output depending on what the compared types are.
        # This test checks for correct code generation when the type is a simple scalar (a String).
        test_data = test_input_data.between_filter_on_simple_scalar()

        expected_match = """
            SELECT
                Animal___1.name AS `name`
            FROM (
                MATCH {{
                    class: Animal,
                    where: ((name BETWEEN {lower} AND {upper})),
                    as: Animal___1
                }}
                RETURN $matches
            )
        """
        expected_gremlin = """
            g.V('@class', 'Animal')
            .filter{it, m -> ((it.name >= $lower) && (it.name <= $upper))}
            .as('Animal___1')
            .transform{it, m -> new com.orientechnologies.orient.core.record.impl.ODocument([
                name: m.Animal___1.name
            ])}
        """
        expected_mssql = """
            SELECT
                [Animal_1].name AS name
            FROM
                db_1.schema_1.[Animal] AS [Animal_1]
            WHERE
                [Animal_1].name >= :lower
                AND [Animal_1].name <= :upper
        """
        expected_cypher = """
            MATCH (Animal___1:Animal)
                WHERE ((Animal___1.name >= $lower) AND (Animal___1.name <= $upper))
            RETURN
                Animal___1.name AS `name`
        """
        expected_postgresql = """
            SELECT
                "Animal_1".name AS name
            FROM
                schema_1."Animal" AS "Animal_1"
            WHERE
                "Animal_1".name >= %(lower)s
                AND "Animal_1".name <= %(upper)s
        """

        check_test_data(
            self,
            test_data,
            expected_match,
            expected_gremlin,
            expected_mssql,
            expected_cypher,
            expected_postgresql,
        )

    def test_between_filter_on_date(self):
        # The "between" filter emits different output depending on what the compared types are.
        # This test checks for correct code generation when the type is a custom scalar (Date).
        test_data = test_input_data.between_filter_on_date()

        expected_match = """
            SELECT
                Animal___1.birthday.format("yyyy-MM-dd") AS `birthday`
            FROM (
                MATCH {{
                    class: Animal,
                    where: ((
                        birthday BETWEEN
                            date({lower}, "yyyy-MM-dd") AND date({upper}, "yyyy-MM-dd")
                    )),
                    as: Animal___1
                }}
                RETURN $matches
            )
        """
        expected_gremlin = """
            g.V('@class', 'Animal')
            .filter{it, m -> (
                (it.birthday >= Date.parse("yyyy-MM-dd", $lower)) &&
                (it.birthday <= Date.parse("yyyy-MM-dd", $upper))
            )}
            .as('Animal___1')
            .transform{it, m -> new com.orientechnologies.orient.core.record.impl.ODocument([
                birthday: m.Animal___1.birthday.format("yyyy-MM-dd")
            ])}
        """
        expected_mssql = """
            SELECT
                [Animal_1].birthday AS birthday
            FROM
                db_1.schema_1.[Animal] AS [Animal_1]
            WHERE
                [Animal_1].birthday >= :lower
                AND [Animal_1].birthday <= :upper
        """
        expected_cypher = """
            MATCH (Animal___1:Animal)
                WHERE ((Animal___1.birthday >= $lower) AND
                       (Animal___1.birthday <= $upper))
            RETURN
                Animal___1.birthday AS `birthday`
        """
        expected_postgresql = """
            SELECT
                "Animal_1".birthday AS birthday
            FROM
                schema_1."Animal" AS "Animal_1"
            WHERE
                "Animal_1".birthday >= %(lower)s
                AND "Animal_1".birthday <= %(upper)s
        """

        check_test_data(
            self,
            test_data,
            expected_match,
            expected_gremlin,
            expected_mssql,
            expected_cypher,
            expected_postgresql,
        )

    def test_between_filter_on_datetime(self):
        # The "between" filter emits different output depending on what the compared types are.
        # This test checks for correct code generation when the type is a custom scalar (DateTime).
        test_data = test_input_data.between_filter_on_datetime()

        expected_match = """
            SELECT
                Event___1.event_date.format("yyyy-MM-dd'T'HH:mm:ssX") AS `event_date`
            FROM (
                MATCH {{
                    class: Event,
                    where: ((
                        event_date BETWEEN
                            date({lower}, "yyyy-MM-dd'T'HH:mm:ssX")
                            AND date({upper}, "yyyy-MM-dd'T'HH:mm:ssX")
                    )),
                    as: Event___1
                }}
                RETURN $matches
            )
        """
        expected_gremlin = """
            g.V('@class', 'Event')
            .filter{it, m -> (
                (it.event_date >= Date.parse("yyyy-MM-dd'T'HH:mm:ssX", $lower)) &&
                (it.event_date <= Date.parse("yyyy-MM-dd'T'HH:mm:ssX", $upper))
            )}
            .as('Event___1')
            .transform{it, m -> new com.orientechnologies.orient.core.record.impl.ODocument([
                event_date: m.Event___1.event_date.format("yyyy-MM-dd'T'HH:mm:ssX")
            ])}
        """
        expected_mssql = """
            SELECT
                [Event_1].event_date AS event_date
            FROM
                db_2.schema_1.[Event] AS [Event_1]
            WHERE
                [Event_1].event_date >= :lower
                AND [Event_1].event_date <= :upper
        """
        expected_cypher = """
            MATCH (Event___1:Event)
                WHERE ((Event___1.event_date >= $lower) AND
                       (Event___1.event_date <= $upper))
            RETURN
                Event___1.event_date AS `event_date`
        """
        expected_postgresql = """
            SELECT
                "Event_1".event_date AS event_date
            FROM
                schema_1."Event" AS "Event_1"
            WHERE
                "Event_1".event_date >= %(lower)s
                AND "Event_1".event_date <= %(upper)s
        """

        check_test_data(
            self,
            test_data,
            expected_match,
            expected_gremlin,
            expected_mssql,
            expected_cypher,
            expected_postgresql,
        )

    def test_between_lowering_on_simple_scalar(self):
        # The "between" filter emits different output depending on what the compared types are.
        # This test checks for correct code generation when the type is a simple scalar (a String).
        test_data = test_input_data.between_lowering_on_simple_scalar()

        expected_match = """
            SELECT
                Animal___1.name AS `name`
            FROM (
                MATCH {{
                    class: Animal,
                    where: ((name BETWEEN {lower} AND {upper})),
                    as: Animal___1
                }}
                RETURN $matches
            )
        """
        expected_gremlin = """
            g.V('@class', 'Animal')
            .filter{it, m -> ((it.name <= $upper) && (it.name >= $lower))}
            .as('Animal___1')
            .transform{it, m -> new com.orientechnologies.orient.core.record.impl.ODocument([
                name: m.Animal___1.name
            ])}
        """
        expected_mssql = """
            SELECT
                [Animal_1].name AS name
            FROM
                db_1.schema_1.[Animal] AS [Animal_1]
            WHERE
                [Animal_1].name <= :upper
                AND [Animal_1].name >= :lower
        """
        expected_cypher = """
            MATCH (Animal___1:Animal)
                WHERE ((Animal___1.name <= $upper) AND (Animal___1.name >= $lower))
            RETURN
                Animal___1.name AS `name`
        """
        expected_postgresql = """
            SELECT
                "Animal_1".name AS name
            FROM
                schema_1."Animal" AS "Animal_1"
            WHERE
                "Animal_1".name <= %(upper)s
                AND "Animal_1".name >= %(lower)s
        """

        check_test_data(
            self,
            test_data,
            expected_match,
            expected_gremlin,
            expected_mssql,
            expected_cypher,
            expected_postgresql,
        )

    def test_between_lowering_with_extra_filters(self):
        test_data = test_input_data.between_lowering_with_extra_filters()

        expected_match = """
            SELECT
                Animal___1.name AS `name`
            FROM (
                MATCH {{
                    class: Animal,
                    where: ((
                        (name BETWEEN {lower} AND {upper})
                        AND
                        (
                            (name LIKE ('%' + ({substring} + '%')))
                            AND
                            ({fauna} CONTAINS name)
                        )
                    )),
                    as: Animal___1
                }}
                RETURN $matches
            )
        """
        expected_gremlin = """
            g.V('@class', 'Animal')
            .filter{it, m -> (
                (
                    ((it.name <= $upper) && it.name.contains($substring))
                    &&
                    $fauna.contains(it.name)
                )
                &&
                (it.name >= $lower)
            )}
            .as('Animal___1')
            .transform{it, m -> new com.orientechnologies.orient.core.record.impl.ODocument([
                name: m.Animal___1.name
            ])}
        """
        expected_mssql = """
            SELECT
                [Animal_1].name AS name
            FROM
                db_1.schema_1.[Animal] AS [Animal_1]
            WHERE
                [Animal_1].name <= :upper
                AND ([Animal_1].name LIKE '%' + :substring + '%')
                AND [Animal_1].name IN :fauna
                AND [Animal_1].name >= :lower
        """
        expected_cypher = """
            MATCH (Animal___1:Animal)
                WHERE (
                    (
                        ((Animal___1.name <= $upper) AND (Animal___1.name CONTAINS $substring)) AND
                        (Animal___1.name IN $fauna)
                    ) AND (Animal___1.name >= $lower)
                )
            RETURN
                Animal___1.name AS `name`
        """
        expected_postgresql = """
            SELECT
                "Animal_1".name AS name
            FROM
                schema_1."Animal" AS "Animal_1"
            WHERE
                "Animal_1".name <= %(upper)s
                AND ("Animal_1".name LIKE '%%' || %(substring)s || '%%')
                AND "Animal_1".name IN %(fauna)s
                AND "Animal_1".name >= %(lower)s
        """

        check_test_data(
            self,
            test_data,
            expected_match,
            expected_gremlin,
            expected_mssql,
            expected_cypher,
            expected_postgresql,
        )

    def test_no_between_lowering_on_simple_scalar(self):
        test_data = test_input_data.no_between_lowering_on_simple_scalar()

        expected_match = """
            SELECT
                Animal___1.name AS `name`
            FROM (
                MATCH {{
                    class: Animal,
                    where: ((((name <= {upper}) AND (name >= {lower0})) AND (name >= {lower1}))),
                    as: Animal___1
                }}
                RETURN $matches
            )
        """
        expected_gremlin = """
           g.V('@class', 'Animal')
           .filter{it, m -> (((it.name <= $upper) && (it.name >= $lower0)) && (it.name >= $lower1))}
           .as('Animal___1')
           .transform{it, m -> new com.orientechnologies.orient.core.record.impl.ODocument([
               name: m.Animal___1.name
           ])}
        """
        expected_mssql = """
            SELECT
                [Animal_1].name AS name
            FROM
                db_1.schema_1.[Animal] AS [Animal_1]
            WHERE
                [Animal_1].name <= :upper
                AND [Animal_1].name >= :lower0
                AND [Animal_1].name >= :lower1
        """
        expected_cypher = """
            MATCH (Animal___1:Animal)
                WHERE (
                    ((Animal___1.name <= $upper) AND (Animal___1.name >= $lower0)) AND
                    (Animal___1.name >= $lower1)
                )
            RETURN
                Animal___1.name AS `name`
        """
        expected_postgresql = """
            SELECT
                "Animal_1".name AS name
            FROM
                schema_1."Animal" AS "Animal_1"
            WHERE
                "Animal_1".name <= %(upper)s
                AND "Animal_1".name >= %(lower0)s
                AND "Animal_1".name >= %(lower1)s
        """

        check_test_data(
            self,
            test_data,
            expected_match,
            expected_gremlin,
            expected_mssql,
            expected_cypher,
            expected_postgresql,
        )

    def test_complex_optional_variables(self):
        # The operands in the @filter directives originate from an optional block,
        # in addition to having very complex filtering logic.
        test_data = test_input_data.complex_optional_variables()

        expected_match = """
            SELECT
                if(
                    eval("(Animal__out_Animal_ParentOf__out_Animal_FedAt___1 IS NOT null)"),
                    Animal__out_Animal_ParentOf__out_Animal_FedAt___1.event_date
                        .format("yyyy-MM-dd'T'HH:mm:ssX"),
                    null
                ) AS `child_fed_at`,
                Animal__in_Animal_ParentOf__out_Animal_FedAt___1
                    .event_date.format("yyyy-MM-dd'T'HH:mm:ssX") AS `grandparent_fed_at`,
                if(
                    eval("(Animal__out_Animal_ParentOf__in_Animal_ParentOf__out_Animal_FedAt___1
                        IS NOT null)"),
                    Animal__out_Animal_ParentOf__in_Animal_ParentOf__out_Animal_FedAt___1
                        .event_date.format("yyyy-MM-dd'T'HH:mm:ssX"),
                    null
                ) AS `other_parent_fed_at`
            FROM (
                MATCH {{
                    class: Animal,
                    as: Animal___1
                }}.out('Animal_ParentOf') {{
                    class: Animal,
                    as: Animal__out_Animal_ParentOf___1
                }}.out('Animal_FedAt') {{
                    optional: true,
                    as: Animal__out_Animal_ParentOf__out_Animal_FedAt___1
                }} , {{
                    class: Animal,
                    as: Animal__out_Animal_ParentOf___1
                }}.in('Animal_ParentOf') {{
                    class: Animal,
                    as: Animal__out_Animal_ParentOf__in_Animal_ParentOf___1
                }}.out('Animal_FedAt') {{
                    optional: true,
                    as: Animal__out_Animal_ParentOf__in_Animal_ParentOf__out_Animal_FedAt___1
                }} , {{
                    class: Animal,
                    as: Animal___1
                }}.in('Animal_ParentOf') {{
                    class: Animal,
                    as: Animal__in_Animal_ParentOf___1
                }}.out('Animal_FedAt') {{
                    where: ((
                        (
                            ($matched.Animal__out_Animal_ParentOf__out_Animal_FedAt___1 IS null)
                            OR
                            (name = $matched.Animal__out_Animal_ParentOf__out_Animal_FedAt___1.name)
                        )
                        AND
                        (
                            (
                                ($matched.Animal__out_Animal_ParentOf__in_Animal_ParentOf
                                        __out_Animal_FedAt___1
                                    IS null)
                                OR
                                (event_date >= $matched.Animal__out_Animal_ParentOf
                                    __in_Animal_ParentOf__out_Animal_FedAt___1 .event_date)
                            )
                            AND
                            (
                                ($matched.Animal__out_Animal_ParentOf__out_Animal_FedAt___1 IS null)
                                OR
                                (event_date <= $matched.Animal__out_Animal_ParentOf
                                    __out_Animal_FedAt___1.event_date)
                            )
                        )
                    )),
                    as: Animal__in_Animal_ParentOf__out_Animal_FedAt___1
                }}
                RETURN $matches
            )
            WHERE (
                (
                    (
                        (Animal__out_Animal_ParentOf___1.out_Animal_FedAt IS null)
                        OR
                        (Animal__out_Animal_ParentOf___1.out_Animal_FedAt.size() = 0)
                    )
                    OR
                    (Animal__out_Animal_ParentOf__out_Animal_FedAt___1 IS NOT null)
                )
                AND
                (
                    (
                        (Animal__out_Animal_ParentOf__in_Animal_ParentOf___1
                            .out_Animal_FedAt IS null)
                        OR
                        (Animal__out_Animal_ParentOf__in_Animal_ParentOf___1
                            .out_Animal_FedAt.size() = 0)
                    )
                    OR
                    (Animal__out_Animal_ParentOf__in_Animal_ParentOf__out_Animal_FedAt___1
                        IS NOT null)
                )
            )
        """
        expected_gremlin = """
            g.V('@class', 'Animal')
            .as('Animal___1')
                .out('Animal_ParentOf')
                .as('Animal__out_Animal_ParentOf___1')
                    .ifThenElse{it.out_Animal_FedAt == null}{null}{it.out('Animal_FedAt')}
                    .as('Animal__out_Animal_ParentOf__out_Animal_FedAt___1')
                .optional('Animal__out_Animal_ParentOf___1')
                .as('Animal__out_Animal_ParentOf___2')
                    .in('Animal_ParentOf')
                    .as('Animal__out_Animal_ParentOf__in_Animal_ParentOf___1')
                        .ifThenElse{it.out_Animal_FedAt == null}{null}{it.out('Animal_FedAt')}
                        .as('Animal__out_Animal_ParentOf__in_Animal_ParentOf__out_Animal_FedAt___1')
                    .optional('Animal__out_Animal_ParentOf__in_Animal_ParentOf___1')
                    .as('Animal__out_Animal_ParentOf__in_Animal_ParentOf___2')
                .back('Animal__out_Animal_ParentOf___2')
            .back('Animal___1')
                .in('Animal_ParentOf')
                .as('Animal__in_Animal_ParentOf___1')
                    .out('Animal_FedAt')
                    .filter{it, m -> (
                        (
                            (m.Animal__out_Animal_ParentOf__out_Animal_FedAt___1 == null) ||
                            (it.name == m.Animal__out_Animal_ParentOf__out_Animal_FedAt___1.name)
                        )
                        &&
                        (
                            (
                                (m.Animal__out_Animal_ParentOf__in_Animal_ParentOf
                                    __out_Animal_FedAt___1 == null)
                                ||
                                (it.event_date >= m.Animal__out_Animal_ParentOf
                                    __in_Animal_ParentOf__out_Animal_FedAt___1.event_date)
                            )
                            &&
                            (
                                (m.Animal__out_Animal_ParentOf__out_Animal_FedAt___1 == null)
                                ||
                                (it.event_date <= m.Animal__out_Animal_ParentOf
                                    __out_Animal_FedAt___1.event_date)
                            )
                        )
                    )}
                    .as('Animal__in_Animal_ParentOf__out_Animal_FedAt___1')
                .back('Animal__in_Animal_ParentOf___1')
            .back('Animal___1')
            .transform{it, m -> new com.orientechnologies.orient.core.record.impl.ODocument([
                child_fed_at: (
                    (m.Animal__out_Animal_ParentOf__out_Animal_FedAt___1 != null) ?
                    m.Animal__out_Animal_ParentOf__out_Animal_FedAt___1.event_date
                        .format("yyyy-MM-dd'T'HH:mm:ssX") :
                    null
                ),
                grandparent_fed_at: m.Animal__in_Animal_ParentOf__out_Animal_FedAt___1.event_date
                    .format("yyyy-MM-dd'T'HH:mm:ssX"),
                other_parent_fed_at: (
                    (m.Animal__out_Animal_ParentOf__in_Animal_ParentOf
                        __out_Animal_FedAt___1 != null) ?
                    m.Animal__out_Animal_ParentOf__in_Animal_ParentOf__out_Animal_FedAt___1
                        .event_date.format("yyyy-MM-dd'T'HH:mm:ssX") :
                    null
                )
            ])}
        """
        expected_mssql = """
            SELECT
                [FeedingEvent_1].event_date AS child_fed_at,
                [FeedingEvent_2].event_date AS grandparent_fed_at,
                [FeedingEvent_3].event_date AS other_parent_fed_at
            FROM
                db_1.schema_1.[Animal] AS [Animal_1]
                JOIN db_1.schema_1.[Animal] AS [Animal_2]
                    ON [Animal_1].uuid = [Animal_2].parent
                LEFT OUTER JOIN db_2.schema_1.[FeedingEvent] AS [FeedingEvent_1]
                    ON [Animal_2].fed_at = [FeedingEvent_1].uuid
                JOIN db_1.schema_1.[Animal] AS [Animal_3]
                    ON [Animal_2].parent = [Animal_3].uuid
                LEFT OUTER JOIN db_2.schema_1.[FeedingEvent] AS [FeedingEvent_3]
                    ON [Animal_3].fed_at = [FeedingEvent_3].uuid
                JOIN db_1.schema_1.[Animal] AS [Animal_4]
                    ON [Animal_1].parent = [Animal_4].uuid
                JOIN db_2.schema_1.[FeedingEvent] AS [FeedingEvent_2]
                    ON [Animal_4].fed_at = [FeedingEvent_2].uuid
            WHERE (
                [FeedingEvent_1].uuid IS NULL OR
                [FeedingEvent_2].name = [FeedingEvent_1].name
            ) AND (
                [FeedingEvent_3].uuid IS NULL OR
                [FeedingEvent_2].event_date >= [FeedingEvent_3].event_date
            ) AND (
                [FeedingEvent_1].uuid IS NULL OR
                [FeedingEvent_2].event_date <= [FeedingEvent_1].event_date
            )
        """
        expected_cypher = """
            MATCH (Animal___1:Animal)
            MATCH (Animal___1)-[:Animal_ParentOf]->(Animal__out_Animal_ParentOf___1:Animal)
            OPTIONAL MATCH (Animal__out_Animal_ParentOf___1)-[:Animal_FedAt]->
                (Animal__out_Animal_ParentOf__out_Animal_FedAt___1:FeedingEvent)
            MATCH (Animal__out_Animal_ParentOf___1)<-[:Animal_ParentOf]-
                (Animal__out_Animal_ParentOf__in_Animal_ParentOf___1:Animal)
            OPTIONAL MATCH (Animal__out_Animal_ParentOf__in_Animal_ParentOf___1)-[:Animal_FedAt]->
                (Animal__out_Animal_ParentOf__in_Animal_ParentOf__out_Animal_FedAt___1:FeedingEvent)
            MATCH (Animal___1)<-[:Animal_ParentOf]-(Animal__in_Animal_ParentOf___1:Animal)
            MATCH (Animal__in_Animal_ParentOf___1)-[:Animal_FedAt]->
                (Animal__in_Animal_ParentOf__out_Animal_FedAt___1:FeedingEvent)
                WHERE (
                    (
                        (Animal__out_Animal_ParentOf__out_Animal_FedAt___1 IS null) OR
                        (Animal__in_Animal_ParentOf__out_Animal_FedAt___1.name =
                            Animal__out_Animal_ParentOf__out_Animal_FedAt___1.name)
                    ) AND (
                        (
                            (Animal__out_Animal_ParentOf__in_Animal_ParentOf__out_Animal_FedAt___1
                                IS null)
                            OR
                            (Animal__in_Animal_ParentOf__out_Animal_FedAt___1.event_date >=
                                Animal__out_Animal_ParentOf
                                __in_Animal_ParentOf__out_Animal_FedAt___1.event_date)
                        )
                        AND
                        (
                            (Animal__out_Animal_ParentOf__out_Animal_FedAt___1 IS null)
                            OR
                            (Animal__in_Animal_ParentOf__out_Animal_FedAt___1.event_date <=
                                Animal__out_Animal_ParentOf__out_Animal_FedAt___1.event_date)
                        )
                    )
                )
            RETURN
                (
                    CASE WHEN (Animal__out_Animal_ParentOf__out_Animal_FedAt___1 IS NOT null)
                    THEN Animal__out_Animal_ParentOf__out_Animal_FedAt___1.event_date
                    ELSE null
                    END
                ) AS `child_fed_at`,
                Animal__in_Animal_ParentOf__out_Animal_FedAt___1.event_date AS `grandparent_fed_at`,
                (
                    CASE WHEN (
                        Animal__out_Animal_ParentOf__in_Animal_ParentOf__out_Animal_FedAt___1
                        IS NOT null
                    )
                    THEN Animal__out_Animal_ParentOf__in_Animal_ParentOf__out_Animal_FedAt___1
                        .event_date
                    ELSE null
                    END
                ) AS `other_parent_fed_at`
        """
        expected_postgresql = """
            SELECT
                "FeedingEvent_1".event_date AS child_fed_at,
                "FeedingEvent_2".event_date AS grandparent_fed_at,
                "FeedingEvent_3".event_date AS other_parent_fed_at
            FROM
                schema_1."Animal" AS "Animal_1"
                JOIN schema_1."Animal" AS "Animal_2"
                    ON "Animal_1".uuid = "Animal_2".parent
                LEFT OUTER JOIN schema_1."FeedingEvent" AS "FeedingEvent_1"
                    ON "Animal_2".fed_at = "FeedingEvent_1".uuid
                JOIN schema_1."Animal" AS "Animal_3"
                    ON "Animal_2".parent = "Animal_3".uuid
                LEFT OUTER JOIN schema_1."FeedingEvent" AS "FeedingEvent_3"
                    ON "Animal_3".fed_at = "FeedingEvent_3".uuid
                JOIN schema_1."Animal" AS "Animal_4"
                    ON "Animal_1".parent = "Animal_4".uuid
                JOIN schema_1."FeedingEvent" AS "FeedingEvent_2"
                    ON "Animal_4".fed_at = "FeedingEvent_2".uuid
            WHERE (
                "FeedingEvent_1".uuid IS NULL OR
                "FeedingEvent_2".name = "FeedingEvent_1".name
            ) AND (
                "FeedingEvent_3".uuid IS NULL OR
                "FeedingEvent_2".event_date >= "FeedingEvent_3".event_date
            ) AND (
                "FeedingEvent_1".uuid IS NULL OR
                "FeedingEvent_2".event_date <= "FeedingEvent_1".event_date
            )
        """

        check_test_data(
            self,
            test_data,
            expected_match,
            expected_gremlin,
            expected_mssql,
            expected_cypher,
            expected_postgresql,
        )

    def test_complex_optional_variables_with_starting_filter(self):
        # The operands in the @filter directives originate from an optional block,
        # in addition to having very complex filtering logic.
        test_data = test_input_data.complex_optional_variables_with_starting_filter()

        expected_match = """
            SELECT
                if(
                    eval("(Animal__out_Animal_ParentOf__out_Animal_FedAt___1 IS NOT null)"),
                    Animal__out_Animal_ParentOf__out_Animal_FedAt___1.event_date
                        .format("yyyy-MM-dd'T'HH:mm:ssX"),
                    null
                ) AS `child_fed_at`,
                Animal__in_Animal_ParentOf__out_Animal_FedAt___1
                    .event_date.format("yyyy-MM-dd'T'HH:mm:ssX") AS `grandparent_fed_at`,
                if(
                    eval("(Animal__out_Animal_ParentOf__in_Animal_ParentOf__out_Animal_FedAt___1
                        IS NOT null)"),
                    Animal__out_Animal_ParentOf__in_Animal_ParentOf__out_Animal_FedAt___1
                        .event_date.format("yyyy-MM-dd'T'HH:mm:ssX"),
                    null
                ) AS `other_parent_fed_at`
            FROM (
                MATCH {{
                    class: Animal,
                    where: ((name = {animal_name})),
                    as: Animal___1
                }}.out('Animal_ParentOf') {{
                    as: Animal__out_Animal_ParentOf___1
                }}.out('Animal_FedAt') {{
                    optional: true,
                    as: Animal__out_Animal_ParentOf__out_Animal_FedAt___1
                }} , {{
                    where: ((@this INSTANCEOF 'Animal')),
                    as: Animal__out_Animal_ParentOf___1
                }}.in('Animal_ParentOf') {{
                    as: Animal__out_Animal_ParentOf__in_Animal_ParentOf___1
                }}.out('Animal_FedAt') {{
                    optional: true,
                    as: Animal__out_Animal_ParentOf__in_Animal_ParentOf__out_Animal_FedAt___1
                }} , {{
                    class: Animal,
                    as: Animal___1
                }}.in('Animal_ParentOf') {{
                    as: Animal__in_Animal_ParentOf___1
                }}.out('Animal_FedAt') {{
                    where: ((
                        (
                            ($matched.Animal__out_Animal_ParentOf__out_Animal_FedAt___1 IS null)
                            OR
                            (name = $matched.Animal__out_Animal_ParentOf__out_Animal_FedAt___1.name)
                        )
                        AND
                        (
                            (
                                ($matched.Animal__out_Animal_ParentOf__in_Animal_ParentOf
                                        __out_Animal_FedAt___1
                                    IS null)
                                OR
                                (event_date >= $matched.Animal__out_Animal_ParentOf
                                    __in_Animal_ParentOf__out_Animal_FedAt___1 .event_date)
                            )
                            AND
                            (
                                ($matched.Animal__out_Animal_ParentOf__out_Animal_FedAt___1 IS null)
                                OR
                                (event_date <= $matched.Animal__out_Animal_ParentOf
                                    __out_Animal_FedAt___1.event_date)
                            )
                        )
                    )),
                    as: Animal__in_Animal_ParentOf__out_Animal_FedAt___1
                }}
                RETURN $matches
            )
            WHERE (
                (
                    (
                        (Animal__out_Animal_ParentOf___1.out_Animal_FedAt IS null)
                        OR
                        (Animal__out_Animal_ParentOf___1.out_Animal_FedAt.size() = 0)
                    )
                    OR
                    (Animal__out_Animal_ParentOf__out_Animal_FedAt___1 IS NOT null)
                )
                AND
                (
                    (
                        (Animal__out_Animal_ParentOf__in_Animal_ParentOf___1
                            .out_Animal_FedAt IS null)
                        OR
                        (Animal__out_Animal_ParentOf__in_Animal_ParentOf___1
                            .out_Animal_FedAt.size() = 0)
                    )
                    OR
                    (Animal__out_Animal_ParentOf__in_Animal_ParentOf__out_Animal_FedAt___1
                        IS NOT null)
                )
            )
        """
        expected_gremlin = """
            g.V('@class', 'Animal')
            .filter{it, m -> (it.name == $animal_name)}
            .as('Animal___1')
                .out('Animal_ParentOf')
                .as('Animal__out_Animal_ParentOf___1')
                    .ifThenElse{it.out_Animal_FedAt == null}{null}{it.out('Animal_FedAt')}
                    .as('Animal__out_Animal_ParentOf__out_Animal_FedAt___1')
                .optional('Animal__out_Animal_ParentOf___1')
                .as('Animal__out_Animal_ParentOf___2')
                    .in('Animal_ParentOf')
                    .as('Animal__out_Animal_ParentOf__in_Animal_ParentOf___1')
                        .ifThenElse{it.out_Animal_FedAt == null}{null}{it.out('Animal_FedAt')}
                        .as('Animal__out_Animal_ParentOf__in_Animal_ParentOf__out_Animal_FedAt___1')
                    .optional('Animal__out_Animal_ParentOf__in_Animal_ParentOf___1')
                    .as('Animal__out_Animal_ParentOf__in_Animal_ParentOf___2')
                .back('Animal__out_Animal_ParentOf___2')
            .back('Animal___1')
                .in('Animal_ParentOf')
                .as('Animal__in_Animal_ParentOf___1')
                    .out('Animal_FedAt')
                    .filter{it, m -> (
                        (
                            (m.Animal__out_Animal_ParentOf__out_Animal_FedAt___1 == null) ||
                            (it.name == m.Animal__out_Animal_ParentOf__out_Animal_FedAt___1.name)
                        )
                        &&
                        (
                            (
                                (m.Animal__out_Animal_ParentOf__in_Animal_ParentOf
                                    __out_Animal_FedAt___1 == null)
                                ||
                                (it.event_date >= m.Animal__out_Animal_ParentOf
                                    __in_Animal_ParentOf__out_Animal_FedAt___1.event_date)
                            )
                            &&
                            (
                                (m.Animal__out_Animal_ParentOf__out_Animal_FedAt___1 == null)
                                ||
                                (it.event_date <= m.Animal__out_Animal_ParentOf
                                    __out_Animal_FedAt___1.event_date)
                            )
                        )
                    )}
                    .as('Animal__in_Animal_ParentOf__out_Animal_FedAt___1')
                .back('Animal__in_Animal_ParentOf___1')
            .back('Animal___1')
            .transform{it, m -> new com.orientechnologies.orient.core.record.impl.ODocument([
                child_fed_at: (
                    (m.Animal__out_Animal_ParentOf__out_Animal_FedAt___1 != null) ?
                    m.Animal__out_Animal_ParentOf__out_Animal_FedAt___1.event_date
                        .format("yyyy-MM-dd'T'HH:mm:ssX") :
                    null
                ),
                grandparent_fed_at: m.Animal__in_Animal_ParentOf__out_Animal_FedAt___1.event_date
                    .format("yyyy-MM-dd'T'HH:mm:ssX"),
                other_parent_fed_at: (
                    (m.Animal__out_Animal_ParentOf__in_Animal_ParentOf
                        __out_Animal_FedAt___1 != null) ?
                    m.Animal__out_Animal_ParentOf__in_Animal_ParentOf__out_Animal_FedAt___1
                        .event_date.format("yyyy-MM-dd'T'HH:mm:ssX") :
                    null
                )
            ])}
        """
        expected_mssql = """
            SELECT
                [FeedingEvent_1].event_date AS child_fed_at,
                [FeedingEvent_2].event_date AS grandparent_fed_at,
                [FeedingEvent_3].event_date AS other_parent_fed_at
            FROM
                db_1.schema_1.[Animal] AS [Animal_1]
                JOIN db_1.schema_1.[Animal] AS [Animal_2]
                    ON [Animal_1].uuid = [Animal_2].parent
                LEFT OUTER JOIN db_2.schema_1.[FeedingEvent] AS [FeedingEvent_1]
                    ON [Animal_2].fed_at = [FeedingEvent_1].uuid
                JOIN db_1.schema_1.[Animal] AS [Animal_3]
                    ON [Animal_2].parent = [Animal_3].uuid
                LEFT OUTER JOIN db_2.schema_1.[FeedingEvent] AS [FeedingEvent_3]
                    ON [Animal_3].fed_at = [FeedingEvent_3].uuid
                JOIN db_1.schema_1.[Animal] AS [Animal_4]
                    ON [Animal_1].parent = [Animal_4].uuid
                JOIN db_2.schema_1.[FeedingEvent] AS [FeedingEvent_2]
                    ON [Animal_4].fed_at = [FeedingEvent_2].uuid
            WHERE
                [Animal_1].name = :animal_name AND (
                    [FeedingEvent_1].uuid IS NULL OR
                    [FeedingEvent_2].name = [FeedingEvent_1].name
                ) AND (
                    [FeedingEvent_3].uuid IS NULL OR
                    [FeedingEvent_2].event_date >= [FeedingEvent_3].event_date
                ) AND (
                    [FeedingEvent_1].uuid IS NULL OR
                    [FeedingEvent_2].event_date <= [FeedingEvent_1].event_date
                )
        """
        expected_cypher = SKIP_TEST
        expected_postgresql = """
            SELECT
                "FeedingEvent_1".event_date AS child_fed_at,
                "FeedingEvent_2".event_date AS grandparent_fed_at,
                "FeedingEvent_3".event_date AS other_parent_fed_at
            FROM
                schema_1."Animal" AS "Animal_1"
                JOIN schema_1."Animal" AS "Animal_2"
                    ON "Animal_1".uuid = "Animal_2".parent
                LEFT OUTER JOIN schema_1."FeedingEvent" AS "FeedingEvent_1"
                    ON "Animal_2".fed_at = "FeedingEvent_1".uuid
                JOIN schema_1."Animal" AS "Animal_3"
                    ON "Animal_2".parent = "Animal_3".uuid
                LEFT OUTER JOIN schema_1."FeedingEvent" AS "FeedingEvent_3"
                    ON "Animal_3".fed_at = "FeedingEvent_3".uuid
                JOIN schema_1."Animal" AS "Animal_4"
                    ON "Animal_1".parent = "Animal_4".uuid
                JOIN schema_1."FeedingEvent" AS "FeedingEvent_2"
                    ON "Animal_4".fed_at = "FeedingEvent_2".uuid
            WHERE
                "Animal_1".name = %(animal_name)s AND (
                    "FeedingEvent_1".uuid IS NULL OR
                    "FeedingEvent_2".name = "FeedingEvent_1".name
                ) AND (
                    "FeedingEvent_3".uuid IS NULL OR
                    "FeedingEvent_2".event_date >= "FeedingEvent_3".event_date
                ) AND (
                    "FeedingEvent_1".uuid IS NULL OR
                    "FeedingEvent_2".event_date <= "FeedingEvent_1".event_date
                )
        """
        check_test_data(
            self,
            test_data,
            expected_match,
            expected_gremlin,
            expected_mssql,
            expected_cypher,
            expected_postgresql,
        )

    def test_simple_fragment(self):
        test_data = test_input_data.simple_fragment()

        expected_match = """
            SELECT
                Animal___1.name AS `animal_name`,
                Animal__out_Entity_Related___1.name AS `related_animal_name`,
                Animal__out_Entity_Related__out_Animal_OfSpecies___1.name
                    AS `related_animal_species`
            FROM (
                MATCH {{
                    class: Animal,
                    as: Animal___1
                }}.out('Entity_Related') {{
                    class: Animal,
                    as: Animal__out_Entity_Related___1
                }}.out('Animal_OfSpecies') {{
                    class: Species,
                    as: Animal__out_Entity_Related__out_Animal_OfSpecies___1
                }}
                RETURN $matches
            )
        """
        expected_gremlin = """
            g.V('@class', 'Animal')
            .as('Animal___1')
            .out('Entity_Related')
            .filter{it, m -> ['Animal'].contains(it['@class'])}
            .as('Animal__out_Entity_Related___1')
            .out('Animal_OfSpecies')
            .as('Animal__out_Entity_Related__out_Animal_OfSpecies___1')
            .back('Animal__out_Entity_Related___1')
            .back('Animal___1')
            .transform{it, m -> new com.orientechnologies.orient.core.record.impl.ODocument([
                animal_name: m.Animal___1.name,
                related_animal_name: m.Animal__out_Entity_Related___1.name,
                related_animal_species: m.Animal__out_Entity_Related__out_Animal_OfSpecies___1.name
            ])}
        """
        expected_sql = NotImplementedError
        expected_cypher = SKIP_TEST

        check_test_data(
            self,
            test_data,
            expected_match,
            expected_gremlin,
            expected_sql,
            expected_cypher,
            expected_sql,
        )

    def test_typename_output(self):
        test_data = test_input_data.typename_output()

        expected_match = """
            SELECT
                Animal___1.@class AS `base_cls`,
                Animal__out_Animal_OfSpecies___1.@class AS `child_cls`
            FROM (
                MATCH {{
                    class: Animal,
                    as: Animal___1
                }}.out('Animal_OfSpecies') {{
                    class: Species,
                    as: Animal__out_Animal_OfSpecies___1
                }}
                RETURN $matches
            )
        """
        expected_gremlin = """
            g.V('@class', 'Animal')
            .as('Animal___1')
            .out('Animal_OfSpecies')
            .as('Animal__out_Animal_OfSpecies___1')
            .back('Animal___1')
            .transform{it, m -> new com.orientechnologies.orient.core.record.impl.ODocument([
                base_cls: m.Animal___1['@class'],
                child_cls: m.Animal__out_Animal_OfSpecies___1['@class']
            ])}
        """
        expected_sql = NotImplementedError
        expected_cypher = SKIP_TEST

        check_test_data(
            self,
            test_data,
            expected_match,
            expected_gremlin,
            expected_sql,
            expected_cypher,
            expected_sql,
        )

    def test_typename_filter(self):
        test_data = test_input_data.typename_filter()

        expected_match = """
            SELECT
                Entity___1.name AS `entity_name`
            FROM (
                MATCH {{
                    class: Entity,
                    where: ((@class = {base_cls})),
                    as: Entity___1
                }}
                RETURN $matches
            )
        """
        expected_gremlin = """
            g.V('@class', 'Entity')
            .filter{it, m -> (it['@class'] == $base_cls)}
            .as('Entity___1')
            .transform{it, m -> new com.orientechnologies.orient.core.record.impl.ODocument([
                entity_name: m.Entity___1.name
            ])}
        """
        expected_sql = NotImplementedError
        expected_cypher = SKIP_TEST

        check_test_data(
            self,
            test_data,
            expected_match,
            expected_gremlin,
            expected_sql,
            expected_cypher,
            expected_sql,
        )

    def test_simple_recurse(self):
        test_data = test_input_data.simple_recurse()

        expected_match = """
            SELECT
                Animal__out_Animal_ParentOf___1.name AS `relation_name`
            FROM (
                MATCH {{
                    class: Animal,
                    as: Animal___1
                }}.out('Animal_ParentOf') {{
                    while: ($depth < 1),
                    as: Animal__out_Animal_ParentOf___1
                }}
                RETURN $matches
            )
        """
        expected_gremlin = """
            g.V('@class', 'Animal')
            .as('Animal___1')
            .copySplit(
                _(),
                _().out('Animal_ParentOf')
            )
            .exhaustMerge
            .as('Animal__out_Animal_ParentOf___1')
            .back('Animal___1')
            .transform{it, m -> new com.orientechnologies.orient.core.record.impl.ODocument([
                relation_name: m.Animal__out_Animal_ParentOf___1.name
            ])}
        """
        expected_mssql = """
            WITH anon_1(name, parent, uuid, __cte_key, __cte_depth) AS (
                SELECT
                    [Animal_2].name AS name,
                    [Animal_2].parent AS parent,
                    [Animal_2].uuid AS uuid,
                    [Animal_2].uuid AS __cte_key,
                    0 AS __cte_depth
                FROM
                    db_1.schema_1.[Animal] AS [Animal_2]
                UNION ALL
                    SELECT
                        [Animal_3].name AS name,
                        [Animal_3].parent AS parent,
                        [Animal_3].uuid AS uuid,
                        anon_1.__cte_key AS __cte_key,
                        anon_1.__cte_depth + 1 AS __cte_depth
                    FROM
                        anon_1
                        JOIN db_1.schema_1.[Animal] AS [Animal_3]
                            ON anon_1.uuid = [Animal_3].parent
                    WHERE anon_1.__cte_depth < 1
            )
            SELECT
                anon_1.name AS relation_name
            FROM
                db_1.schema_1.[Animal] AS [Animal_1]
                JOIN anon_1
                    ON [Animal_1].uuid = anon_1.__cte_key
        """
        expected_cypher = """
            MATCH (Animal___1:Animal)
            MATCH (Animal___1)-[:Animal_ParentOf*0..1]->(Animal__out_Animal_ParentOf___1:Animal)
            RETURN Animal__out_Animal_ParentOf___1.name AS `relation_name`
        """
        expected_postgresql = """
            WITH RECURSIVE anon_1(name, parent, uuid, __cte_key, __cte_depth) AS (
                SELECT
                    "Animal_2".name AS name,
                    "Animal_2".parent AS parent,
                    "Animal_2".uuid AS uuid,
                    "Animal_2".uuid AS __cte_key,
                    0 AS __cte_depth
                FROM
                    schema_1."Animal" AS "Animal_2"
                UNION ALL
                    SELECT
                        "Animal_3".name AS name,
                        "Animal_3".parent AS parent,
                        "Animal_3".uuid AS uuid,
                        anon_1.__cte_key AS __cte_key,
                        anon_1.__cte_depth + 1 AS __cte_depth
                    FROM
                        anon_1
                        JOIN schema_1."Animal" AS "Animal_3"
                            ON anon_1.uuid = "Animal_3".parent
                    WHERE anon_1.__cte_depth < 1
            )
            SELECT
                anon_1.name AS relation_name
            FROM
                schema_1."Animal" AS "Animal_1"
                JOIN anon_1
                    ON "Animal_1".uuid = anon_1.__cte_key
        """

        check_test_data(
            self,
            test_data,
            expected_match,
            expected_gremlin,
            expected_mssql,
            expected_cypher,
            expected_postgresql,
        )

    def test_traverse_then_recurse(self):
        test_data = test_input_data.traverse_then_recurse()

        expected_match = """
            SELECT
                Animal__out_Animal_ParentOf___1.name AS `ancestor_name`,
                Animal___1.name AS `animal_name`,
                Animal__out_Animal_ImportantEvent___1.name AS `important_event`
            FROM (
                MATCH {{
                    class: Animal,
                    as: Animal___1
                }}.out('Animal_ImportantEvent') {{
                    class: Event,
                    as: Animal__out_Animal_ImportantEvent___1
                }} , {{
                    class: Animal,
                    as: Animal___1
                }}.out('Animal_ParentOf') {{
                    while: ($depth < 2),
                    as: Animal__out_Animal_ParentOf___1
                }}
                RETURN $matches
            )
        """
        expected_gremlin = """
            g.V('@class', 'Animal')
            .as('Animal___1')
            .out('Animal_ImportantEvent')
            .filter{it, m -> ['Event'].contains(it['@class'])}
            .as('Animal__out_Animal_ImportantEvent___1')
            .back('Animal___1')
            .copySplit(
                _(),
                _().out('Animal_ParentOf'),
                _().out('Animal_ParentOf').out('Animal_ParentOf')
            )
            .exhaustMerge
            .as('Animal__out_Animal_ParentOf___1')
            .back('Animal___1')
            .transform{it, m -> new com.orientechnologies.orient.core.record.impl.ODocument([
                ancestor_name: m.Animal__out_Animal_ParentOf___1.name,
                animal_name: m.Animal___1.name,
                important_event: m.Animal__out_Animal_ImportantEvent___1.name
            ])}
        """
        expected_sql = NotImplementedError
        expected_cypher = """
            MATCH (Animal___1:Animal)
            MATCH
                (Animal___1)-[:Animal_ImportantEvent]->(Animal__out_Animal_ImportantEvent___1:Event)
            MATCH (Animal___1)-[:Animal_ParentOf*0..2]->(Animal__out_Animal_ParentOf___1:Animal)
            RETURN
                Animal__out_Animal_ParentOf___1.name AS `ancestor_name`,
                Animal___1.name AS `animal_name`,
                Animal__out_Animal_ImportantEvent___1.name AS `important_event`
        """

        check_test_data(
            self,
            test_data,
            expected_match,
            expected_gremlin,
            expected_sql,
            expected_cypher,
            expected_sql,
        )

    def test_filter_then_traverse_and_recurse(self):
        test_data = test_input_data.filter_then_traverse_and_recurse()

        expected_match = """
            SELECT
                Animal__out_Animal_ParentOf___1.name AS `ancestor_name`,
                Animal___1.name AS `animal_name`,
                Animal__out_Animal_ImportantEvent___1.name AS `important_event`
            FROM (
                MATCH {{
                    class: Animal,
                    where: (
                        (
                            (name = {animal_name_or_alias})
                            OR
                            (alias CONTAINS {animal_name_or_alias})
                        )
                    ),
                    as: Animal___1
                }}.out('Animal_ImportantEvent') {{
                    where: ((@this INSTANCEOF 'Event')),
                    as: Animal__out_Animal_ImportantEvent___1
                }} , {{
                    class: Animal,
                    as: Animal___1
                }}.out('Animal_ParentOf') {{
                    while: ($depth < 2),
                    as: Animal__out_Animal_ParentOf___1
                }}
                RETURN $matches
            )
        """
        expected_gremlin = """
            g.V('@class', 'Animal')
            .filter{it, m -> (
                (it.name == $animal_name_or_alias) || it.alias.contains($animal_name_or_alias)
            )}
            .as('Animal___1')
            .out('Animal_ImportantEvent')
            .filter{it, m -> ['Event'].contains(it['@class'])}
            .as('Animal__out_Animal_ImportantEvent___1')
            .back('Animal___1')
            .copySplit(
                _(),
                _().out('Animal_ParentOf'),
                _().out('Animal_ParentOf').out('Animal_ParentOf')
            )
            .exhaustMerge
            .as('Animal__out_Animal_ParentOf___1')
            .back('Animal___1')
            .transform{it, m -> new com.orientechnologies.orient.core.record.impl.ODocument([
                ancestor_name: m.Animal__out_Animal_ParentOf___1.name,
                animal_name: m.Animal___1.name,
                important_event: m.Animal__out_Animal_ImportantEvent___1.name
            ])}
        """
        expected_sql = NotImplementedError
        expected_cypher = """
            MATCH (Animal___1:Animal)
                WHERE (
                    (Animal___1.name = $animal_name_or_alias) OR
                    ($animal_name_or_alias IN Animal___1.alias)
                )
            MATCH
                (Animal___1)-[:Animal_ImportantEvent]->(Animal__out_Animal_ImportantEvent___1:Event)
            MATCH (Animal___1)-[:Animal_ParentOf*0..2]->(Animal__out_Animal_ParentOf___1:Animal)
            RETURN
                Animal__out_Animal_ParentOf___1.name AS `ancestor_name`,
                Animal___1.name AS `animal_name`,
                Animal__out_Animal_ImportantEvent___1.name AS `important_event`
        """

        check_test_data(
            self,
            test_data,
            expected_match,
            expected_gremlin,
            expected_sql,
            expected_cypher,
            expected_sql,
        )

    def test_two_consecutive_recurses(self):
        test_data = test_input_data.two_consecutive_recurses()

        expected_match = """
            SELECT
                Animal__out_Animal_ParentOf___1.name AS `ancestor_name`,
                Animal___1.name AS `animal_name`,
                Animal__in_Animal_ParentOf___1.name AS `descendent_name`,
                Animal__out_Animal_ImportantEvent___1.name AS `important_event`
            FROM (
                MATCH {{
                    class: Animal,
                    where: (
                        (
                            (name = {animal_name_or_alias})
                            OR
                            (alias CONTAINS {animal_name_or_alias})
                        )
                    ),
                    as: Animal___1
                }}.out('Animal_ImportantEvent') {{
                    where: ((@this INSTANCEOF 'Event')),
                    as: Animal__out_Animal_ImportantEvent___1
                }} , {{
                    class: Animal,
                    as: Animal___1
                }}.out('Animal_ParentOf') {{
                    while: ($depth < 2),
                    as: Animal__out_Animal_ParentOf___1
                }} , {{
                    class: Animal,
                    as: Animal___1
                }}.in('Animal_ParentOf') {{
                    while: ($depth < 2),
                    as: Animal__in_Animal_ParentOf___1
                }}
                RETURN $matches
            )
        """
        expected_gremlin = """
            g.V('@class', 'Animal')
            .filter{it, m -> (
                (it.name == $animal_name_or_alias) || it.alias.contains($animal_name_or_alias)
            )}
            .as('Animal___1')
            .out('Animal_ImportantEvent')
            .filter{it, m -> ['Event'].contains(it['@class'])}
            .as('Animal__out_Animal_ImportantEvent___1')
            .back('Animal___1')
            .copySplit(
                _(),
                _().out('Animal_ParentOf'),
                _().out('Animal_ParentOf').out('Animal_ParentOf')
            )
            .exhaustMerge
            .as('Animal__out_Animal_ParentOf___1')
            .back('Animal___1')
            .copySplit(
                _(),
                _().in('Animal_ParentOf'),
                _().in('Animal_ParentOf').in('Animal_ParentOf')
            )
            .exhaustMerge
            .as('Animal__in_Animal_ParentOf___1')
            .back('Animal___1')
            .transform{it, m -> new com.orientechnologies.orient.core.record.impl.ODocument([
                ancestor_name: m.Animal__out_Animal_ParentOf___1.name,
                animal_name: m.Animal___1.name,
                descendent_name: m.Animal__in_Animal_ParentOf___1.name,
                important_event: m.Animal__out_Animal_ImportantEvent___1.name
            ])}
        """
        expected_sql = NotImplementedError
        expected_cypher = """
            MATCH (Animal___1:Animal)
                WHERE (
                    (Animal___1.name = $animal_name_or_alias) OR
                    ($animal_name_or_alias IN Animal___1.alias)
                )
            MATCH
                (Animal___1)-[:Animal_ImportantEvent]->(Animal__out_Animal_ImportantEvent___1:Event)
            MATCH (Animal___1)-[:Animal_ParentOf*0..2]->(Animal__out_Animal_ParentOf___1:Animal)
            MATCH (Animal___1)<-[:Animal_ParentOf*0..2]-(Animal__in_Animal_ParentOf___1:Animal)
            RETURN
                Animal__out_Animal_ParentOf___1.name AS `ancestor_name`,
                Animal___1.name AS `animal_name`,
                Animal__in_Animal_ParentOf___1.name AS `descendent_name`,
                Animal__out_Animal_ImportantEvent___1.name AS `important_event`
        """

        check_test_data(
            self,
            test_data,
            expected_match,
            expected_gremlin,
            expected_sql,
            expected_cypher,
            expected_sql,
        )

    def test_recurse_within_fragment(self):
        test_data = test_input_data.recurse_within_fragment()

        expected_match = """
            SELECT
                Food__in_Entity_Related___1.name AS `animal_name`,
                Food___1.name AS `food_name`,
                Food__in_Entity_Related__out_Animal_ParentOf___1.name AS `relation_name`
            FROM (
                MATCH {{
                    class: Food,
                    as: Food___1
                }}.in('Entity_Related') {{
                    class: Animal,
                    as: Food__in_Entity_Related___1
                }}.out('Animal_ParentOf') {{
                    while: ($depth < 3),
                    as: Food__in_Entity_Related__out_Animal_ParentOf___1
                }}
                RETURN $matches
            )
        """
        expected_gremlin = """
            g.V('@class', 'Food')
            .as('Food___1')
            .in('Entity_Related')
            .filter{it, m -> ['Animal'].contains(it['@class'])}
            .as('Food__in_Entity_Related___1')
            .copySplit(
                _(),
                _().out('Animal_ParentOf'),
                _().out('Animal_ParentOf').out('Animal_ParentOf'),
                _().out('Animal_ParentOf').out('Animal_ParentOf').out('Animal_ParentOf')
            )
            .exhaustMerge
            .as('Food__in_Entity_Related__out_Animal_ParentOf___1')
            .back('Food__in_Entity_Related___1')
            .back('Food___1')
            .transform{it, m -> new com.orientechnologies.orient.core.record.impl.ODocument([
                animal_name: m.Food__in_Entity_Related___1.name,
                food_name: m.Food___1.name,
                relation_name: m.Food__in_Entity_Related__out_Animal_ParentOf___1.name
            ])}
        """
        expected_sql = NotImplementedError
        expected_cypher = SKIP_TEST

        check_test_data(
            self,
            test_data,
            expected_match,
            expected_gremlin,
            expected_sql,
            expected_cypher,
            expected_sql,
        )

    def test_filter_within_recurse(self):
        test_data = test_input_data.filter_within_recurse()

        expected_match = """
            SELECT
                Animal__out_Animal_ParentOf___1.name AS `relation_name`
            FROM (
                MATCH {{
                    class: Animal,
                    as: Animal___1
                }}.out('Animal_ParentOf') {{
                    while: ($depth < 3),
                    where: ((color = {wanted})),
                    as: Animal__out_Animal_ParentOf___1
                }}
                RETURN $matches
            )
        """
        expected_gremlin = """
            g.V('@class', 'Animal')
            .as('Animal___1')
            .copySplit(
                _(),
                _().out('Animal_ParentOf'),
                _().out('Animal_ParentOf').out('Animal_ParentOf'),
                _().out('Animal_ParentOf').out('Animal_ParentOf').out('Animal_ParentOf')
            )
            .exhaustMerge
            .filter{it, m -> (it.color == $wanted)}
            .as('Animal__out_Animal_ParentOf___1')
            .back('Animal___1')
            .transform{it, m -> new com.orientechnologies.orient.core.record.impl.ODocument([
                relation_name: m.Animal__out_Animal_ParentOf___1.name
            ])}
        """
        expected_mssql = """
            WITH anon_1(color, name, parent, uuid, __cte_key, __cte_depth) AS (
               SELECT
                   [Animal_2].color AS color,
                   [Animal_2].name AS name,
                   [Animal_2].parent AS parent,
                   [Animal_2].uuid AS uuid,
                   [Animal_2].uuid AS __cte_key,
                   0 AS __cte_depth
               FROM
                   db_1.schema_1.[Animal] AS [Animal_2]
               UNION ALL
                   SELECT
                       [Animal_3].color AS color,
                       [Animal_3].name AS name,
                       [Animal_3].parent AS parent,
                       [Animal_3].uuid AS uuid,
                       anon_1.__cte_key AS __cte_key,
                       anon_1.__cte_depth + 1 AS __cte_depth
                   FROM
                       anon_1
                       JOIN db_1.schema_1.[Animal] AS [Animal_3]
                           ON anon_1.uuid = [Animal_3].parent
                   WHERE anon_1.__cte_depth < 3
            )
            SELECT
                anon_1.name AS relation_name
            FROM
                db_1.schema_1.[Animal] AS [Animal_1]
                JOIN anon_1
                    ON [Animal_1].uuid = anon_1.__cte_key
            WHERE
                anon_1.color = :wanted
        """
        expected_cypher = SKIP_TEST
        expected_postgresql = """
            WITH RECURSIVE anon_1(color, name, parent, uuid, __cte_key, __cte_depth) AS (
                SELECT
                    "Animal_2".color AS color,
                    "Animal_2".name AS name,
                    "Animal_2".parent AS parent,
                    "Animal_2".uuid AS uuid,
                    "Animal_2".uuid AS __cte_key,
                    0 AS __cte_depth
                FROM
                    schema_1."Animal" AS "Animal_2"
                UNION ALL
                    SELECT
                        "Animal_3".color AS color,
                        "Animal_3".name AS name,
                        "Animal_3".parent AS parent,
                        "Animal_3".uuid AS uuid,
                        anon_1.__cte_key AS __cte_key,
                        anon_1.__cte_depth + 1 AS __cte_depth
                    FROM
                        anon_1
                        JOIN schema_1."Animal" AS "Animal_3"
                            ON anon_1.uuid = "Animal_3".parent
                    WHERE anon_1.__cte_depth < 3
            )
            SELECT
                anon_1.name AS relation_name
            FROM
                schema_1."Animal" AS "Animal_1"
                JOIN anon_1
                    ON "Animal_1".uuid = anon_1.__cte_key
            WHERE
                anon_1.color = %(wanted)s
        """
        check_test_data(
            self,
            test_data,
            expected_match,
            expected_gremlin,
            expected_mssql,
            expected_cypher,
            expected_postgresql,
        )

    def test_recurse_with_immediate_type_coercion(self):
        test_data = test_input_data.recurse_with_immediate_type_coercion()

        expected_match = """
            SELECT
                Animal__in_Entity_Related___1.name AS `name`
            FROM (
                MATCH {{
                    class: Animal,
                    as: Animal___1
                }}.in('Entity_Related') {{
                    while: ($depth < 4),
                    where: ((@this INSTANCEOF 'Animal')),
                    as: Animal__in_Entity_Related___1
                }}
                RETURN $matches
            )
        """
        expected_gremlin = """
            g.V('@class', 'Animal')
            .as('Animal___1')
            .copySplit(
                _(),
                _().in('Entity_Related'),
                _().in('Entity_Related').in('Entity_Related'),
                _().in('Entity_Related').in('Entity_Related').in('Entity_Related'),
                _().in('Entity_Related').in('Entity_Related')
                   .in('Entity_Related').in('Entity_Related')
            )
            .exhaustMerge
            .filter{it, m -> ['Animal'].contains(it['@class'])}
            .as('Animal__in_Entity_Related___1')
            .back('Animal___1')
            .transform{it, m -> new com.orientechnologies.orient.core.record.impl.ODocument([
                name: m.Animal__in_Entity_Related___1.name
            ])}
        """
        expected_sql = NotImplementedError
        expected_cypher = SKIP_TEST

        check_test_data(
            self,
            test_data,
            expected_match,
            expected_gremlin,
            expected_sql,
            expected_cypher,
            expected_sql,
        )

    def test_recurse_with_immediate_type_coercion_and_filter(self):
        test_data = test_input_data.recurse_with_immediate_type_coercion_and_filter()

        expected_match = """
            SELECT
                Animal__in_Entity_Related___1.name AS `name`
            FROM (
                MATCH {{
                    class: Animal,
                    as: Animal___1
                }}.in('Entity_Related') {{
                    while: ($depth < 4),
                    where: (((@this INSTANCEOF 'Animal') AND (color = {color}))),
                    as: Animal__in_Entity_Related___1
                }}
                RETURN $matches
            )
        """
        expected_gremlin = """
            g.V('@class', 'Animal')
            .as('Animal___1')
            .copySplit(
                _(),
                _().in('Entity_Related'),
                _().in('Entity_Related').in('Entity_Related'),
                _().in('Entity_Related').in('Entity_Related').in('Entity_Related'),
                _().in('Entity_Related').in('Entity_Related')
                   .in('Entity_Related').in('Entity_Related')
            )
            .exhaustMerge
            .filter{it, m -> (['Animal'].contains(it['@class']) && (it.color == $color))}
            .as('Animal__in_Entity_Related___1')
            .back('Animal___1')
            .transform{it, m -> new com.orientechnologies.orient.core.record.impl.ODocument([
                name: m.Animal__in_Entity_Related___1.name
            ])}
        """
        expected_sql = NotImplementedError
        expected_cypher = SKIP_TEST

        check_test_data(
            self,
            test_data,
            expected_match,
            expected_gremlin,
            expected_sql,
            expected_cypher,
            expected_sql,
        )

    def test_in_collection_op_filter_with_variable(self):
        test_data = test_input_data.in_collection_op_filter_with_variable()

        expected_match = """
            SELECT
                Animal___1.name AS `animal_name`
            FROM (
                MATCH {{
                    class: Animal,
                    where: (({wanted} CONTAINS name)),
                    as: Animal___1
                }}
                RETURN $matches
            )
        """
        expected_gremlin = """
            g.V('@class', 'Animal')
            .filter{it, m -> $wanted.contains(it.name)}
            .as('Animal___1')
            .transform{it, m -> new com.orientechnologies.orient.core.record.impl.ODocument([
                animal_name: m.Animal___1.name
            ])}
        """
        expected_mssql = """
            SELECT
                [Animal_1].name AS animal_name
            FROM
                db_1.schema_1.[Animal] AS [Animal_1]
            WHERE
                [Animal_1].name IN :wanted
        """
        expected_cypher = """
            MATCH (Animal___1:Animal)
                WHERE (Animal___1.name IN $wanted)
            RETURN
                Animal___1.name AS `animal_name`
        """
        expected_postgresql = """
            SELECT
                "Animal_1".name AS animal_name
            FROM
                schema_1."Animal" AS "Animal_1"
            WHERE
                "Animal_1".name IN %(wanted)s
        """

        check_test_data(
            self,
            test_data,
            expected_match,
            expected_gremlin,
            expected_mssql,
            expected_cypher,
            expected_postgresql,
        )

    def test_in_collection_op_filter_with_tag(self):
        test_data = test_input_data.in_collection_op_filter_with_tag()

        expected_match = """
            SELECT
                Animal___1.name AS `animal_name`
            FROM (
                MATCH {{
                    class: Animal,
                    as: Animal___1
                }}.out('Animal_ParentOf') {{
                    where: (($matched.Animal___1.alias CONTAINS name)),
                    as: Animal__out_Animal_ParentOf___1
                }}
                RETURN $matches
            )
        """
        expected_gremlin = """
            g.V('@class', 'Animal')
            .as('Animal___1')
            .out('Animal_ParentOf')
            .filter{it, m -> m.Animal___1.alias.contains(it.name)}
            .as('Animal__out_Animal_ParentOf___1')
            .back('Animal___1')
            .transform{it, m -> new com.orientechnologies.orient.core.record.impl.ODocument([
                animal_name: m.Animal___1.name
            ])}
        """
        expected_sql = NotImplementedError
        expected_cypher = """
            MATCH (Animal___1:Animal)
            MATCH (Animal___1)-[:Animal_ParentOf]->(Animal__out_Animal_ParentOf___1:Animal)
                WHERE (Animal__out_Animal_ParentOf___1.name IN Animal___1.alias)
            RETURN
                Animal___1.name AS `animal_name`
        """

        check_test_data(
            self,
            test_data,
            expected_match,
            expected_gremlin,
            expected_sql,
            expected_cypher,
            expected_sql,
        )

    def test_in_collection_op_filter_with_optional_tag(self):
        test_data = test_input_data.in_collection_op_filter_with_optional_tag()

        expected_match = """
            SELECT
                Animal___1.name AS `animal_name`
            FROM (
                MATCH {{
                    class: Animal,
                    as: Animal___1
                }}.in('Animal_ParentOf') {{
                    optional: true,
                    as: Animal__in_Animal_ParentOf___1
                }} , {{
                    class: Animal,
                    as: Animal___1
                }}.out('Animal_ParentOf') {{
                    where: ((
                         ($matched.Animal__in_Animal_ParentOf___1 IS null)
                         OR
                         ($matched.Animal__in_Animal_ParentOf___1.alias CONTAINS name)
                    )),
                    as: Animal__out_Animal_ParentOf___1
                }}
                RETURN $matches
            )
            WHERE (
                (
                    (Animal___1.in_Animal_ParentOf IS null)
                    OR
                    (Animal___1.in_Animal_ParentOf.size() = 0)
                )
                OR
                (Animal__in_Animal_ParentOf___1 IS NOT null)
            )
        """
        expected_gremlin = """
            g.V('@class', 'Animal')
            .as('Animal___1')
            .ifThenElse{it.in_Animal_ParentOf == null}{null}{it.in('Animal_ParentOf')}
            .as('Animal__in_Animal_ParentOf___1')
            .optional('Animal___1')
            .as('Animal___2')
            .out('Animal_ParentOf')
            .filter{it, m -> (
                (m.Animal__in_Animal_ParentOf___1 == null) ||
                m.Animal__in_Animal_ParentOf___1.alias.contains(it.name)
            )}
            .as('Animal__out_Animal_ParentOf___1')
            .back('Animal___2')
            .transform{it, m -> new com.orientechnologies.orient.core.record.impl.ODocument([
                animal_name: m.Animal___1.name
            ])}
        """
        expected_sql = NotImplementedError
        expected_cypher = """
            MATCH (Animal___1:Animal)
            OPTIONAL MATCH (Animal___1)<-[:Animal_ParentOf]-(Animal__in_Animal_ParentOf___1:Animal)
            MATCH (Animal___1)-[:Animal_ParentOf]->(Animal__out_Animal_ParentOf___1:Animal)
                WHERE ((Animal__in_Animal_ParentOf___1 IS null) OR
                    (Animal__out_Animal_ParentOf___1.name IN Animal__in_Animal_ParentOf___1.alias))
            RETURN
                Animal___1.name AS `animal_name`
        """

        check_test_data(
            self,
            test_data,
            expected_match,
            expected_gremlin,
            expected_sql,
            expected_cypher,
            expected_sql,
        )

    def test_not_in_collection_op_filter_with_variable(self):
        test_data = test_input_data.not_in_collection_op_filter_with_variable()

        expected_match = """
            SELECT
                Animal___1.name AS `animal_name`
            FROM (
                MATCH {{
                    class: Animal,
                    where: ((NOT ({wanted} CONTAINS name))),
                    as: Animal___1
                }}
                RETURN $matches
            )
        """
        expected_gremlin = """
            g.V('@class', 'Animal')
            .filter{it, m -> !$wanted.contains(it.name)}
            .as('Animal___1')
            .transform{it, m -> new com.orientechnologies.orient.core.record.impl.ODocument([
                animal_name: m.Animal___1.name
            ])}
        """
        expected_mssql = """
            SELECT
                [Animal_1].name AS animal_name
            FROM
                db_1.schema_1.[Animal] AS [Animal_1]
            WHERE
                [Animal_1].name NOT IN :wanted
        """
        expected_cypher = """
            MATCH (Animal___1:Animal)
                WHERE (NOT(Animal___1.name IN $wanted))
            RETURN
                Animal___1.name AS `animal_name`
        """
        expected_postgresql = """
            SELECT
                "Animal_1".name AS animal_name
            FROM
                schema_1."Animal" AS "Animal_1"
            WHERE
                "Animal_1".name NOT IN %(wanted)s
        """

        check_test_data(
            self,
            test_data,
            expected_match,
            expected_gremlin,
            expected_mssql,
            expected_cypher,
            expected_postgresql,
        )

    def test_not_in_collection_op_filter_with_tag(self):
        test_data = test_input_data.not_in_collection_op_filter_with_tag()

        expected_match = """
            SELECT
                Animal___1.name AS `animal_name`
            FROM (
                MATCH {{
                    class: Animal,
                    as: Animal___1
                }}.out('Animal_ParentOf') {{
                    where: ((NOT ($matched.Animal___1.alias CONTAINS name))),
                    as: Animal__out_Animal_ParentOf___1
                }}
                RETURN $matches
            )
        """
        expected_gremlin = """
            g.V('@class', 'Animal')
            .as('Animal___1')
            .out('Animal_ParentOf')
            .filter{it, m -> !m.Animal___1.alias.contains(it.name)}
            .as('Animal__out_Animal_ParentOf___1')
            .back('Animal___1')
            .transform{it, m -> new com.orientechnologies.orient.core.record.impl.ODocument([
                animal_name: m.Animal___1.name
            ])}
        """
        expected_sql = NotImplementedError
        expected_cypher = """
            MATCH (Animal___1:Animal)
            MATCH (Animal___1)-[:Animal_ParentOf]->(Animal__out_Animal_ParentOf___1:Animal)
                WHERE (NOT(Animal__out_Animal_ParentOf___1.name IN Animal___1.alias))
            RETURN
                Animal___1.name AS `animal_name`
        """
        check_test_data(
            self,
            test_data,
            expected_match,
            expected_gremlin,
            expected_sql,
            expected_cypher,
            expected_sql,
        )

    def test_not_in_collection_op_filter_with_optional_tag(self):
        test_data = test_input_data.not_in_collection_op_filter_with_optional_tag()

        expected_match = """
            SELECT
                Animal___1.name AS `animal_name`
            FROM (
                MATCH {{
                    class: Animal,
                    as: Animal___1
                }}.in('Animal_ParentOf') {{
                    optional: true,
                    as: Animal__in_Animal_ParentOf___1
                }} , {{
                    class: Animal,
                    as: Animal___1
                }}.out('Animal_ParentOf') {{
                    where: ((
                         ($matched.Animal__in_Animal_ParentOf___1 IS null)
                         OR
                         (NOT ($matched.Animal__in_Animal_ParentOf___1.alias CONTAINS name))
                    )),
                    as: Animal__out_Animal_ParentOf___1
                }}
                RETURN $matches
            )
            WHERE (
                (
                    (Animal___1.in_Animal_ParentOf IS null)
                    OR
                    (Animal___1.in_Animal_ParentOf.size() = 0)
                )
                OR
                (Animal__in_Animal_ParentOf___1 IS NOT null)
            )
        """
        expected_gremlin = """
            g.V('@class', 'Animal')
            .as('Animal___1')
            .ifThenElse{it.in_Animal_ParentOf == null}{null}{it.in('Animal_ParentOf')}
            .as('Animal__in_Animal_ParentOf___1')
            .optional('Animal___1')
            .as('Animal___2')
            .out('Animal_ParentOf')
            .filter{it, m -> (
                (m.Animal__in_Animal_ParentOf___1 == null) ||
                !m.Animal__in_Animal_ParentOf___1.alias.contains(it.name)
            )}
            .as('Animal__out_Animal_ParentOf___1')
            .back('Animal___2')
            .transform{it, m -> new com.orientechnologies.orient.core.record.impl.ODocument([
                animal_name: m.Animal___1.name
            ])}
        """
        expected_sql = NotImplementedError
        expected_cypher = """
            MATCH (Animal___1:Animal)
            OPTIONAL MATCH (Animal___1)<-[:Animal_ParentOf]-(Animal__in_Animal_ParentOf___1:Animal)
            MATCH (Animal___1)-[:Animal_ParentOf]->(Animal__out_Animal_ParentOf___1:Animal)
                WHERE ((Animal__in_Animal_ParentOf___1 IS null) OR
                    (NOT(Animal__out_Animal_ParentOf___1.name IN
                        Animal__in_Animal_ParentOf___1.alias)))
            RETURN
                Animal___1.name AS `animal_name`
        """

        check_test_data(
            self,
            test_data,
            expected_match,
            expected_gremlin,
            expected_sql,
            expected_cypher,
            expected_sql,
        )

    def test_intersects_op_filter_with_variable(self):
        test_data = test_input_data.intersects_op_filter_with_variable()

        expected_match = """
            SELECT
                Animal___1.name AS `animal_name`
            FROM (
                MATCH {{
                    class: Animal,
                    where: ((intersect(alias, {wanted}).asList().size() > 0)),
                    as: Animal___1
                }}
                RETURN $matches
            )
        """
        expected_gremlin = """
            g.V('@class', 'Animal')
            .filter{it, m -> (!it.alias.intersect($wanted).empty)}
            .as('Animal___1')
            .transform{it, m -> new com.orientechnologies.orient.core.record.impl.ODocument([
                animal_name: m.Animal___1.name
            ])}
        """
        expected_sql = NotImplementedError
        expected_cypher = SKIP_TEST

        check_test_data(
            self,
            test_data,
            expected_match,
            expected_gremlin,
            expected_sql,
            expected_cypher,
            expected_sql,
        )

    def test_intersects_op_filter_with_tag(self):
        test_data = test_input_data.intersects_op_filter_with_tag()

        expected_match = """
            SELECT
                Animal___1.name AS `animal_name`
            FROM (
                MATCH {{
                    class: Animal,
                    as: Animal___1
                }}.out('Animal_ParentOf') {{
                    where: ((intersect(alias, $matched.Animal___1.alias).asList().size() > 0)),
                    as: Animal__out_Animal_ParentOf___1
                }}
                RETURN $matches
            )
        """
        expected_gremlin = """
            g.V('@class', 'Animal')
            .as('Animal___1')
            .out('Animal_ParentOf')
            .filter{it, m -> (!it.alias.intersect(m.Animal___1.alias).empty)}
            .as('Animal__out_Animal_ParentOf___1')
            .back('Animal___1')
            .transform{it, m -> new com.orientechnologies.orient.core.record.impl.ODocument([
                animal_name: m.Animal___1.name
            ])}
        """
        expected_sql = NotImplementedError
        expected_cypher = SKIP_TEST

        check_test_data(
            self,
            test_data,
            expected_match,
            expected_gremlin,
            expected_sql,
            expected_cypher,
            expected_sql,
        )

    def test_intersects_op_filter_with_optional_tag(self):
        test_data = test_input_data.intersects_op_filter_with_optional_tag()

        expected_match = """
            SELECT
                Animal___1.name AS `animal_name`
            FROM (
                MATCH {{
                    class: Animal,
                    as: Animal___1
                }}.in('Animal_ParentOf') {{
                    optional: true,
                    as: Animal__in_Animal_ParentOf___1
                }} , {{
                    class: Animal,
                    as: Animal___1
                }}.out('Animal_ParentOf') {{
                    where: ((
                         ($matched.Animal__in_Animal_ParentOf___1 IS null)
                         OR
                         (intersect(alias, $matched.Animal__in_Animal_ParentOf___1.alias)
                         .asList().size() > 0))
                    ),
                    as: Animal__out_Animal_ParentOf___1
                }}
                RETURN $matches
            )
            WHERE (
                (
                    (Animal___1.in_Animal_ParentOf IS null)
                    OR
                    (Animal___1.in_Animal_ParentOf.size() = 0)
                )
                OR
                (Animal__in_Animal_ParentOf___1 IS NOT null)
            )
        """
        expected_gremlin = """
            g.V('@class', 'Animal')
            .as('Animal___1')
            .ifThenElse{it.in_Animal_ParentOf == null}{null}{it.in('Animal_ParentOf')}
            .as('Animal__in_Animal_ParentOf___1')
            .optional('Animal___1')
            .as('Animal___2')
            .out('Animal_ParentOf')
            .filter{it, m -> (
                (m.Animal__in_Animal_ParentOf___1 == null) ||
                (!it.alias.intersect(m.Animal__in_Animal_ParentOf___1.alias).empty)
            )}
            .as('Animal__out_Animal_ParentOf___1')
            .back('Animal___2')
            .transform{it, m -> new com.orientechnologies.orient.core.record.impl.ODocument([
                animal_name: m.Animal___1.name
            ])}
        """
        expected_sql = NotImplementedError
        expected_cypher = SKIP_TEST

        check_test_data(
            self,
            test_data,
            expected_match,
            expected_gremlin,
            expected_sql,
            expected_cypher,
            expected_sql,
        )

    def test_contains_op_filter_with_variable(self):
        test_data = test_input_data.contains_op_filter_with_variable()

        expected_match = """
            SELECT
                Animal___1.name AS `animal_name`
            FROM (
                MATCH {{
                    class: Animal,
                    where: ((alias CONTAINS {wanted})),
                    as: Animal___1
                }}
                RETURN $matches
            )
        """
        expected_gremlin = """
            g.V('@class', 'Animal')
            .filter{it, m -> it.alias.contains($wanted)}
            .as('Animal___1')
            .transform{it, m -> new com.orientechnologies.orient.core.record.impl.ODocument([
                animal_name: m.Animal___1.name
            ])}
        """
        # the alias list valued column is not yet supported by the SQL backend
        expected_sql = NotImplementedError
        expected_cypher = """
            MATCH (Animal___1:Animal)
                WHERE ($wanted IN Animal___1.alias)
            RETURN
                Animal___1.name AS `animal_name`
        """

        check_test_data(
            self,
            test_data,
            expected_match,
            expected_gremlin,
            expected_sql,
            expected_cypher,
            expected_sql,
        )

    def test_contains_op_filter_with_tag(self):
        test_data = test_input_data.contains_op_filter_with_tag()

        expected_match = """
            SELECT
                Animal___1.name AS `animal_name`
            FROM (
                MATCH {{
                    class: Animal,
                    as: Animal___1
                }}.in('Animal_ParentOf') {{
                    where: ((alias CONTAINS $matched.Animal___1.name)),
                    as: Animal__in_Animal_ParentOf___1
                }}
                RETURN $matches
            )
        """
        expected_gremlin = """
            g.V('@class', 'Animal')
            .as('Animal___1')
                .in('Animal_ParentOf')
                .filter{it, m -> it.alias.contains(m.Animal___1.name)}
                .as('Animal__in_Animal_ParentOf___1')
            .back('Animal___1')
            .transform{it, m -> new com.orientechnologies.orient.core.record.impl.ODocument([
                animal_name: m.Animal___1.name
            ])}
        """
        expected_sql = NotImplementedError
        expected_cypher = """
            MATCH (Animal___1:Animal)
            MATCH (Animal___1)<-[:Animal_ParentOf]-(Animal__in_Animal_ParentOf___1:Animal)
                WHERE (Animal___1.name IN Animal__in_Animal_ParentOf___1.alias)
            RETURN
                Animal___1.name AS `animal_name`
        """

        check_test_data(
            self,
            test_data,
            expected_match,
            expected_gremlin,
            expected_sql,
            expected_cypher,
            expected_sql,
        )

    def test_contains_op_filter_with_optional_tag(self):
        test_data = test_input_data.contains_op_filter_with_optional_tag()

        expected_match = """
            SELECT
                Animal___1.name AS `animal_name`
            FROM (
                MATCH {{
                    class: Animal,
                    as: Animal___1
                }}.in('Animal_ParentOf') {{
                    optional: true,
                    as: Animal__in_Animal_ParentOf___1
                }} ,
                {{
                    class: Animal,
                    as: Animal___1
                }}.out('Animal_ParentOf') {{
                    where: ((
                        ($matched.Animal__in_Animal_ParentOf___1 IS null)
                        OR
                        (alias CONTAINS $matched.Animal__in_Animal_ParentOf___1.name))),
                    as: Animal__out_Animal_ParentOf___1
                }}
                RETURN $matches
            )
            WHERE (
                (
                    (Animal___1.in_Animal_ParentOf IS null)
                    OR
                    (Animal___1.in_Animal_ParentOf.size() = 0)
                )
                OR
                (Animal__in_Animal_ParentOf___1 IS NOT null)
            )
        """
        expected_gremlin = """
            g.V('@class', 'Animal')
            .as('Animal___1')
                .ifThenElse{it.in_Animal_ParentOf == null}{null}{it.in('Animal_ParentOf')}
                .as('Animal__in_Animal_ParentOf___1')
            .optional('Animal___1')
            .as('Animal___2')
                .out('Animal_ParentOf')
                .filter{it, m -> (
                        (m.Animal__in_Animal_ParentOf___1 == null)
                        ||
                        it.alias.contains(m.Animal__in_Animal_ParentOf___1.name)
                    )
                }
                .as('Animal__out_Animal_ParentOf___1')
            .back('Animal___2')
            .transform{it, m -> new com.orientechnologies.orient.core.record.impl.ODocument([
                animal_name: m.Animal___1.name
            ])}
        """
        expected_sql = NotImplementedError
        expected_cypher = """
            MATCH (Animal___1:Animal)
            OPTIONAL MATCH (Animal___1)<-[:Animal_ParentOf]-(Animal__in_Animal_ParentOf___1:Animal)
            MATCH (Animal___1)-[:Animal_ParentOf]->(Animal__out_Animal_ParentOf___1:Animal)
                WHERE ((Animal__in_Animal_ParentOf___1 IS null) OR
                    (Animal__in_Animal_ParentOf___1.name IN Animal__out_Animal_ParentOf___1.alias))
            RETURN
                Animal___1.name AS `animal_name`
        """

        check_test_data(
            self,
            test_data,
            expected_match,
            expected_gremlin,
            expected_sql,
            expected_cypher,
            expected_sql,
        )

    def test_not_contains_op_filter_with_variable(self):
        test_data = test_input_data.not_contains_op_filter_with_variable()

        expected_match = """
            SELECT
                Animal___1.name AS `animal_name`
            FROM (
                MATCH {{
                    class: Animal,
                    where: ((NOT (alias CONTAINS {wanted}))),
                    as: Animal___1
                }}
                RETURN $matches
            )
        """
        expected_gremlin = """
            g.V('@class', 'Animal')
            .filter{it, m -> !it.alias.contains($wanted)}
            .as('Animal___1')
            .transform{it, m -> new com.orientechnologies.orient.core.record.impl.ODocument([
                animal_name: m.Animal___1.name
            ])}
        """
        # the alias list valued column is not yet supported by the SQL backend
        expected_sql = NotImplementedError
        expected_cypher = """
            MATCH (Animal___1:Animal)
                WHERE (NOT($wanted IN Animal___1.alias))
            RETURN
                Animal___1.name AS `animal_name`
        """

        check_test_data(
            self,
            test_data,
            expected_match,
            expected_gremlin,
            expected_sql,
            expected_cypher,
            expected_sql,
        )

    def test_not_contains_op_filter_with_tag(self):
        test_data = test_input_data.not_contains_op_filter_with_tag()

        expected_match = """
            SELECT
                Animal___1.name AS `animal_name`
            FROM (
                MATCH {{
                    class: Animal,
                    as: Animal___1
                }}.in('Animal_ParentOf') {{
                    where: ((NOT (alias CONTAINS $matched.Animal___1.name))),
                    as: Animal__in_Animal_ParentOf___1
                }}
                RETURN $matches
            )
        """
        expected_gremlin = """
            g.V('@class', 'Animal')
            .as('Animal___1')
                .in('Animal_ParentOf')
                .filter{it, m -> !it.alias.contains(m.Animal___1.name)}
                .as('Animal__in_Animal_ParentOf___1')
            .back('Animal___1')
            .transform{it, m -> new com.orientechnologies.orient.core.record.impl.ODocument([
                animal_name: m.Animal___1.name
            ])}
        """
        expected_sql = NotImplementedError
        expected_cypher = """
            MATCH (Animal___1:Animal)
            MATCH (Animal___1)<-[:Animal_ParentOf]-(Animal__in_Animal_ParentOf___1:Animal)
                WHERE (NOT(Animal___1.name IN Animal__in_Animal_ParentOf___1.alias))
            RETURN
                Animal___1.name AS `animal_name`
        """

        check_test_data(
            self,
            test_data,
            expected_match,
            expected_gremlin,
            expected_sql,
            expected_cypher,
            expected_sql,
        )

    def test_not_contains_op_filter_with_optional_tag(self):
        test_data = test_input_data.not_contains_op_filter_with_optional_tag()

        expected_match = """
            SELECT
                Animal___1.name AS `animal_name`
            FROM (
                MATCH {{
                    class: Animal,
                    as: Animal___1
                }}.in('Animal_ParentOf') {{
                    optional: true,
                    as: Animal__in_Animal_ParentOf___1
                }} ,
                {{
                    class: Animal,
                    as: Animal___1
                }}.out('Animal_ParentOf') {{
                    where: ((
                        ($matched.Animal__in_Animal_ParentOf___1 IS null)
                        OR
                        (NOT (alias CONTAINS $matched.Animal__in_Animal_ParentOf___1.name)))),
                    as: Animal__out_Animal_ParentOf___1
                }}
                RETURN $matches
            )
            WHERE (
                (
                    (Animal___1.in_Animal_ParentOf IS null)
                    OR
                    (Animal___1.in_Animal_ParentOf.size() = 0)
                )
                OR
                (Animal__in_Animal_ParentOf___1 IS NOT null)
            )
        """
        expected_gremlin = """
            g.V('@class', 'Animal')
            .as('Animal___1')
                .ifThenElse{it.in_Animal_ParentOf == null}{null}{it.in('Animal_ParentOf')}
                .as('Animal__in_Animal_ParentOf___1')
            .optional('Animal___1')
            .as('Animal___2')
                .out('Animal_ParentOf')
                .filter{it, m -> (
                        (m.Animal__in_Animal_ParentOf___1 == null)
                        ||
                        !it.alias.contains(m.Animal__in_Animal_ParentOf___1.name)
                    )
                }
                .as('Animal__out_Animal_ParentOf___1')
            .back('Animal___2')
            .transform{it, m -> new com.orientechnologies.orient.core.record.impl.ODocument([
                animal_name: m.Animal___1.name
            ])}
        """
        expected_sql = NotImplementedError
        expected_cypher = """
            MATCH (Animal___1:Animal)
            OPTIONAL MATCH (Animal___1)<-[:Animal_ParentOf]-(Animal__in_Animal_ParentOf___1:Animal)
            MATCH (Animal___1)-[:Animal_ParentOf]->(Animal__out_Animal_ParentOf___1:Animal)
                WHERE ((Animal__in_Animal_ParentOf___1 IS null) OR
                    (NOT(Animal__in_Animal_ParentOf___1.name IN
                        Animal__out_Animal_ParentOf___1.alias)))
            RETURN
                Animal___1.name AS `animal_name`
        """

        check_test_data(
            self,
            test_data,
            expected_match,
            expected_gremlin,
            expected_sql,
            expected_cypher,
            expected_sql,
        )

    def test_starts_with_op_filter(self):
        test_data = test_input_data.starts_with_op_filter()

        expected_match = """
            SELECT
                Animal___1.name AS `animal_name`
            FROM (
                MATCH {{
                    class: Animal,
                    where: ((name LIKE ({wanted} + '%'))),
                    as: Animal___1
                }}
                RETURN $matches
            )
        """
        expected_gremlin = """
            g.V('@class', 'Animal')
            .filter{it, m -> it.name.startsWith($wanted)}
            .as('Animal___1')
            .transform{it, m -> new com.orientechnologies.orient.core.record.impl.ODocument([
                animal_name: m.Animal___1.name
            ])}
        """
        expected_mssql = """
            SELECT
                [Animal_1].name AS animal_name
            FROM
                db_1.schema_1.[Animal] AS [Animal_1]
            WHERE
                ([Animal_1].name LIKE :wanted + '%')
        """
        expected_cypher = """
            MATCH (Animal___1:Animal)
                WHERE (Animal___1.name STARTS WITH $wanted)
            RETURN
                Animal___1.name AS `animal_name`
        """
        expected_postgresql = """
            SELECT
                "Animal_1".name AS animal_name
            FROM
                schema_1."Animal" AS "Animal_1"
            WHERE
                ("Animal_1".name LIKE %(wanted)s || '%%')
        """

        check_test_data(
            self,
            test_data,
            expected_match,
            expected_gremlin,
            expected_mssql,
            expected_cypher,
            expected_postgresql,
        )

    def test_ends_with_op_filter(self):
        test_data = test_input_data.ends_with_op_filter()

        expected_match = """
            SELECT
                Animal___1.name AS `animal_name`
            FROM (
                MATCH {{
                    class: Animal,
                    where: ((name LIKE ('%' + {wanted}))),
                    as: Animal___1
                }}
                RETURN $matches
            )
        """
        expected_gremlin = """
            g.V('@class', 'Animal')
            .filter{it, m -> it.name.endsWith($wanted)}
            .as('Animal___1')
            .transform{it, m -> new com.orientechnologies.orient.core.record.impl.ODocument([
                animal_name: m.Animal___1.name
            ])}
        """
        expected_mssql = """
            SELECT
                [Animal_1].name AS animal_name
            FROM
                db_1.schema_1.[Animal] AS [Animal_1]
            WHERE
                ([Animal_1].name LIKE '%' + :wanted)
        """
        expected_cypher = """
            MATCH (Animal___1:Animal)
                WHERE (Animal___1.name ENDS WITH $wanted)
            RETURN
                Animal___1.name AS `animal_name`
        """
        expected_postgresql = """
            SELECT
                "Animal_1".name AS animal_name
            FROM
                schema_1."Animal" AS "Animal_1"
            WHERE
                ("Animal_1".name LIKE '%%' || %(wanted)s)
        """

        check_test_data(
            self,
            test_data,
            expected_match,
            expected_gremlin,
            expected_mssql,
            expected_cypher,
            expected_postgresql,
        )

    def test_has_substring_op_filter(self):
        test_data = test_input_data.has_substring_op_filter()

        expected_match = """
            SELECT
                Animal___1.name AS `animal_name`
            FROM (
                MATCH {{
                    class: Animal,
                    where: ((name LIKE ('%' + ({wanted} + '%')))),
                    as: Animal___1
                }}
                RETURN $matches
            )
        """
        expected_gremlin = """
            g.V('@class', 'Animal')
            .filter{it, m -> it.name.contains($wanted)}
            .as('Animal___1')
            .transform{it, m -> new com.orientechnologies.orient.core.record.impl.ODocument([
                animal_name: m.Animal___1.name
            ])}
        """
        expected_mssql = """
            SELECT
                [Animal_1].name AS animal_name
            FROM
                db_1.schema_1.[Animal] AS [Animal_1]
            WHERE
                ([Animal_1].name LIKE '%' + :wanted + '%')
        """
        expected_cypher = """
            MATCH (Animal___1:Animal)
                WHERE (Animal___1.name CONTAINS $wanted)
            RETURN
                Animal___1.name AS `animal_name`
        """
        expected_postgresql = """
            SELECT
                "Animal_1".name AS animal_name
            FROM
                schema_1."Animal" AS "Animal_1"
            WHERE
                ("Animal_1".name LIKE '%%' || %(wanted)s || '%%')
        """

        check_test_data(
            self,
            test_data,
            expected_match,
            expected_gremlin,
            expected_mssql,
            expected_cypher,
            expected_postgresql,
        )

    def test_has_substring_op_filter_with_variable(self):
        graphql_input = """{
            Animal {
                name @filter(op_name: "has_substring", value: ["$wanted"])
                     @output(out_name: "animal_name")
            }
        }"""

        expected_match = """
            SELECT
                Animal___1.name AS `animal_name`
            FROM (
                MATCH {{
                    class: Animal,
                    where: ((name LIKE ('%' + ({wanted} + '%')))),
                    as: Animal___1
                }}
                RETURN $matches
            )
        """
        expected_gremlin = """
            g.V('@class', 'Animal')
            .filter{it, m -> it.name.contains($wanted)}
            .as('Animal___1')
            .transform{it, m -> new com.orientechnologies.orient.core.record.impl.ODocument([
                animal_name: m.Animal___1.name
            ])}
        """
        expected_mssql = """
            SELECT
                [Animal_1].name AS animal_name
            FROM
                db_1.schema_1.[Animal] AS [Animal_1]
            WHERE
                ([Animal_1].name LIKE '%' + :wanted + '%')
        """
        expected_cypher = SKIP_TEST
        expected_postgresql = """
            SELECT
                "Animal_1".name AS animal_name
            FROM
                schema_1."Animal" AS "Animal_1"
            WHERE
                ("Animal_1".name LIKE '%%' || %(wanted)s || '%%')
        """

        expected_output_metadata = {
            "animal_name": OutputMetadata(type=GraphQLString, optional=False, folded=False),
        }
        expected_input_metadata = {
            "wanted": GraphQLString,
        }

        test_data = test_input_data.CommonTestData(
            graphql_input=graphql_input,
            expected_output_metadata=expected_output_metadata,
            expected_input_metadata=expected_input_metadata,
            type_equivalence_hints=None,
        )

        check_test_data(
            self,
            test_data,
            expected_match,
            expected_gremlin,
            expected_mssql,
            expected_cypher,
            expected_postgresql,
        )

    def test_has_substring_op_filter_with_tag(self):
        graphql_input = """{
            Animal {
                name @output(out_name: "animal_name") @tag(tag_name: "root_name")
                out_Animal_ParentOf {
                    name @filter(op_name: "has_substring", value: ["%root_name"])
                }
            }
        }"""

        expected_match = """
            SELECT
                Animal___1.name AS `animal_name`
            FROM (
                MATCH {{
                    class: Animal,
                    as: Animal___1
                }}.out('Animal_ParentOf') {{
                    where: ((name LIKE ('%' + ($matched.Animal___1.name + '%')))),
                    as: Animal__out_Animal_ParentOf___1
                }}
                RETURN $matches
            )
        """
        expected_gremlin = """
            g.V('@class', 'Animal')
            .as('Animal___1')
            .out('Animal_ParentOf')
            .filter{it, m -> it.name.contains(m.Animal___1.name)}
            .as('Animal__out_Animal_ParentOf___1')
            .back('Animal___1')
            .transform{it, m -> new com.orientechnologies.orient.core.record.impl.ODocument([
                animal_name: m.Animal___1.name
            ])}
        """
        expected_output_metadata = {
            "animal_name": OutputMetadata(type=GraphQLString, optional=False, folded=False),
        }
        expected_input_metadata = {}

        test_data = test_input_data.CommonTestData(
            graphql_input=graphql_input,
            expected_output_metadata=expected_output_metadata,
            expected_input_metadata=expected_input_metadata,
            type_equivalence_hints=None,
        )

        expected_mssql = """
            SELECT
                [Animal_1].name AS animal_name
            FROM
                db_1.schema_1.[Animal] AS [Animal_1]
                JOIN db_1.schema_1.[Animal] AS [Animal_2]
                    ON [Animal_1].uuid = [Animal_2].parent
            WHERE
                ([Animal_2].name LIKE '%' + [Animal_1].name + '%')
        """
        expected_cypher = SKIP_TEST
        expected_postgresql = """
            SELECT
                "Animal_1".name AS animal_name
            FROM
                schema_1."Animal" AS "Animal_1"
                JOIN schema_1."Animal" AS "Animal_2"
                    ON "Animal_1".uuid = "Animal_2".parent
            WHERE
                ("Animal_2".name LIKE '%%' || "Animal_1".name || '%%')
        """

        check_test_data(
            self,
            test_data,
            expected_match,
            expected_gremlin,
            expected_mssql,
            expected_cypher,
            expected_postgresql,
        )

    def test_has_substring_op_filter_with_optional_tag(self):
        graphql_input = """{
            Animal {
                name @output(out_name: "animal_name")
                in_Animal_ParentOf @optional {
                    name @tag(tag_name: "parent_name")
                }
                out_Animal_ParentOf {
                    name @filter(op_name: "has_substring", value: ["%parent_name"])
                }
            }
        }"""

        expected_match = """
            SELECT
                Animal___1.name AS `animal_name`
            FROM (
                MATCH {{
                    class: Animal,
                    as: Animal___1
                }}.in('Animal_ParentOf') {{
                    optional: true,
                    as: Animal__in_Animal_ParentOf___1
                }} , {{
                    class: Animal,
                    as: Animal___1
                }}.out('Animal_ParentOf') {{
                    where: ((
                        ($matched.Animal__in_Animal_ParentOf___1 IS null) OR
                        (name LIKE ('%' + ($matched.Animal__in_Animal_ParentOf___1.name + '%')))
                    )),
                    as: Animal__out_Animal_ParentOf___1
                }}
                RETURN $matches
            )
            WHERE (
                (
                    (Animal___1.in_Animal_ParentOf IS null)
                    OR
                    (Animal___1.in_Animal_ParentOf.size() = 0)
                )
                OR
                (Animal__in_Animal_ParentOf___1 IS NOT null)
            )
        """
        expected_gremlin = """
            g.V('@class', 'Animal')
            .as('Animal___1')
            .ifThenElse{it.in_Animal_ParentOf == null}{null}{it.in('Animal_ParentOf')}
            .as('Animal__in_Animal_ParentOf___1')
            .optional('Animal___1')
            .as('Animal___2')
            .out('Animal_ParentOf')
            .filter{it, m -> (
                (m.Animal__in_Animal_ParentOf___1 == null) ||
                it.name.contains(m.Animal__in_Animal_ParentOf___1.name)
            )}
            .as('Animal__out_Animal_ParentOf___1')
            .back('Animal___2')
            .transform{it, m -> new com.orientechnologies.orient.core.record.impl.ODocument([
                animal_name: m.Animal___1.name
            ])}
        """
        expected_output_metadata = {
            "animal_name": OutputMetadata(type=GraphQLString, optional=False, folded=False),
        }
        expected_input_metadata = {}

        test_data = test_input_data.CommonTestData(
            graphql_input=graphql_input,
            expected_output_metadata=expected_output_metadata,
            expected_input_metadata=expected_input_metadata,
            type_equivalence_hints=None,
        )

        expected_mssql = """
            SELECT
                [Animal_1].name AS animal_name
            FROM
                db_1.schema_1.[Animal] AS [Animal_1]
                LEFT OUTER JOIN db_1.schema_1.[Animal] AS [Animal_2]
                    ON [Animal_1].parent = [Animal_2].uuid
                JOIN db_1.schema_1.[Animal] AS [Animal_3]
                    ON [Animal_1].uuid = [Animal_3].parent
            WHERE
                [Animal_2].uuid IS NULL OR
                ([Animal_3].name LIKE '%' + [Animal_2].name + '%')
        """
        expected_cypher = SKIP_TEST
        expected_postgresql = """
            SELECT
                "Animal_1".name AS animal_name
            FROM
                schema_1."Animal" AS "Animal_1"
                LEFT OUTER JOIN schema_1."Animal" AS "Animal_2"
                    ON "Animal_1".parent = "Animal_2".uuid
                JOIN schema_1."Animal" AS "Animal_3"
                    ON "Animal_1".uuid = "Animal_3".parent
            WHERE
                "Animal_2".uuid IS NULL OR
                ("Animal_3".name LIKE '%%' || "Animal_2".name || '%%')
        """

        check_test_data(
            self,
            test_data,
            expected_match,
            expected_gremlin,
            expected_mssql,
            expected_cypher,
            expected_postgresql,
        )

    def test_has_edge_degree_op_filter(self):
        test_data = test_input_data.has_edge_degree_op_filter()

        expected_match = """
            SELECT
                Animal___1.name AS `animal_name`,
                Animal__in_Animal_ParentOf___1.name AS `child_name`
            FROM (
                MATCH {{
                    class: Animal,
                    where: ((
                        (({child_count} = 0) AND (in_Animal_ParentOf IS null)) OR
                        ((in_Animal_ParentOf IS NOT null) AND
                            (in_Animal_ParentOf.size() = {child_count}))
                    )),
                    as: Animal___1
                }}.in('Animal_ParentOf') {{
                    as: Animal__in_Animal_ParentOf___1
                }}
                RETURN $matches
            )
        """
        expected_gremlin = """
            g.V('@class', 'Animal')
            .filter{it, m -> (
                (($child_count == 0) && (it.in_Animal_ParentOf == null)) ||
                ((it.in_Animal_ParentOf != null) &&
                    (it.in_Animal_ParentOf.count() == $child_count))
            )}
            .as('Animal___1')
            .in('Animal_ParentOf')
            .as('Animal__in_Animal_ParentOf___1')
            .transform{it, m -> new com.orientechnologies.orient.core.record.impl.ODocument([
                animal_name: m.Animal___1.name,
                child_name: m.Animal__in_Animal_ParentOf___1.name
            ])}
        """
        expected_sql = NotImplementedError
        expected_cypher = SKIP_TEST

        check_test_data(
            self,
            test_data,
            expected_match,
            expected_gremlin,
            expected_sql,
            expected_cypher,
            expected_sql,
        )

    def test_has_edge_degree_op_filter_with_optional(self):
        test_data = test_input_data.has_edge_degree_op_filter_with_optional()

        expected_match = """
            SELECT
                if(eval("(Species__in_Animal_OfSpecies__in_Animal_ParentOf___1 IS NOT null)"),
                   Species__in_Animal_OfSpecies__in_Animal_ParentOf___1.name,
                   null
                ) AS `child_name`,
                Species__in_Animal_OfSpecies___1.name AS `parent_name`,
                Species___1.name AS `species_name`
            FROM (
                MATCH {{
                    where: ((@this INSTANCEOF 'Species')),
                    as: Species___1
                }}.in('Animal_OfSpecies') {{
                    class: Animal,
                    where: ((
                        (({child_count} = 0) AND (in_Animal_ParentOf IS null)) OR
                        ((in_Animal_ParentOf IS NOT null) AND
                            (in_Animal_ParentOf.size() = {child_count}))
                    )),
                    as: Species__in_Animal_OfSpecies___1
                }}.in('Animal_ParentOf') {{
                    optional: true,
                    as: Species__in_Animal_OfSpecies__in_Animal_ParentOf___1
                }}
                RETURN $matches
            )
            WHERE (
                (
                    (Species__in_Animal_OfSpecies___1.in_Animal_ParentOf IS null)
                    OR
                    (Species__in_Animal_OfSpecies___1.in_Animal_ParentOf.size() = 0)
                )
                OR
                (Species__in_Animal_OfSpecies__in_Animal_ParentOf___1 IS NOT null)
            )
        """
        expected_gremlin = """
            g.V('@class', 'Species')
            .as('Species___1')
            .in('Animal_OfSpecies')
            .filter{it, m -> (
                (($child_count == 0) && (it.in_Animal_ParentOf == null)) ||
                ((it.in_Animal_ParentOf != null) &&
                    (it.in_Animal_ParentOf.count() == $child_count))
            )}
            .as('Species__in_Animal_OfSpecies___1')
            .ifThenElse{it.in_Animal_ParentOf == null}{null}{it.in('Animal_ParentOf')}
            .as('Species__in_Animal_OfSpecies__in_Animal_ParentOf___1')
            .optional('Species__in_Animal_OfSpecies___1')
            .as('Species__in_Animal_OfSpecies___2')
            .back('Species___1')
            .transform{it, m -> new com.orientechnologies.orient.core.record.impl.ODocument([
                child_name: (
                    (m.Species__in_Animal_OfSpecies__in_Animal_ParentOf___1 != null) ?
                    m.Species__in_Animal_OfSpecies__in_Animal_ParentOf___1.name : null),
                parent_name: m.Species__in_Animal_OfSpecies___1.name,
                species_name: m.Species___1.name
            ])}
        """
        expected_sql = NotImplementedError
        expected_cypher = SKIP_TEST

        check_test_data(
            self,
            test_data,
            expected_match,
            expected_gremlin,
            expected_sql,
            expected_cypher,
            expected_sql,
        )

    def test_has_edge_degree_op_filter_with_optional_and_between(self):
        test_data = test_input_data.has_edge_degree_op_filter_with_optional_and_between()

        expected_match = """
            SELECT EXPAND($result)
            LET
                $optional__0 = (
                    SELECT
                        Animal___1.name AS `animal_name`
                    FROM (
                        MATCH {{
                            class: Animal,
                            where: ((
                                (
                                    (uuid BETWEEN {uuid_lower_bound} AND {uuid_upper_bound}) AND
                                    (
                                        (
                                            ({number_of_edges} = 0) AND
                                            (in_Animal_ParentOf IS null)
                                        ) OR (
                                            (in_Animal_ParentOf IS NOT null) AND
                                            (in_Animal_ParentOf.size() = {number_of_edges})
                                        )
                                    )
                                ) AND (
                                    (in_Animal_ParentOf IS null) OR
                                    (in_Animal_ParentOf.size() = 0)
                                )
                            )),
                            as: Animal___1
                        }}
                        RETURN $matches
                    )
                ),
                $optional__1 = (
                    SELECT
                        Animal___1.name AS `animal_name`,
                        Animal__in_Animal_ParentOf__out_Entity_Related___1.name AS `related_event`
                    FROM (
                        MATCH {{
                            class: Animal,
                            where: ((
                                (uuid BETWEEN {uuid_lower_bound} AND {uuid_upper_bound}) AND
                                (
                                    (
                                        ({number_of_edges} = 0) AND
                                        (in_Animal_ParentOf IS null)
                                    ) OR (
                                        (in_Animal_ParentOf IS NOT null) AND
                                        (in_Animal_ParentOf.size() = {number_of_edges})
                                    )
                                )
                            )),
                            as: Animal___1
                        }}.in('Animal_ParentOf') {{
                            as: Animal__in_Animal_ParentOf___1
                        }}.out('Entity_Related') {{
                            where: ((@this INSTANCEOF 'Event')),
                            as: Animal__in_Animal_ParentOf__out_Entity_Related___1
                        }} RETURN $matches
                    )
                ),
                $result = UNIONALL($optional__0, $optional__1)
        """
        expected_gremlin = """
            g.V('@class', 'Animal')
            .filter{it, m -> (
                (
                    (
                        ($number_of_edges == 0) &&
                        (it.in_Animal_ParentOf == null)
                    ) || (
                        (it.in_Animal_ParentOf != null) &&
                        (it.in_Animal_ParentOf.count() == $number_of_edges)
                    )
                ) && (
                    (it.uuid >= $uuid_lower_bound) && (it.uuid <= $uuid_upper_bound)
                )
            )}
            .as('Animal___1')
                .ifThenElse{it.in_Animal_ParentOf == null}{null}{it.in('Animal_ParentOf')}
                .as('Animal__in_Animal_ParentOf___1')
                    .ifThenElse{it == null}{null}{it.out('Entity_Related')}
                    .filter{it, m -> ((it == null) || ['Event'].contains(it['@class']))}
                    .as('Animal__in_Animal_ParentOf__out_Entity_Related___1')
                .back('Animal__in_Animal_ParentOf___1')
            .optional('Animal___1')
            .as('Animal___2')
            .transform{it, m -> new com.orientechnologies.orient.core.record.impl.ODocument([
                animal_name: m.Animal___1.name,
                related_event: (
                    (m.Animal__in_Animal_ParentOf__out_Entity_Related___1 != null) ?
                    m.Animal__in_Animal_ParentOf__out_Entity_Related___1.name :
                    null
                )
            ])}
        """
        expected_sql = NotImplementedError
        expected_cypher = SKIP_TEST

        check_test_data(
            self,
            test_data,
            expected_match,
            expected_gremlin,
            expected_sql,
            expected_cypher,
            expected_sql,
        )

    def test_has_edge_degree_op_filter_with_fold(self):
        test_data = test_input_data.has_edge_degree_op_filter_with_fold()

        expected_match = """
            SELECT
                $Species__in_Animal_OfSpecies___1___in_Animal_ParentOf.name AS `child_names`,
                Species__in_Animal_OfSpecies___1.name AS `parent_name`,
                Species___1.name AS `species_name`
            FROM (
                MATCH {{
                    where: ((@this INSTANCEOF 'Species')),
                    as: Species___1
                }}.in('Animal_OfSpecies') {{
                    class: Animal,
                    where: ((
                        (({child_count} = 0) AND (in_Animal_ParentOf IS null)) OR
                        ((in_Animal_ParentOf IS NOT null) AND
                            (in_Animal_ParentOf.size() = {child_count}))
                    )),
                    as: Species__in_Animal_OfSpecies___1
                }}
                RETURN $matches
            ) LET
                $Species__in_Animal_OfSpecies___1___in_Animal_ParentOf =
                    Species__in_Animal_OfSpecies___1.in("Animal_ParentOf").asList()
        """
        expected_gremlin = """
            g.V('@class', 'Species')
            .as('Species___1')
            .in('Animal_OfSpecies')
            .filter{it, m -> (
                (($child_count == 0) && (it.in_Animal_ParentOf == null)) ||
                ((it.in_Animal_ParentOf != null) &&
                    (it.in_Animal_ParentOf.count() == $child_count))
            )}
            .as('Species__in_Animal_OfSpecies___1')
            .back('Species___1')
            .transform{it, m -> new com.orientechnologies.orient.core.record.impl.ODocument([
                child_names: (
                    (m.Species__in_Animal_OfSpecies___1.in_Animal_ParentOf == null) ?
                    [] :
                    (m.Species__in_Animal_OfSpecies___1.in_Animal_ParentOf
                        .collect{entry -> entry.outV.next().name})
                ),
                parent_name: m.Species__in_Animal_OfSpecies___1.name,
                species_name: m.Species___1.name
            ])}
        """
        expected_sql = NotImplementedError
        expected_cypher = SKIP_TEST  # has_edge_degree not implemented for Cypher yet.

        check_test_data(
            self,
            test_data,
            expected_match,
            expected_gremlin,
            expected_sql,
            expected_cypher,
            expected_sql,
        )

    def test_is_null_op_filter(self):
        test_data = test_input_data.is_null_op_filter()

        expected_match = """
            SELECT
                Animal___1.name AS `name`
            FROM (
                MATCH {{
                    class: Animal,
                    where: ((net_worth IS null)),
                    as: Animal___1
                }}
                RETURN $matches
            )
        """
        expected_gremlin = """
            g.V('@class', 'Animal')
            .filter{it, m -> (it.net_worth == null)}
            .as('Animal___1')
            .transform{it, m -> new com.orientechnologies.orient.core.record.impl.ODocument([
                name: m.Animal___1.name
            ])}
        """
        expected_mssql = """
            SELECT [Animal_1].name AS name
            FROM db_1.schema_1.[Animal] AS [Animal_1]
            WHERE [Animal_1].net_worth IS NULL
        """
        expected_cypher = """
            MATCH (Animal___1:Animal)
            WHERE (Animal___1.net_worth IS null)
            RETURN Animal___1.name AS `name`
        """
        expected_postgresql = """
            SELECT "Animal_1".name AS name
            FROM schema_1."Animal" AS "Animal_1"
            WHERE "Animal_1".net_worth IS NULL
        """

        check_test_data(
            self,
            test_data,
            expected_match,
            expected_gremlin,
            expected_mssql,
            expected_cypher,
            expected_postgresql,
        )

    def test_is_not_null_op_filter(self):
        test_data = test_input_data.is_not_null_op_filter()

        expected_match = """
            SELECT
                Animal___1.name AS `name`
            FROM (
                MATCH {{
                    class: Animal,
                    where: ((net_worth IS NOT null)),
                    as: Animal___1
                }}
                RETURN $matches
            )
        """
        expected_gremlin = """
            g.V('@class', 'Animal')
            .filter{it, m -> (it.net_worth != null)}
            .as('Animal___1')
            .transform{it, m -> new com.orientechnologies.orient.core.record.impl.ODocument([
                name: m.Animal___1.name
            ])}
        """
        expected_mssql = """
            SELECT [Animal_1].name AS name
            FROM db_1.schema_1.[Animal] AS [Animal_1]
            WHERE [Animal_1].net_worth IS NOT NULL
        """
        expected_cypher = """
            MATCH (Animal___1:Animal)
            WHERE (Animal___1.net_worth IS NOT null)
            RETURN Animal___1.name AS `name`
        """
        expected_postgresql = """
            SELECT "Animal_1".name AS name
            FROM schema_1."Animal" AS "Animal_1"
            WHERE "Animal_1".net_worth IS NOT NULL
        """

        check_test_data(
            self,
            test_data,
            expected_match,
            expected_gremlin,
            expected_mssql,
            expected_cypher,
            expected_postgresql,
        )

    def test_is_not_null_op_filter_missing_value_argument(self):
        test_data = test_input_data.is_not_null_op_filter_missing_value_argument()

        expected_match = """
            SELECT
                Animal___1.name AS `name`
            FROM (
                MATCH {{
                    class: Animal,
                    where: ((net_worth IS NOT null)),
                    as: Animal___1
                }}
                RETURN $matches
            )
        """
        expected_gremlin = """
            g.V('@class', 'Animal')
            .filter{it, m -> (it.net_worth != null)}
            .as('Animal___1')
            .transform{it, m -> new com.orientechnologies.orient.core.record.impl.ODocument([
                name: m.Animal___1.name
            ])}
        """
        expected_mssql = """
            SELECT [Animal_1].name AS name
            FROM db_1.schema_1.[Animal] AS [Animal_1]
            WHERE [Animal_1].net_worth IS NOT NULL
        """
        expected_cypher = """
            MATCH (Animal___1:Animal)
            WHERE (Animal___1.net_worth IS NOT null)
            RETURN Animal___1.name AS `name`
        """
        expected_postgresql = """
            SELECT "Animal_1".name AS name
            FROM schema_1."Animal" AS "Animal_1"
            WHERE "Animal_1".net_worth IS NOT NULL
        """

        check_test_data(
            self,
            test_data,
            expected_match,
            expected_gremlin,
            expected_mssql,
            expected_cypher,
            expected_postgresql,
        )

    def test_is_null_op_filter_missing_value_argument(self):
        test_data = test_input_data.is_null_op_filter_missing_value_argument()

        expected_match = """
            SELECT
                Animal___1.name AS `name`
            FROM (
                MATCH {{
                    class: Animal,
                    where: ((net_worth IS null)),
                    as: Animal___1
                }}
                RETURN $matches
            )
        """
        expected_gremlin = """
            g.V('@class', 'Animal')
            .filter{it, m -> (it.net_worth == null)}
            .as('Animal___1')
            .transform{it, m -> new com.orientechnologies.orient.core.record.impl.ODocument([
                name: m.Animal___1.name
            ])}
        """
        expected_mssql = """
            SELECT [Animal_1].name AS name
            FROM db_1.schema_1.[Animal] AS [Animal_1]
            WHERE [Animal_1].net_worth IS NULL
        """
        expected_cypher = """
            MATCH (Animal___1:Animal)
            WHERE (Animal___1.net_worth IS null)
            RETURN Animal___1.name AS `name`
        """
        expected_postgresql = """
            SELECT "Animal_1".name AS name
            FROM schema_1."Animal" AS "Animal_1"
            WHERE "Animal_1".net_worth IS NULL
        """
        check_test_data(
            self,
            test_data,
            expected_match,
            expected_gremlin,
            expected_mssql,
            expected_cypher,
            expected_postgresql,
        )

    def test_simple_union(self):
        test_data = test_input_data.simple_union()

        expected_match = """
            SELECT
                Species__out_Species_Eats___1.name AS `food_name`,
                Species___1.name AS `species_name`
            FROM (
                MATCH {{
                    class: Species,
                    as: Species___1
                }}.out('Species_Eats') {{
                    class: Food,
                    as: Species__out_Species_Eats___1
                }}
                RETURN $matches
            )
        """
        expected_gremlin = """
            g.V('@class', 'Species')
            .as('Species___1')
            .out('Species_Eats')
            .filter{it, m -> ['Food'].contains(it['@class'])}
            .as('Species__out_Species_Eats___1')
            .back('Species___1')
            .transform{it, m -> new com.orientechnologies.orient.core.record.impl.ODocument([
                food_name: m.Species__out_Species_Eats___1.name,
                species_name: m.Species___1.name
            ])}
        """
        expected_sql = NotImplementedError
        expected_cypher = SKIP_TEST

        check_test_data(
            self,
            test_data,
            expected_match,
            expected_gremlin,
            expected_sql,
            expected_cypher,
            expected_sql,
        )

    def test_filter_then_apply_fragment(self):
        test_data = test_input_data.filter_then_apply_fragment()

        expected_match = """
            SELECT
                Species__out_Species_Eats___1.name AS `food_name`,
                Species___1.name AS `species_name`
            FROM (
                MATCH {{
                    class: Species,
                    where: (({species} CONTAINS name)),
                    as: Species___1
                }}.out('Species_Eats') {{
                    where: ((@this INSTANCEOF 'Food')),
                    as: Species__out_Species_Eats___1
                }}
                RETURN $matches
            )
        """
        expected_gremlin = """
            g.V('@class', 'Species')
            .filter{it, m -> $species.contains(it.name)}
            .as('Species___1')
            .out('Species_Eats')
            .filter{it, m -> ['Food'].contains(it['@class'])}
            .as('Species__out_Species_Eats___1')
            .back('Species___1')
            .transform{it, m -> new com.orientechnologies.orient.core.record.impl.ODocument([
                food_name: m.Species__out_Species_Eats___1.name,
                species_name: m.Species___1.name
            ])}
        """
        expected_sql = NotImplementedError
        expected_cypher = SKIP_TEST

        check_test_data(
            self,
            test_data,
            expected_match,
            expected_gremlin,
            expected_sql,
            expected_cypher,
            expected_sql,
        )

    def test_filter_then_apply_fragment_with_multiple_traverses(self):
        test_data = test_input_data.filter_then_apply_fragment_with_multiple_traverses()

        expected_match = """
            SELECT
                Species__out_Species_Eats__out_Entity_Related___1.name AS `entity_related_to_food`,
                Species__out_Species_Eats___1.name AS `food_name`,
                Species__out_Species_Eats__in_Entity_Related___1.name AS `food_related_to_entity`,
                Species___1.name AS `species_name`
            FROM (
                MATCH {{
                    class: Species,
                    where: (({species} CONTAINS name)),
                    as: Species___1
                }}.out('Species_Eats') {{
                    where: ((@this INSTANCEOF 'Food')),
                    as: Species__out_Species_Eats___1
                }}.out('Entity_Related') {{
                    as: Species__out_Species_Eats__out_Entity_Related___1
                }}, {{
                    as: Species__out_Species_Eats___1
                }}.in('Entity_Related') {{
                    as: Species__out_Species_Eats__in_Entity_Related___1
                }}
                RETURN $matches
            )
        """
        expected_gremlin = """
            g.V('@class', 'Species')
            .filter{it, m -> $species.contains(it.name)}
            .as('Species___1')
            .out('Species_Eats')
            .filter{it, m -> ['Food'].contains(it['@class'])}
            .as('Species__out_Species_Eats___1')
            .out('Entity_Related')
            .as('Species__out_Species_Eats__out_Entity_Related___1')
            .back('Species__out_Species_Eats___1')
            .in('Entity_Related')
            .as('Species__out_Species_Eats__in_Entity_Related___1')
            .back('Species__out_Species_Eats___1')
            .back('Species___1')
            .transform{it, m -> new com.orientechnologies.orient.core.record.impl.ODocument([
                entity_related_to_food: m.Species__out_Species_Eats__out_Entity_Related___1.name,
                food_name: m.Species__out_Species_Eats___1.name,
                food_related_to_entity: m.Species__out_Species_Eats__in_Entity_Related___1.name,
                species_name: m.Species___1.name
            ])}
        """
        expected_sql = NotImplementedError
        expected_cypher = SKIP_TEST

        check_test_data(
            self,
            test_data,
            expected_match,
            expected_gremlin,
            expected_sql,
            expected_cypher,
            expected_sql,
        )

    def test_filter_on_fragment_in_union(self):
        test_data = test_input_data.filter_on_fragment_in_union()

        expected_match = """
            SELECT
                Species__out_Species_Eats___1.name AS `food_name`,
                Species___1.name AS `species_name`
            FROM (
                MATCH {{
                    where: ((@this INSTANCEOF 'Species')),
                    as: Species___1
                }}.out('Species_Eats') {{
                    class: Food,
                    where: (((name = {wanted}) OR (alias CONTAINS {wanted}))),
                    as: Species__out_Species_Eats___1
                }}
                RETURN $matches
            )
        """
        expected_gremlin = """
            g.V('@class', 'Species')
            .as('Species___1')
            .out('Species_Eats')
            .filter{it, m -> (['Food'].contains(it['@class']) &&
                             ((it.name == $wanted) || it.alias.contains($wanted)))}
            .as('Species__out_Species_Eats___1')
            .back('Species___1')
            .transform{it, m -> new com.orientechnologies.orient.core.record.impl.ODocument([
                food_name: m.Species__out_Species_Eats___1.name,
                species_name: m.Species___1.name
            ])}
        """
        expected_sql = NotImplementedError
        expected_cypher = SKIP_TEST

        check_test_data(
            self,
            test_data,
            expected_match,
            expected_gremlin,
            expected_sql,
            expected_cypher,
            expected_sql,
        )

    def test_optional_on_union(self):
        test_data = test_input_data.optional_on_union()

        expected_match = """
            SELECT
                if(eval("(Species__out_Species_Eats___1 IS NOT null)"),
                    Species__out_Species_Eats___1.name,
                    null
                ) AS `food_name`,
                Species___1.name AS `species_name`
            FROM (
                MATCH {{
                    class: Species,
                    as: Species___1
                }}.out('Species_Eats') {{
                    class: Food,
                    optional: true,
                    as: Species__out_Species_Eats___1
                }}
                RETURN $matches
            )
            WHERE (
                (
                    (Species___1.out_Species_Eats IS null)
                    OR
                    (Species___1.out_Species_Eats.size() = 0)
                )
                OR
                (Species__out_Species_Eats___1 IS NOT null)
            )
        """
        expected_gremlin = """
            g.V('@class', 'Species')
            .as('Species___1')
            .ifThenElse{it.out_Species_Eats == null}{null}{it.out('Species_Eats')}
            .filter{it, m -> ((it == null) || ['Food'].contains(it['@class']))}
            .as('Species__out_Species_Eats___1')
            .optional('Species___1')
            .as('Species___2')
            .transform{it, m -> new com.orientechnologies.orient.core.record.impl.ODocument([
                food_name: ((m.Species__out_Species_Eats___1 != null) ?
                            m.Species__out_Species_Eats___1.name : null),
                species_name: m.Species___1.name
            ])}
        """
        expected_sql = NotImplementedError
        expected_cypher = SKIP_TEST

        check_test_data(
            self,
            test_data,
            expected_match,
            expected_gremlin,
            expected_sql,
            expected_cypher,
            expected_sql,
        )

    def test_gremlin_type_hints(self):
        graphql_input = """{
            Animal {
                out_Entity_Related {
                    ... on Event {
                        name @output(out_name: "related_event")
                    }
                }
            }
        }"""
        type_equivalence_hints = {"Event": "Union__BirthEvent__Event__FeedingEvent"}

        expected_match = """
            SELECT
                Animal__out_Entity_Related___1.name AS `related_event`
            FROM (
                MATCH {{
                    class: Animal,
                    as: Animal___1
                }}.out('Entity_Related') {{
                    class: Event,
                    as: Animal__out_Entity_Related___1
                }}
                RETURN $matches
            )
        """
        expected_gremlin = """
            g.V('@class', 'Animal')
            .as('Animal___1')
            .out('Entity_Related')
            .filter{it, m -> ['BirthEvent', 'Event', 'FeedingEvent'].contains(it['@class'])}
            .as('Animal__out_Entity_Related___1')
            .back('Animal___1')
            .transform{it, m -> new com.orientechnologies.orient.core.record.impl.ODocument([
                related_event: m.Animal__out_Entity_Related___1.name
            ])}
        """
        expected_output_metadata = {
            "related_event": OutputMetadata(type=GraphQLString, optional=False, folded=False),
        }
        expected_input_metadata = {}

        test_data = test_input_data.CommonTestData(
            graphql_input=graphql_input,
            expected_output_metadata=expected_output_metadata,
            expected_input_metadata=expected_input_metadata,
            type_equivalence_hints=type_equivalence_hints,
        )

        expected_sql = NotImplementedError
        expected_cypher = SKIP_TEST

        check_test_data(
            self,
            test_data,
            expected_match,
            expected_gremlin,
            expected_sql,
            expected_cypher,
            expected_sql,
        )

    def test_unnecessary_traversal_elimination(self):
        # This test case caught a bug in the optimization pass that eliminates unnecessary
        # traversals, where it would fail to remove part of the dead code
        # if there were more than two @optional traversals from the same location.
        #
        # The problem in the optimization pass was the following:
        # - N @optional traversals from a given location X, would generate N QueryRoot
        #   blocks at that location N;
        # - exactly 2 of those QueryRoots would be eliminated away, leaving (N - 2) behind
        # - each such QueryRoot would multiplicatively increase the complexity of the query
        #   by a linear term -- the number of entries at that QueryRoot.
        #
        # This test ensures that all N=3 of the QueryRoots are eliminated away, rather than just 2.
        # See the complementary optimization-pass-only version of the test
        # in test_ir_lowering.py for more details.
        graphql_input = """{
            Animal {
                uuid @filter(op_name: "=", value: ["$uuid"])
                out_Animal_ParentOf @optional {
                    uuid @output(out_name: "child_uuid")
                }
                out_Animal_OfSpecies @optional {
                    uuid @output(out_name: "species_uuid")
                }
                out_Animal_FedAt @optional {
                    uuid @output(out_name: "event_uuid")
                }
            }
        }"""

        expected_match = """
            SELECT
                if(eval("(Animal__out_Animal_ParentOf___1 IS NOT null)"),
                   Animal__out_Animal_ParentOf___1.uuid, null) AS `child_uuid`,
                if(eval("(Animal__out_Animal_FedAt___1 IS NOT null)"),
                   Animal__out_Animal_FedAt___1.uuid, null) AS `event_uuid`,
                if(eval("(Animal__out_Animal_OfSpecies___1 IS NOT null)"),
                   Animal__out_Animal_OfSpecies___1.uuid, null) AS `species_uuid`
            FROM (
                MATCH {{
                    class: Animal,
                    where: ((uuid = {uuid})),
                    as: Animal___1
                }}.out('Animal_ParentOf') {{
                    optional: true,
                    as: Animal__out_Animal_ParentOf___1
                }} , {{
                    class: Animal,
                    as: Animal___1
                }}.out('Animal_OfSpecies') {{
                    optional: true,
                    as: Animal__out_Animal_OfSpecies___1
                }} , {{
                    class: Animal,
                    as: Animal___1
                }}.out('Animal_FedAt') {{
                    optional: true,
                    as: Animal__out_Animal_FedAt___1
                }}
                RETURN $matches
            )
            WHERE (
                (
                    (
                        (
                            (Animal___1.out_Animal_ParentOf IS null)
                            OR
                            (Animal___1.out_Animal_ParentOf.size() = 0)
                        )
                        OR
                        (Animal__out_Animal_ParentOf___1 IS NOT null)
                    )
                    AND
                    (
                        (
                            (Animal___1.out_Animal_OfSpecies IS null)
                            OR
                            (Animal___1.out_Animal_OfSpecies.size() = 0)
                        )
                        OR
                        (Animal__out_Animal_OfSpecies___1 IS NOT null)
                    )
                )
                AND
                (
                    (
                        (Animal___1.out_Animal_FedAt IS null)
                        OR
                        (Animal___1.out_Animal_FedAt.size() = 0)
                    )
                    OR
                    (Animal__out_Animal_FedAt___1 IS NOT null)
                )
            )
        """
        expected_gremlin = """
            g.V('@class', 'Animal')
            .filter{it, m -> (it.uuid == $uuid)}
            .as('Animal___1')
            .ifThenElse{it.out_Animal_ParentOf == null}{null}{it.out('Animal_ParentOf')}
            .as('Animal__out_Animal_ParentOf___1')
            .optional('Animal___1')
            .as('Animal___2')
            .ifThenElse{it.out_Animal_OfSpecies == null}{null}{it.out('Animal_OfSpecies')}
            .as('Animal__out_Animal_OfSpecies___1')
            .optional('Animal___2')
            .as('Animal___3')
            .ifThenElse{it.out_Animal_FedAt == null}{null}{it.out('Animal_FedAt')}
            .as('Animal__out_Animal_FedAt___1')
            .optional('Animal___3')
            .as('Animal___4')
            .transform{it, m -> new com.orientechnologies.orient.core.record.impl.ODocument([
                child_uuid: ((m.Animal__out_Animal_ParentOf___1 != null) ?
                               m.Animal__out_Animal_ParentOf___1.uuid : null),
                event_uuid: ((m.Animal__out_Animal_FedAt___1 != null) ?
                              m.Animal__out_Animal_FedAt___1.uuid : null),
                species_uuid: ((m.Animal__out_Animal_OfSpecies___1 != null) ?
                                m.Animal__out_Animal_OfSpecies___1.uuid : null)
            ])}
        """
        expected_output_metadata = {
            "child_uuid": OutputMetadata(type=GraphQLID, optional=True, folded=False),
            "event_uuid": OutputMetadata(type=GraphQLID, optional=True, folded=False),
            "species_uuid": OutputMetadata(type=GraphQLID, optional=True, folded=False),
        }
        expected_input_metadata = {
            "uuid": GraphQLID,
        }

        test_data = test_input_data.CommonTestData(
            graphql_input=graphql_input,
            expected_output_metadata=expected_output_metadata,
            expected_input_metadata=expected_input_metadata,
            type_equivalence_hints=None,
        )

        expected_mssql = """
            SELECT
                [Animal_1].uuid AS child_uuid,
                [FeedingEvent_1].uuid AS event_uuid,
                [Species_1].uuid AS species_uuid
            FROM
                db_1.schema_1.[Animal] AS [Animal_2]
                LEFT OUTER JOIN db_1.schema_1.[Animal] AS [Animal_1]
                    ON [Animal_2].uuid = [Animal_1].parent
                LEFT OUTER JOIN db_1.schema_1.[Species] AS [Species_1]
                    ON [Animal_2].species = [Species_1].uuid
                LEFT OUTER JOIN db_2.schema_1.[FeedingEvent] AS [FeedingEvent_1]
                    ON [Animal_2].fed_at = [FeedingEvent_1].uuid
            WHERE
                [Animal_2].uuid = :uuid
        """
        expected_cypher = SKIP_TEST

        expected_postgresql = """
        SELECT
            "Animal_1".uuid AS child_uuid,
            "FeedingEvent_1".uuid AS event_uuid,
            "Species_1".uuid AS species_uuid
        FROM
            schema_1."Animal" AS "Animal_2"
            LEFT OUTER JOIN schema_1."Animal" AS "Animal_1"
                ON "Animal_2".uuid = "Animal_1".parent
            LEFT OUTER JOIN schema_1."Species" AS "Species_1"
                ON "Animal_2".species = "Species_1".uuid
            LEFT OUTER JOIN schema_1."FeedingEvent" AS "FeedingEvent_1"
            ON "Animal_2".fed_at = "FeedingEvent_1".uuid
        WHERE
            "Animal_2".uuid = %(uuid)s
        """

        check_test_data(
            self,
            test_data,
            expected_match,
            expected_gremlin,
            expected_mssql,
            expected_cypher,
            expected_postgresql,
        )

    def test_fold_on_output_variable(self):
        test_data = test_input_data.fold_on_output_variable()

        expected_match = """
            SELECT
                Animal___1.name AS `animal_name`,
                $Animal___1___out_Animal_ParentOf.name AS `child_names_list`
            FROM (
                MATCH {{
                    class: Animal,
                    as: Animal___1
                }}
                RETURN $matches
            ) LET
                $Animal___1___out_Animal_ParentOf =
                    Animal___1.out("Animal_ParentOf").asList()
        """
        expected_gremlin = """
            g.V('@class', 'Animal')
            .as('Animal___1')
            .transform{it, m -> new com.orientechnologies.orient.core.record.impl.ODocument([
                animal_name: m.Animal___1.name,
                child_names_list: (
                    (m.Animal___1.out_Animal_ParentOf == null) ? [] : (
                        m.Animal___1.out_Animal_ParentOf.collect{entry -> entry.inV.next().name}
                    )
                )
            ])}
        """
        expected_postgresql = """
            SELECT
                "Animal_1".name AS animal_name,
                coalesce(folded_subquery_1.fold_output_name, ARRAY[]::VARCHAR[]) AS child_names_list
            FROM
                schema_1."Animal" AS "Animal_1"
            JOIN (
                SELECT
                    "Animal_2".uuid AS uuid,
                    array_agg("Animal_3".name) AS fold_output_name
                FROM schema_1."Animal" AS "Animal_2"
                JOIN schema_1."Animal" AS "Animal_3" ON "Animal_2".uuid = "Animal_3".parent
                GROUP BY
                    "Animal_2".uuid
            ) AS folded_subquery_1
            ON "Animal_1".uuid = folded_subquery_1.uuid
        """
        expected_cypher = """
            MATCH (Animal___1:Animal)
            OPTIONAL MATCH (Animal___1)-[:Animal_ParentOf]->(Animal__out_Animal_ParentOf___1:Animal)
            WITH
              Animal___1 AS Animal___1,
              collect(Animal__out_Animal_ParentOf___1) AS collected_Animal__out_Animal_ParentOf___1
            RETURN
              Animal___1.name AS `animal_name`,
              [x IN collected_Animal__out_Animal_ParentOf___1 | x.name] AS `child_names_list`
        """
        expected_mssql = """
            SELECT
              [Animal_1].name AS animal_name,
              folded_subquery_1.fold_output_name AS child_names_list
            FROM
                db_1.schema_1.[Animal] AS [Animal_1]
            JOIN(
                SELECT
                    [Animal_2].uuid AS uuid,
                    coalesce((
                        SELECT
                            '|' + coalesce(
                                REPLACE(
                                    REPLACE(
                                        REPLACE([Animal_3].name, '^', '^e'),
                                    '~',
                                    '^n'),
                                '|',
                                '^d'),
                            '~')
                        FROM
                            db_1.schema_1.[Animal] AS [Animal_3]
                        WHERE
                            [Animal_2].uuid = [Animal_3].parent FOR XML PATH('')
                    ), '') AS fold_output_name
                FROM
                    db_1.schema_1.[Animal] AS [Animal_2]
            ) AS folded_subquery_1 ON [Animal_1].uuid = folded_subquery_1.uuid
        """

        check_test_data(
            self,
            test_data,
            expected_match,
            expected_gremlin,
            expected_mssql,
            expected_cypher,
            expected_postgresql,
        )

    def test_fold_on_many_to_one_edge(self):
        test_data = test_input_data.fold_on_many_to_one_edge()

        # Even though out_Animal_LivesIn is a many to one edge, primary key should
        # be the join predicate for the folded subquery.
        expected_postgresql = """
            SELECT
                "Animal_1".name AS animal_name,
                coalesce(folded_subquery_1.fold_output_name, ARRAY[]::VARCHAR[]) AS homes_list
            FROM
                schema_1."Animal" AS "Animal_1"
            JOIN (
                SELECT
                    "Animal_2".uuid AS uuid,
                    array_agg("Location_1".name) AS fold_output_name
                FROM schema_1."Animal" AS "Animal_2"
                JOIN schema_1."Location" AS "Location_1" ON "Animal_2".lives_in = "Location_1".uuid
                GROUP BY
                    "Animal_2".uuid
            ) AS folded_subquery_1
            ON "Animal_1".uuid = folded_subquery_1.uuid
        """
        expected_mssql = """
            SELECT
                [Animal_1].name AS animal_name,
                folded_subquery_1.fold_output_name AS homes_list
            FROM
                db_1.schema_1.[Animal] AS [Animal_1]
            JOIN(
                SELECT
                    [Animal_2].uuid AS uuid,
                    coalesce((
                        SELECT
                            '|' + coalesce(
                                REPLACE(
                                    REPLACE(
                                        REPLACE([Location_1].name, '^', '^e'),
                                    '~',
                                    '^n'),
                                '|',
                                '^d'),
                            '~')
                        FROM
                            db_1.schema_1.[Location] AS [Location_1]
                        WHERE
                            [Animal_2].lives_in = [Location_1].uuid FOR XML PATH('')
                    ), '') AS fold_output_name
                FROM
                    db_1.schema_1.[Animal] AS [Animal_2]
            ) AS folded_subquery_1 ON [Animal_1].uuid = folded_subquery_1.uuid
        """

        expected_match = SKIP_TEST
        expected_gremlin = SKIP_TEST
        expected_cypher = SKIP_TEST
        check_test_data(
            self,
            test_data,
            expected_match,
            expected_gremlin,
            expected_mssql,
            expected_cypher,
            expected_postgresql,
        )

    def test_fold_on_two_output_variables(self):
        test_data = test_input_data.fold_on_two_output_variables()

        expected_postgresql = """
            SELECT
              "Animal_1".name AS animal_name,
              coalesce(folded_subquery_1.fold_output_color, ARRAY[]::VARCHAR[]) AS child_color_list,
              coalesce(
                folded_subquery_1.fold_output_name,
                ARRAY [] :: VARCHAR []
              ) AS child_names_list
            FROM
                schema_1."Animal" AS "Animal_1"
            JOIN (
                SELECT
                    "Animal_2".uuid AS uuid,
                    array_agg("Animal_3".name) AS fold_output_name,
                    array_agg("Animal_3".color) AS fold_output_color
                FROM schema_1."Animal" AS "Animal_2"
                JOIN schema_1."Animal" AS "Animal_3" ON "Animal_2".uuid = "Animal_3".parent
                GROUP BY
                    "Animal_2".uuid
            ) AS folded_subquery_1
            ON "Animal_1".uuid = folded_subquery_1.uuid
        """
        expected_mssql = """
            SELECT
                [Animal_1].name AS animal_name,
                folded_subquery_1.fold_output_color AS child_color_list,
                folded_subquery_1.fold_output_name AS child_names_list
            FROM
                db_1.schema_1.[Animal] AS [Animal_1]
            JOIN(
                SELECT
                    [Animal_2].uuid AS uuid,
                    coalesce((
                        SELECT
                            '|' + coalesce(
                                REPLACE(
                                    REPLACE(
                                        REPLACE([Animal_3].name, '^', '^e'),
                                    '~',
                                    '^n'),
                                '|',
                                '^d'),
                            '~')
                        FROM
                            db_1.schema_1.[Animal] AS [Animal_3]
                        WHERE
                            [Animal_2].uuid = [Animal_3].parent FOR XML PATH('')),
                    '') AS fold_output_name,
                    coalesce((
                        SELECT
                            '|' + coalesce(
                                REPLACE(
                                    REPLACE(
                                        REPLACE([Animal_3].color, '^', '^e'),
                                    '~',
                                    '^n'),
                                '|',
                                '^d'),
                            '~')
                        FROM
                            db_1.schema_1.[Animal] AS [Animal_3]
                        WHERE
                            [Animal_2].uuid = [Animal_3].parent FOR XML PATH('')),
                    '') AS fold_output_color
                FROM
                  db_1.schema_1.[Animal] AS [Animal_2]
            ) AS folded_subquery_1 ON [Animal_1].uuid = folded_subquery_1.uuid
        """
        expected_match = SKIP_TEST
        expected_gremlin = SKIP_TEST
        expected_cypher = SKIP_TEST
        check_test_data(
            self,
            test_data,
            expected_match,
            expected_gremlin,
            expected_mssql,
            expected_cypher,
            expected_postgresql,
        )

    def test_fold_same_edge_type_in_different_locations(self):
        test_data = test_input_data.fold_same_edge_type_in_different_locations()

        expected_postgresql = """
            SELECT
              "Animal_1".name AS animal_name,
              coalesce(folded_subquery_1.fold_output_name, ARRAY[]::VARCHAR[])
                AS child_names_list,
              coalesce(folded_subquery_2.fold_output_name, ARRAY[]::VARCHAR[])
                AS sibling_and_self_names_list
            FROM
              schema_1."Animal" AS "Animal_1"
            JOIN (
                SELECT
                    "Animal_2".uuid AS uuid,
                    array_agg("Animal_3".name) AS fold_output_name
                FROM
                  schema_1."Animal" AS "Animal_2"
                JOIN schema_1."Animal" AS "Animal_3" ON "Animal_2".uuid = "Animal_3".parent
                GROUP BY
                  "Animal_2".uuid
            ) AS folded_subquery_1 ON "Animal_1".uuid = folded_subquery_1.uuid
            JOIN schema_1."Animal" AS "Animal_4" ON "Animal_1".parent = "Animal_4".uuid
            JOIN (
                SELECT
                    "Animal_5".uuid AS uuid,
                    array_agg("Animal_6".name) AS fold_output_name
                FROM
                  schema_1."Animal" AS "Animal_5"
                JOIN schema_1."Animal" AS "Animal_6" ON "Animal_5".uuid = "Animal_6".parent
                GROUP BY
                  "Animal_5".uuid
            ) AS folded_subquery_2 ON "Animal_4".uuid = folded_subquery_2.uuid
        """
        expected_mssql = """
            SELECT
                [Animal_1].name AS animal_name,
                folded_subquery_1.fold_output_name AS child_names_list,
                folded_subquery_2.fold_output_name AS sibling_and_self_names_list
            FROM
                db_1.schema_1.[Animal] AS [Animal_1]
            JOIN(
                SELECT
                    [Animal_2].uuid AS uuid,
                    coalesce((
                        SELECT
                            '|' + coalesce(
                                REPLACE(
                                    REPLACE(
                                        REPLACE([Animal_3].name, '^', '^e'),
                                    '~',
                                    '^n'),
                                '|',
                                '^d'),
                            '~')
                        FROM
                            db_1.schema_1.[Animal] AS [Animal_3]
                        WHERE
                            [Animal_2].uuid = [Animal_3].parent FOR XML PATH('')),
                    '') AS fold_output_name
                FROM
                    db_1.schema_1.[Animal] AS [Animal_2]
            ) AS folded_subquery_1 ON [Animal_1].uuid = folded_subquery_1.uuid
            JOIN db_1.schema_1.[Animal] AS [Animal_4] ON [Animal_1].parent = [Animal_4].uuid
            JOIN(
                SELECT
                    [Animal_5].uuid AS uuid,
                    coalesce((
                        SELECT
                            '|' + coalesce(
                                REPLACE(
                                    REPLACE(
                                        REPLACE([Animal_6].name, '^', '^e'),
                                    '~',
                                    '^n'),
                                '|',
                                '^d'),
                            '~')
                        FROM
                            db_1.schema_1.[Animal] AS [Animal_6]
                        WHERE
                            [Animal_5].uuid = [Animal_6].parent FOR XML PATH('')),
                    '') AS fold_output_name
                FROM
                    db_1.schema_1.[Animal] AS [Animal_5]
            ) AS folded_subquery_2 ON [Animal_4].uuid = folded_subquery_2.uuid
        """

        expected_match = SKIP_TEST
        expected_gremlin = SKIP_TEST
        expected_cypher = SKIP_TEST
        check_test_data(
            self,
            test_data,
            expected_match,
            expected_gremlin,
            expected_mssql,
            expected_cypher,
            expected_postgresql,
        )

    def test_fold_after_traverse(self):
        test_data = test_input_data.fold_after_traverse()

        expected_match = """
            SELECT
                Animal___1.name AS `animal_name`,
                $Animal__in_Animal_ParentOf___1___out_Animal_ParentOf.name
                    AS `sibling_and_self_names_list`
            FROM (
                MATCH {{
                    class: Animal,
                    as: Animal___1
                }}.in('Animal_ParentOf') {{
                    class: Animal,
                    as: Animal__in_Animal_ParentOf___1
                }}
                RETURN $matches
            ) LET
                $Animal__in_Animal_ParentOf___1___out_Animal_ParentOf =
                    Animal__in_Animal_ParentOf___1.out("Animal_ParentOf").asList()
        """
        expected_gremlin = """
            g.V('@class', 'Animal')
            .as('Animal___1')
            .in('Animal_ParentOf')
            .as('Animal__in_Animal_ParentOf___1')
            .back('Animal___1')
            .transform{it, m -> new com.orientechnologies.orient.core.record.impl.ODocument([
                animal_name: m.Animal___1.name,
                sibling_and_self_names_list: (
                    (m.Animal__in_Animal_ParentOf___1.out_Animal_ParentOf == null) ? [] : (
                        m.Animal__in_Animal_ParentOf___1.out_Animal_ParentOf.collect{
                            entry -> entry.inV.next().name
                        }
                    )
                )
            ])}
        """
        expected_postgresql = """
            SELECT
              "Animal_1".name AS animal_name,
              coalesce(folded_subquery_1.fold_output_name, ARRAY[]::VARCHAR[])
                AS sibling_and_self_names_list
            FROM
              schema_1."Animal" AS "Animal_1"
            JOIN schema_1."Animal" AS "Animal_2"
            ON "Animal_1".parent = "Animal_2".uuid
            JOIN(
                SELECT
                    "Animal_3".uuid AS uuid,
                    array_agg("Animal_4".name) AS fold_output_name
                FROM schema_1."Animal" AS "Animal_3"
                JOIN schema_1."Animal" AS "Animal_4"
                ON "Animal_3".uuid = "Animal_4".parent
                GROUP BY "Animal_3".uuid
            ) AS folded_subquery_1
            ON "Animal_2".uuid = folded_subquery_1.uuid
        """
        expected_cypher = """
            MATCH (Animal___1:Animal)
            MATCH (Animal___1)<-[:Animal_ParentOf]-(Animal__in_Animal_ParentOf___1:Animal)
            OPTIONAL MATCH
              (Animal__in_Animal_ParentOf___1)-[:Animal_ParentOf]->
              (Animal__in_Animal_ParentOf__out_Animal_ParentOf___1:Animal)
            WITH
              Animal___1 AS Animal___1,
              Animal__in_Animal_ParentOf___1 AS Animal__in_Animal_ParentOf___1,
              collect(Animal__in_Animal_ParentOf__out_Animal_ParentOf___1) AS
                collected_Animal__in_Animal_ParentOf__out_Animal_ParentOf___1
            RETURN
              Animal___1.name AS `animal_name`,
              [x IN collected_Animal__in_Animal_ParentOf__out_Animal_ParentOf___1 | x.name] AS
                `sibling_and_self_names_list`
        """
        expected_mssql = """
            SELECT
                [Animal_1].name AS animal_name,
                folded_subquery_1.fold_output_name AS sibling_and_self_names_list
            FROM
                db_1.schema_1.[Animal] AS [Animal_1]
            JOIN db_1.schema_1.[Animal] AS [Animal_2] ON [Animal_1].parent = [Animal_2].uuid
            JOIN(
                SELECT
                    [Animal_3].uuid AS uuid,
                    coalesce((
                        SELECT
                            '|' + coalesce(
                                REPLACE(
                                    REPLACE(
                                        REPLACE([Animal_4].name, '^', '^e'),
                                    '~',
                                    '^n'),
                                '|',
                                '^d'),
                            '~')
                        FROM
                            db_1.schema_1.[Animal] AS [Animal_4]
                        WHERE
                            [Animal_3].uuid = [Animal_4].parent FOR XML PATH('')),
                    '') AS fold_output_name
                FROM
                    db_1.schema_1.[Animal] AS [Animal_3]
            ) AS folded_subquery_1 ON [Animal_2].uuid = folded_subquery_1.uuid
        """
        check_test_data(
            self,
            test_data,
            expected_match,
            expected_gremlin,
            expected_mssql,
            expected_cypher,
            expected_postgresql,
        )

    def test_fold_after_traverse_different_types(self):
        test_data = test_input_data.fold_after_traverse_different_types()

        expected_mssql = """
            SELECT
                [Animal_1].name AS animal_name,
                folded_subquery_1.fold_output_name AS neighbor_and_self_names_list
            FROM
                db_1.schema_1.[Animal] AS [Animal_1]
            JOIN db_1.schema_1.[Location] AS [Location_1] ON [Animal_1].lives_in = [Location_1].uuid
            JOIN(
                SELECT
                    [Location_2].uuid AS uuid,
                    coalesce((
                        SELECT
                            '|' + coalesce(
                                REPLACE(
                                    REPLACE(
                                        REPLACE([Animal_2].name, '^', '^e'),
                                    '~',
                                    '^n'),
                                '|',
                                '^d'),
                            '~')
                        FROM
                            db_1.schema_1.[Animal] AS [Animal_2]
                        WHERE
                            [Location_2].uuid = [Animal_2].lives_in FOR XML PATH('')),
                    '') AS fold_output_name
                FROM
                    db_1.schema_1.[Location] AS [Location_2]
            ) AS folded_subquery_1 ON [Location_1].uuid = folded_subquery_1.uuid
        """
        expected_postgresql = """
            SELECT
              "Animal_1".name AS animal_name,
              coalesce(folded_subquery_1.fold_output_name, ARRAY[]::VARCHAR[])
                  AS neighbor_and_self_names_list
            FROM schema_1."Animal" AS "Animal_1"
            JOIN schema_1."Location" AS "Location_1"
            ON "Animal_1".lives_in = "Location_1".uuid
            JOIN (
                SELECT
                  "Location_2".uuid AS uuid,
                  array_agg("Animal_2".name) AS fold_output_name
                FROM schema_1."Location" AS "Location_2"
                JOIN schema_1."Animal" AS "Animal_2"
                ON "Location_2".uuid = "Animal_2".lives_in
                GROUP BY "Location_2".uuid
            ) AS folded_subquery_1
            ON "Location_1".uuid = folded_subquery_1.uuid
        """

        expected_match = SKIP_TEST
        expected_gremlin = SKIP_TEST
        expected_cypher = SKIP_TEST
        check_test_data(
            self,
            test_data,
            expected_match,
            expected_gremlin,
            expected_mssql,
            expected_cypher,
            expected_postgresql,
        )

    def test_fold_after_traverse_no_output_on_root(self):
        test_data = test_input_data.fold_after_traverse_no_output_on_root()

        expected_postgresql = """
            SELECT
                "Location_1".name AS location_name,
                coalesce(folded_subquery_1.fold_output_name, ARRAY[]::VARCHAR[])
                    AS neighbor_and_self_names_list
            FROM schema_1."Animal" AS "Animal_1"
            JOIN schema_1."Location" AS "Location_1"
            ON "Animal_1".lives_in = "Location_1".uuid
            JOIN (
                SELECT
                    "Location_2".uuid AS uuid,
                    array_agg("Animal_2".name) AS fold_output_name
                FROM schema_1."Location" AS "Location_2"
                JOIN schema_1."Animal" AS "Animal_2"
                ON "Location_2".uuid = "Animal_2".lives_in
                GROUP BY "Location_2".uuid
            ) AS folded_subquery_1
            ON "Location_1".uuid = folded_subquery_1.uuid
        """
        expected_mssql = """
            SELECT
                [Location_1].name AS location_name,
                folded_subquery_1.fold_output_name AS neighbor_and_self_names_list
            FROM
                db_1.schema_1.[Animal] AS [Animal_1]
            JOIN db_1.schema_1.[Location] AS [Location_1] ON [Animal_1].lives_in = [Location_1].uuid
            JOIN(
                SELECT
                    [Location_2].uuid AS uuid,
                    coalesce((
                        SELECT
                            '|' + coalesce(
                                REPLACE(
                                    REPLACE(
                                        REPLACE([Animal_2].name, '^', '^e'),
                                    '~',
                                    '^n'),
                                '|',
                                '^d'),
                            '~')
                        FROM
                            db_1.schema_1.[Animal] AS [Animal_2]
                        WHERE
                            [Location_2].uuid = [Animal_2].lives_in FOR XML PATH('')),
                    '') AS fold_output_name
                FROM
                    db_1.schema_1.[Location] AS [Location_2]
            ) AS folded_subquery_1 ON [Location_1].uuid = folded_subquery_1.uuid
        """
        expected_match = SKIP_TEST
        expected_gremlin = SKIP_TEST
        expected_cypher = SKIP_TEST
        check_test_data(
            self,
            test_data,
            expected_match,
            expected_gremlin,
            expected_mssql,
            expected_cypher,
            expected_postgresql,
        )

    def test_fold_and_traverse(self):
        test_data = test_input_data.fold_and_traverse()

        expected_match = """
            SELECT
                Animal___1.name AS `animal_name`,
                $Animal___1___in_Animal_ParentOf.name
                    AS `sibling_and_self_names_list`
            FROM (
                MATCH {{
                    class: Animal,
                    as: Animal___1
                }}
                RETURN $matches
            ) LET
                $Animal___1___in_Animal_ParentOf =
                    Animal___1.in("Animal_ParentOf").out("Animal_ParentOf").asList()
        """
        expected_gremlin = """
            g.V('@class', 'Animal')
            .as('Animal___1')
            .transform{it, m -> new com.orientechnologies.orient.core.record.impl.ODocument([
                animal_name: m.Animal___1.name,
                sibling_and_self_names_list: (
                    (m.Animal___1.in_Animal_ParentOf == null) ? [] : (
                        m.Animal___1.in_Animal_ParentOf
                            .collect{
                                entry -> entry.outV.next()
                            }
                            .collectMany{
                                entry -> entry.out_Animal_ParentOf
                                    .collect{
                                        edge -> edge.inV.next()
                                    }
                            }
                            .collect{entry -> entry.name}
                    ))
            ])}
        """
        # TODO: implement multiple traversals in a separate PR
        expected_sql = NotImplementedError
        # expected_sql = '''
        #     SELECT
        #         [Animal_1].name as animal_name,
        #         coalesce(folded_subquery_1.fold_output_1, ARRAY[]::VARCHAR[])
        #             AS sibling_and_self_names_list
        #     FROM
        #         db_1.schema_1.[Animal] AS [Animal_1]
        #     LEFT JOIN (
        #         SELECT
        #             [Animal_2].uuid,
        #             array_agg([Animal_4].name) as sibling_and_self_names_list
        #         FROM db_1.schema_1.[Animal] AS [Animal_2]
        #         JOIN db_1.schema_1.[Animal] AS [Animal_3]
        #         ON [Animal_2].parent = [Animal_3].uuid
        #         JOIN db_1.schema_1.[Animal] AS [Animal_4]
        #         ON [Animal_3].uuid = [Animal_4].parent
        #         GROUP BY [Animal_2].uuid
        #     ) AS folded_subquery_1
        #     ON [Animal_1].uuid = folded_subquery_1.uuid
        # '''
        expected_cypher = """
            MATCH (Animal___1:Animal)
            OPTIONAL MATCH (Animal___1)<-[:Animal_ParentOf]-(Animal__in_Animal_ParentOf___1:Animal)
            OPTIONAL MATCH
              (Animal__in_Animal_ParentOf___1)-[:Animal_ParentOf]->
              (Animal__in_Animal_ParentOf__out_Animal_ParentOf___1:Animal)
            WITH
              Animal___1 AS Animal___1,
              collect(Animal__in_Animal_ParentOf___1) AS
                collected_Animal__in_Animal_ParentOf___1,
              collect(Animal__in_Animal_ParentOf__out_Animal_ParentOf___1) AS
                collected_Animal__in_Animal_ParentOf__out_Animal_ParentOf___1
            RETURN
              Animal___1.name AS `animal_name`,
              [x IN collected_Animal__in_Animal_ParentOf__out_Animal_ParentOf___1 | x.name] AS
                `sibling_and_self_names_list`
        """

        check_test_data(
            self,
            test_data,
            expected_match,
            expected_gremlin,
            expected_sql,
            expected_cypher,
            expected_sql,
        )

    def test_fold_and_deep_traverse(self):
        test_data = test_input_data.fold_and_deep_traverse()

        expected_match = """
            SELECT
                Animal___1.name AS `animal_name`,
                $Animal___1___in_Animal_ParentOf.name AS `sibling_and_self_species_list`
            FROM (
                MATCH {{
                    class: Animal,
                    as: Animal___1
                }}
                RETURN $matches
            ) LET
                $Animal___1___in_Animal_ParentOf =
                    Animal___1.in("Animal_ParentOf")
                              .out("Animal_ParentOf")
                              .out("Animal_OfSpecies")
                              .asList()
        """
        expected_gremlin = """
            g.V('@class', 'Animal')
            .as('Animal___1')
            .transform{it, m -> new com.orientechnologies.orient.core.record.impl.ODocument([
                animal_name: m.Animal___1.name,
                sibling_and_self_species_list: (
                    (m.Animal___1.in_Animal_ParentOf == null) ? [] : (
                        m.Animal___1.in_Animal_ParentOf
                            .collect{entry -> entry.outV.next()}
                            .collectMany{
                                entry -> entry.out_Animal_ParentOf
                                    .collect{edge -> edge.inV.next()}
                            }
                            .collectMany{
                                entry -> entry.out_Animal_OfSpecies
                                    .collect{edge -> edge.inV.next()}
                            }
                            .collect{entry -> entry.name}
                    )
                )
            ])}
        """
        expected_sql = NotImplementedError
        expected_cypher = """
            MATCH (Animal___1:Animal)
            OPTIONAL MATCH (Animal___1)<-[:Animal_ParentOf]-(Animal__in_Animal_ParentOf___1:Animal)
            OPTIONAL MATCH
              (Animal__in_Animal_ParentOf___1)-[:Animal_ParentOf]->
              (Animal__in_Animal_ParentOf__out_Animal_ParentOf___1:Animal)
            OPTIONAL MATCH
              (Animal__in_Animal_ParentOf__out_Animal_ParentOf___1)-[:Animal_OfSpecies]->
              (Animal__in_Animal_ParentOf__out_Animal_ParentOf__out_Animal_OfSpecies___1:Species)
            WITH
              Animal___1 AS Animal___1,
              collect(Animal__in_Animal_ParentOf___1) AS
                collected_Animal__in_Animal_ParentOf___1,
              collect(Animal__in_Animal_ParentOf__out_Animal_ParentOf___1) AS
                collected_Animal__in_Animal_ParentOf__out_Animal_ParentOf___1,
              collect(Animal__in_Animal_ParentOf__out_Animal_ParentOf__out_Animal_OfSpecies___1) AS
                collected_Animal__in_Animal_ParentOf__out_Animal_ParentOf__out_Animal_OfSpecies___1
            RETURN
              Animal___1.name AS `animal_name`,
              [x IN
                collected_Animal__in_Animal_ParentOf__out_Animal_ParentOf__out_Animal_OfSpecies___1
                | x.name] AS `sibling_and_self_species_list`
        """

        check_test_data(
            self,
            test_data,
            expected_match,
            expected_gremlin,
            expected_sql,
            expected_cypher,
            expected_sql,
        )

    def test_traverse_and_fold_and_traverse(self):
        test_data = test_input_data.traverse_and_fold_and_traverse()

        expected_match = """
            SELECT
                Animal___1.name AS `animal_name`,
                $Animal__in_Animal_ParentOf___1___out_Animal_ParentOf.name
                    AS `sibling_and_self_species_list`
            FROM (
                MATCH {{
                    class: Animal,
                    as: Animal___1
                }}.in('Animal_ParentOf') {{
                    class: Animal,
                    as: Animal__in_Animal_ParentOf___1
                }}
                RETURN $matches
            ) LET
                $Animal__in_Animal_ParentOf___1___out_Animal_ParentOf =
                    Animal__in_Animal_ParentOf___1
                        .out("Animal_ParentOf")
                        .out("Animal_OfSpecies").asList()
        """
        expected_gremlin = """
            g.V('@class', 'Animal')
            .as('Animal___1')
                .in('Animal_ParentOf')
                .as('Animal__in_Animal_ParentOf___1')
            .back('Animal___1')
            .transform{it, m -> new com.orientechnologies.orient.core.record.impl.ODocument([
                animal_name: m.Animal___1.name,
                sibling_and_self_species_list: (
                    (m.Animal__in_Animal_ParentOf___1.out_Animal_ParentOf == null) ? [] : (
                        m.Animal__in_Animal_ParentOf___1.out_Animal_ParentOf
                            .collect{
                                entry -> entry.inV.next()
                            }
                            .collectMany{
                                entry -> entry.out_Animal_OfSpecies
                                    .collect{
                                        edge -> edge.inV.next()
                                    }
                            }
                            .collect{entry -> entry.name}
                    ))
            ])}
        """
        expected_sql = NotImplementedError
        expected_cypher = """
            MATCH (Animal___1:Animal)
            MATCH (Animal___1)<-[:Animal_ParentOf]-(Animal__in_Animal_ParentOf___1:Animal)
            OPTIONAL MATCH
              (Animal__in_Animal_ParentOf___1)-[:Animal_ParentOf]->
              (Animal__in_Animal_ParentOf__out_Animal_ParentOf___1:Animal)
            OPTIONAL MATCH
              (Animal__in_Animal_ParentOf__out_Animal_ParentOf___1)-[:Animal_OfSpecies]->
              (Animal__in_Animal_ParentOf__out_Animal_ParentOf__out_Animal_OfSpecies___1:Species)
            WITH
              Animal___1 AS Animal___1,
              Animal__in_Animal_ParentOf___1 AS Animal__in_Animal_ParentOf___1,
              collect(Animal__in_Animal_ParentOf__out_Animal_ParentOf___1) AS
                collected_Animal__in_Animal_ParentOf__out_Animal_ParentOf___1,
              collect(Animal__in_Animal_ParentOf__out_Animal_ParentOf__out_Animal_OfSpecies___1) AS
                collected_Animal__in_Animal_ParentOf__out_Animal_ParentOf__out_Animal_OfSpecies___1
            RETURN
              Animal___1.name AS `animal_name`,
              [x IN
                collected_Animal__in_Animal_ParentOf__out_Animal_ParentOf__out_Animal_OfSpecies___1
                | x.name] AS `sibling_and_self_species_list`
        """

        check_test_data(
            self,
            test_data,
            expected_match,
            expected_gremlin,
            expected_sql,
            expected_cypher,
            expected_sql,
        )

    def test_multiple_outputs_in_same_fold(self):
        test_data = test_input_data.multiple_outputs_in_same_fold()

        expected_match = """
            SELECT
                Animal___1.name AS `animal_name`,
                $Animal___1___out_Animal_ParentOf.name AS `child_names_list`,
                $Animal___1___out_Animal_ParentOf.uuid AS `child_uuids_list`
            FROM (
                MATCH {{
                    class: Animal,
                    as: Animal___1
                }}
                RETURN $matches
            ) LET
                $Animal___1___out_Animal_ParentOf = Animal___1.out("Animal_ParentOf").asList()
        """
        expected_gremlin = """
            g.V('@class', 'Animal')
            .as('Animal___1')
            .transform{it, m -> new com.orientechnologies.orient.core.record.impl.ODocument([
                animal_name: m.Animal___1.name,
                child_names_list: (
                    (m.Animal___1.out_Animal_ParentOf == null) ? [] : (
                        m.Animal___1.out_Animal_ParentOf
                            .collect{entry -> entry.inV.next().name}
                    )
                ),
                child_uuids_list: (
                    (m.Animal___1.out_Animal_ParentOf == null) ? [] : (
                        m.Animal___1.out_Animal_ParentOf
                            .collect{entry -> entry.inV.next().uuid}
                    )
                )
            ])}
        """
        expected_mssql = """
            SELECT
                [Animal_1].name AS animal_name,
                folded_subquery_1.fold_output_name AS child_names_list,
                folded_subquery_1.fold_output_uuid AS child_uuids_list
            FROM db_1.schema_1.[Animal] AS [Animal_1]
            JOIN (
                SELECT
                    [Animal_2].uuid AS uuid,
                    coalesce(
                        (
                            SELECT
                                '|' + coalesce(
                                    REPLACE(
                                        REPLACE(
                                            REPLACE(
                                                [Animal_3].uuid, '^', '^e'
                                            ),
                                        '~', '^n'),
                                    '|', '^d'),
                                '~')
                            FROM db_1.schema_1.[Animal] AS [Animal_3]
                            WHERE [Animal_2].uuid = [Animal_3].parent
                            FOR XML PATH ('')
                        ),
                    '') AS fold_output_uuid,
                    coalesce(
                        (
                            SELECT
                                '|' + coalesce(
                                    REPLACE(
                                        REPLACE(
                                            REPLACE(
                                                [Animal_3].name, '^', '^e'
                                            ),
                                        '~', '^n'),
                                    '|', '^d'),
                                '~')
                            FROM db_1.schema_1.[Animal] AS [Animal_3]
                            WHERE [Animal_2].uuid = [Animal_3].parent
                            FOR XML PATH ('')
                        ),
                    '') AS fold_output_name
                FROM db_1.schema_1.[Animal] AS [Animal_2]
            ) AS folded_subquery_1 ON [Animal_1].uuid = folded_subquery_1.uuid
        """
        expected_cypher = """
            MATCH (Animal___1:Animal)
            OPTIONAL MATCH (Animal___1)-[:Animal_ParentOf]->(Animal__out_Animal_ParentOf___1:Animal)
            WITH
              Animal___1 AS Animal___1,
              collect(Animal__out_Animal_ParentOf___1) AS collected_Animal__out_Animal_ParentOf___1
            RETURN
              Animal___1.name AS `animal_name`,
              [x IN collected_Animal__out_Animal_ParentOf___1 | x.name] AS `child_names_list`,
              [x IN collected_Animal__out_Animal_ParentOf___1 | x.uuid] AS `child_uuids_list`
        """

        check_test_data(
<<<<<<< HEAD
            self,
            test_data,
            expected_match,
            expected_gremlin,
            expected_sql,
            expected_cypher,
            expected_sql,
=======
            self, test_data, expected_match, expected_gremlin, expected_mssql, expected_cypher
>>>>>>> 1af758d4
        )

    def test_multiple_outputs_in_same_fold_and_traverse(self):
        test_data = test_input_data.multiple_outputs_in_same_fold_and_traverse()

        expected_match = """
            SELECT
                Animal___1.name AS `animal_name`,
                $Animal___1___in_Animal_ParentOf.name AS `sibling_and_self_names_list`,
                $Animal___1___in_Animal_ParentOf.uuid AS `sibling_and_self_uuids_list`
            FROM (
                MATCH {{
                    class: Animal,
                    as: Animal___1
                }}
                RETURN $matches
            ) LET
                $Animal___1___in_Animal_ParentOf =
                    Animal___1.in("Animal_ParentOf").out("Animal_ParentOf").asList()
        """
        expected_gremlin = """
            g.V('@class', 'Animal')
            .as('Animal___1')
            .transform{it, m -> new com.orientechnologies.orient.core.record.impl.ODocument([
                animal_name: m.Animal___1.name,
                sibling_and_self_names_list:
                    ((m.Animal___1.in_Animal_ParentOf == null) ? [] : (
                        m.Animal___1.in_Animal_ParentOf
                            .collect{entry -> entry.outV.next()}
                            .collectMany{
                                entry -> entry.out_Animal_ParentOf
                                    .collect{
                                        edge -> edge.inV.next()
                                    }
                            }
                            .collect{entry -> entry.name}
                    )),
                sibling_and_self_uuids_list:
                    ((m.Animal___1.in_Animal_ParentOf == null) ? [] : (
                        m.Animal___1.in_Animal_ParentOf
                            .collect{entry -> entry.outV.next()}
                            .collectMany{
                                entry -> entry.out_Animal_ParentOf
                                    .collect{
                                        edge -> edge.inV.next()
                                    }
                            }
                            .collect{entry -> entry.uuid}
                    ))
            ])}
        """
        expected_sql = NotImplementedError
        expected_cypher = """
            MATCH (Animal___1:Animal)
            OPTIONAL MATCH (Animal___1)<-[:Animal_ParentOf]-(Animal__in_Animal_ParentOf___1:Animal)
            OPTIONAL MATCH
              (Animal__in_Animal_ParentOf___1)-[:Animal_ParentOf]->
              (Animal__in_Animal_ParentOf__out_Animal_ParentOf___1:Animal)
            WITH
              Animal___1 AS Animal___1,
              collect(Animal__in_Animal_ParentOf___1) AS collected_Animal__in_Animal_ParentOf___1,
              collect(Animal__in_Animal_ParentOf__out_Animal_ParentOf___1) AS
                collected_Animal__in_Animal_ParentOf__out_Animal_ParentOf___1
            RETURN
              Animal___1.name AS `animal_name`,
              [x IN collected_Animal__in_Animal_ParentOf__out_Animal_ParentOf___1 | x.name] AS
                `sibling_and_self_names_list`,
              [x IN collected_Animal__in_Animal_ParentOf__out_Animal_ParentOf___1 | x.uuid] AS
                `sibling_and_self_uuids_list`
        """

        check_test_data(
            self,
            test_data,
            expected_match,
            expected_gremlin,
            expected_sql,
            expected_cypher,
            expected_sql,
        )

    def test_multiple_folds(self):
        test_data = test_input_data.multiple_folds()

        expected_match = """
            SELECT
                Animal___1.name AS `animal_name`,
                $Animal___1___out_Animal_ParentOf.name AS `child_names_list`,
                $Animal___1___out_Animal_ParentOf.uuid AS `child_uuids_list`,
                $Animal___1___in_Animal_ParentOf.name AS `parent_names_list`,
                $Animal___1___in_Animal_ParentOf.uuid AS `parent_uuids_list`
            FROM (
                MATCH {{
                    class: Animal,
                    as: Animal___1
                }}
                RETURN $matches
            ) LET
                $Animal___1___in_Animal_ParentOf = Animal___1.in("Animal_ParentOf").asList(),
                $Animal___1___out_Animal_ParentOf = Animal___1.out("Animal_ParentOf").asList()
        """
        expected_gremlin = """
            g.V('@class', 'Animal')
            .as('Animal___1')
            .transform{it, m -> new com.orientechnologies.orient.core.record.impl.ODocument([
                animal_name: m.Animal___1.name,
                child_names_list: (
                    (m.Animal___1.out_Animal_ParentOf == null) ? [] : (
                        m.Animal___1.out_Animal_ParentOf.collect{entry -> entry.inV.next().name}
                    )
                ),
                child_uuids_list: (
                    (m.Animal___1.out_Animal_ParentOf == null) ? [] : (
                        m.Animal___1.out_Animal_ParentOf.collect{entry -> entry.inV.next().uuid}
                    )
                ),
                parent_names_list: (
                    (m.Animal___1.in_Animal_ParentOf == null) ? [] : (
                        m.Animal___1.in_Animal_ParentOf.collect{entry -> entry.outV.next().name}
                    )
                ),
                parent_uuids_list: (
                    (m.Animal___1.in_Animal_ParentOf == null) ? [] : (
                        m.Animal___1.in_Animal_ParentOf.collect{entry -> entry.outV.next().uuid}
                    )
                )
            ])}
        """
        expected_mssql = """
            SELECT
                [Animal_1].name AS animal_name,
                folded_subquery_1.fold_output_name AS child_names_list,
                folded_subquery_1.fold_output_uuid AS child_uuids_list,
                folded_subquery_2.fold_output_name AS parent_names_list,
                folded_subquery_2.fold_output_uuid AS parent_uuids_list
            FROM db_1.schema_1.[Animal] AS [Animal_1]
            JOIN (
                SELECT
                    [Animal_2].uuid AS uuid,
                    coalesce(
                        (
                            SELECT
                                '|' + coalesce(
                                REPLACE(
                                    REPLACE(
                                        REPLACE(
                                            [Animal_3].uuid, '^', '^e'
                                        ),
                                    '~', '^n'),
                                '|', '^d'),
                            '~')
                            FROM db_1.schema_1.[Animal] AS [Animal_3]
                            WHERE [Animal_2].uuid = [Animal_3].parent
                            FOR XML PATH ('')
                        ),
                    '') AS fold_output_uuid,
                    coalesce(
                        (
                            SELECT '|' + coalesce(
                                REPLACE(
                                    REPLACE(
                                        REPLACE(
                                            [Animal_3].name, '^', '^e'
                                        ),
                                    '~', '^n'),
                                '|', '^d'),
                            '~')
                            FROM db_1.schema_1.[Animal] AS [Animal_3]
                            WHERE [Animal_2].uuid = [Animal_3].parent
                            FOR XML PATH ('')
                        ),
                    '') AS fold_output_name
                    FROM db_1.schema_1.[Animal] AS [Animal_2]
            ) AS folded_subquery_1 ON [Animal_1].uuid = folded_subquery_1.uuid
            JOIN (
                SELECT
                    [Animal_4].uuid AS uuid,
                        coalesce(
                            (
                                SELECT '|' + coalesce(
                                    REPLACE(
                                        REPLACE(
                                            REPLACE(
                                                [Animal_5].uuid, '^', '^e'
                                            ),
                                        '~', '^n'),
                                    '|', '^d'),
                                '~')
                                FROM db_1.schema_1.[Animal] AS [Animal_5]
                                WHERE [Animal_4].parent = [Animal_5].uuid
                                FOR XML PATH ('')
                            ),
                        '') AS fold_output_uuid,
                        coalesce(
                            (
                                SELECT
                                    '|' + coalesce(
                                        REPLACE(
                                            REPLACE(
                                                REPLACE(
                                                    [Animal_5].name, '^', '^e'
                                                ),
                                            '~', '^n'),
                                        '|', '^d'),
                                    '~')
                                FROM db_1.schema_1.[Animal] AS [Animal_5]
                                WHERE [Animal_4].parent = [Animal_5].uuid
                                FOR XML PATH ('')
                            ),
                        '') AS fold_output_name
                        FROM db_1.schema_1.[Animal] AS [Animal_4]
                ) AS folded_subquery_2 ON [Animal_1].uuid = folded_subquery_2.uuid
                """
        expected_cypher = """
            MATCH (Animal___1:Animal)
            OPTIONAL MATCH (Animal___1)<-[:Animal_ParentOf]-(Animal__in_Animal_ParentOf___1:Animal)
            WITH
              Animal___1 AS Animal___1,
              collect(Animal__in_Animal_ParentOf___1) AS collected_Animal__in_Animal_ParentOf___1
            OPTIONAL MATCH (Animal___1)-[:Animal_ParentOf]->(Animal__out_Animal_ParentOf___1:Animal)
            WITH
              Animal___1 AS Animal___1,
              collected_Animal__in_Animal_ParentOf___1 AS collected_Animal__in_Animal_ParentOf___1,
              collect(Animal__out_Animal_ParentOf___1) AS collected_Animal__out_Animal_ParentOf___1
            RETURN
              Animal___1.name AS `animal_name`,
              [x IN collected_Animal__out_Animal_ParentOf___1 | x.name] AS `child_names_list`,
              [x IN collected_Animal__out_Animal_ParentOf___1 | x.uuid] AS `child_uuids_list`,
              [x IN collected_Animal__in_Animal_ParentOf___1 | x.name] AS `parent_names_list`,
              [x IN collected_Animal__in_Animal_ParentOf___1 | x.uuid] AS `parent_uuids_list`
        """

        check_test_data(
<<<<<<< HEAD
            self,
            test_data,
            expected_match,
            expected_gremlin,
            expected_sql,
            expected_cypher,
            expected_sql,
=======
            self, test_data, expected_match, expected_gremlin, expected_mssql, expected_cypher
>>>>>>> 1af758d4
        )

    def test_multiple_folds_and_traverse(self):
        test_data = test_input_data.multiple_folds_and_traverse()

        expected_match = """
            SELECT
                Animal___1.name AS `animal_name`,
                $Animal___1___in_Animal_ParentOf.name AS `sibling_and_self_names_list`,
                $Animal___1___in_Animal_ParentOf.uuid AS `sibling_and_self_uuids_list`,
                $Animal___1___out_Animal_ParentOf.name AS `spouse_and_self_names_list`,
                $Animal___1___out_Animal_ParentOf.uuid AS `spouse_and_self_uuids_list`
            FROM (
                MATCH {{
                    class: Animal,
                    as: Animal___1
                }}
                RETURN $matches
            ) LET
                $Animal___1___in_Animal_ParentOf =
                    Animal___1.in("Animal_ParentOf").out("Animal_ParentOf").asList(),
                $Animal___1___out_Animal_ParentOf =
                    Animal___1.out("Animal_ParentOf").in("Animal_ParentOf").asList()
        """
        expected_gremlin = """
            g.V('@class', 'Animal')
            .as('Animal___1')
            .transform{it, m -> new com.orientechnologies.orient.core.record.impl.ODocument([
                animal_name: m.Animal___1.name,
                sibling_and_self_names_list: ((m.Animal___1.in_Animal_ParentOf == null) ? [] : (
                    m.Animal___1.in_Animal_ParentOf
                        .collect{entry -> entry.outV.next()}
                        .collectMany{
                            entry -> entry.out_Animal_ParentOf
                                .collect{
                                    edge -> edge.inV.next()
                                }
                        }
                        .collect{entry -> entry.name}
                )),
                sibling_and_self_uuids_list: ((m.Animal___1.in_Animal_ParentOf == null) ? [] : (
                    m.Animal___1.in_Animal_ParentOf
                        .collect{entry -> entry.outV.next()}
                        .collectMany{
                            entry -> entry.out_Animal_ParentOf
                                .collect{
                                    edge -> edge.inV.next()
                                }
                        }
                        .collect{entry -> entry.uuid}
                )),
                spouse_and_self_names_list: ((m.Animal___1.out_Animal_ParentOf == null) ? [] : (
                    m.Animal___1.out_Animal_ParentOf
                        .collect{entry -> entry.inV.next()}
                        .collectMany{
                            entry -> entry.in_Animal_ParentOf
                                .collect{
                                    edge -> edge.outV.next()
                                }
                        }
                        .collect{entry -> entry.name}
                )),
                spouse_and_self_uuids_list: ((m.Animal___1.out_Animal_ParentOf == null) ? [] : (
                    m.Animal___1.out_Animal_ParentOf
                        .collect{entry -> entry.inV.next()}
                        .collectMany{
                            entry -> entry.in_Animal_ParentOf
                                .collect{
                                    edge -> edge.outV.next()
                                }
                        }
                        .collect{entry -> entry.uuid}
                ))
            ])}
        """
        expected_sql = NotImplementedError
        expected_cypher = """
            MATCH (Animal___1:Animal)
            OPTIONAL MATCH (Animal___1)<-[:Animal_ParentOf]-(Animal__in_Animal_ParentOf___1:Animal)
            OPTIONAL MATCH (Animal__in_Animal_ParentOf___1)-[:Animal_ParentOf]->
              (Animal__in_Animal_ParentOf__out_Animal_ParentOf___1:Animal)
            WITH
              Animal___1 AS Animal___1,
              collect(Animal__in_Animal_ParentOf___1) AS collected_Animal__in_Animal_ParentOf___1,
              collect(Animal__in_Animal_ParentOf__out_Animal_ParentOf___1) AS
                collected_Animal__in_Animal_ParentOf__out_Animal_ParentOf___1
            OPTIONAL MATCH (Animal___1)-[:Animal_ParentOf]->(Animal__out_Animal_ParentOf___1:Animal)
            OPTIONAL MATCH
              (Animal__out_Animal_ParentOf___1)<-[:Animal_ParentOf]-
              (Animal__out_Animal_ParentOf__in_Animal_ParentOf___1:Animal)
            WITH
              Animal___1 AS Animal___1,
              collected_Animal__in_Animal_ParentOf___1 AS collected_Animal__in_Animal_ParentOf___1,
              collected_Animal__in_Animal_ParentOf__out_Animal_ParentOf___1 AS
                collected_Animal__in_Animal_ParentOf__out_Animal_ParentOf___1,
              collect(Animal__out_Animal_ParentOf___1) AS collected_Animal__out_Animal_ParentOf___1,
              collect(Animal__out_Animal_ParentOf__in_Animal_ParentOf___1) AS
                collected_Animal__out_Animal_ParentOf__in_Animal_ParentOf___1
            RETURN
              Animal___1.name AS `animal_name`,
              [x IN collected_Animal__in_Animal_ParentOf__out_Animal_ParentOf___1 | x.name] AS
                `sibling_and_self_names_list`,
              [x IN collected_Animal__in_Animal_ParentOf__out_Animal_ParentOf___1 | x.uuid] AS
                `sibling_and_self_uuids_list`,
              [x IN collected_Animal__out_Animal_ParentOf__in_Animal_ParentOf___1 | x.name] AS
                `spouse_and_self_names_list`,
              [x IN collected_Animal__out_Animal_ParentOf__in_Animal_ParentOf___1 | x.uuid] AS
                `spouse_and_self_uuids_list`
        """

        check_test_data(
            self,
            test_data,
            expected_match,
            expected_gremlin,
            expected_sql,
            expected_cypher,
            expected_sql,
        )

    def test_fold_date_and_datetime_fields(self):
        test_data = test_input_data.fold_date_and_datetime_fields()

        expected_match = """
            SELECT
                Animal___1.name AS `animal_name`,
                $Animal___1___out_Animal_ParentOf.birthday.format("yyyy-MM-dd")
                    AS `child_birthdays_list`,
                $Animal___1___out_Animal_FedAt.event_date.format("yyyy-MM-dd'T'HH:mm:ssX")
                    AS `fed_at_datetimes_list`
            FROM (
                MATCH {{
                    class: Animal,
                    as: Animal___1
                }}
                RETURN $matches
            ) LET
                $Animal___1___out_Animal_FedAt = Animal___1.out("Animal_FedAt").asList(),
                $Animal___1___out_Animal_ParentOf = Animal___1.out("Animal_ParentOf").asList()
        """
        expected_gremlin = """
            g.V('@class', 'Animal')
            .as('Animal___1')
            .transform{it, m -> new com.orientechnologies.orient.core.record.impl.ODocument([
                animal_name: m.Animal___1.name,
                child_birthdays_list: (
                    (m.Animal___1.out_Animal_ParentOf == null) ? [] : (
                        m.Animal___1.out_Animal_ParentOf.collect{
                            entry -> entry.inV
                                .next().birthday
                                .format("yyyy-MM-dd")
                        }
                    )
                ),
                fed_at_datetimes_list: (
                    (m.Animal___1.out_Animal_FedAt == null) ? [] : (
                        m.Animal___1.out_Animal_FedAt.collect{
                            entry ->
                                entry.inV.next()
                                    .event_date.format("yyyy-MM-dd'T'HH:mm:ssX")
                        }
                    )
                )
            ])}
        """
        expected_mssql = """
            SELECT
                [Animal_1].name AS animal_name,
                folded_subquery_1.fold_output_birthday AS child_birthdays_list,
                folded_subquery_2.fold_output_event_date AS fed_at_datetimes_list
            FROM db_1.schema_1.[Animal] AS [Animal_1]
            JOIN (
                SELECT
                    [Animal_2].uuid AS uuid,
                    coalesce(
                        (
                            SELECT '|' + coalesce(
                                REPLACE(
                                    REPLACE(
                                        REPLACE(
                                            [Animal_3].birthday, '^', '^e'
                                        ),
                                    '~', '^n'),
                                '|', '^d'),
                            '~')
                        FROM db_1.schema_1.[Animal] AS [Animal_3]
                        WHERE [Animal_2].uuid = [Animal_3].parent
                        FOR XML PATH ('') ), ''
                    ) AS fold_output_birthday
                FROM db_1.schema_1.[Animal] AS [Animal_2]
            ) AS folded_subquery_1 ON [Animal_1].uuid = folded_subquery_1.uuid
            JOIN (
                SELECT
                    [Animal_4].uuid AS uuid,
                    coalesce(
                        (
                            SELECT '|' + coalesce(
                                REPLACE(
                                    REPLACE(
                                        REPLACE(
                                            [FeedingEvent_1].event_date, '^', '^e'
                                        ),
                                    '~', '^n'),
                                '|', '^d'),
                            '~')
                            FROM db_2.schema_1.[FeedingEvent] AS [FeedingEvent_1]
                            WHERE [Animal_4].fed_at = [FeedingEvent_1].uuid
                            FOR XML PATH ('')
                        ),
                    '') AS fold_output_event_date
                FROM db_1.schema_1.[Animal] AS [Animal_4]
            ) AS folded_subquery_2 ON [Animal_1].uuid = folded_subquery_2.uuid
        """
        # TODO: implement date times for postgres in a separate PR
        expected_postgresql = NotImplementedError
        # '''
        #     SELECT
        #         [Animal_1].name AS animal_name,
        #         coalesce(folded_subquery_1.fold_output_1, ARRAY[]::VARCHAR[])
        #             AS child_birthdays_list,
        #         coalesce(folded_subquery_2.fold_output_1, ARRAY[]::VARCHAR[])
        #             AS fed_at_datetimes_list
        #     FROM db_1.schema_1.[Animal] AS [Animal_1]
        #     LEFT OUTER JOIN (
        #         SELECT
        #             array_agg([Animal_2].birthday) AS fold_output_1,
        #             [Animal_3].uuid AS uuid
        #         FROM db_1.schema_1.[Animal] AS [Animal_3]
        #         JOIN db_1.schema_1.[Animal] AS [Animal_2]
        #         ON [Animal_3].uuid = [Animal_2].parent
        #         GROUP BY [Animal_3].uuid
        #     ) AS folded_subquery_1
        #     ON [Animal_1].uuid = folded_subquery_1.uuid
        #     LEFT OUTER JOIN (
        #         SELECT
        #             array_agg([FeedingEvent_1].event_date) AS fold_output_2,
        #             [Animal_4].uuid AS uuid
        #         FROM db_1.schema_1.[Animal] AS [Animal_4]
        #         JOIN db_2.schema_1.[FeedingEvent] AS [FeedingEvent_1]
        #         ON [Animal_4].fed_at = [FeedingEvent_1].uuid
        #         GROUP BY [Animal_4].uuid
        #     ) AS folded_subquery_2
        #     ON [Animal_1].uuid = folded_subquery_1.uuid
        # '''
        expected_cypher = """
            MATCH (Animal___1:Animal)
            OPTIONAL MATCH (Animal___1)-[:Animal_FedAt]->(Animal__out_Animal_FedAt___1:FeedingEvent)
            WITH
              Animal___1 AS Animal___1,
              collect(Animal__out_Animal_FedAt___1) AS collected_Animal__out_Animal_FedAt___1
            OPTIONAL MATCH (Animal___1)-[:Animal_ParentOf]->(Animal__out_Animal_ParentOf___1:Animal)
            WITH
              Animal___1 AS Animal___1,
              collected_Animal__out_Animal_FedAt___1 AS collected_Animal__out_Animal_FedAt___1,
              collect(Animal__out_Animal_ParentOf___1) AS collected_Animal__out_Animal_ParentOf___1
            RETURN
              Animal___1.name AS `animal_name`,
              [x IN collected_Animal__out_Animal_ParentOf___1 | x.birthday] AS
                `child_birthdays_list`,
              [x IN collected_Animal__out_Animal_FedAt___1 | x.event_date] AS
                `fed_at_datetimes_list`
        """

        check_test_data(
            self,
            test_data,
            expected_match,
            expected_gremlin,
<<<<<<< HEAD
            expected_sql,
            expected_cypher,
            expected_sql,
=======
            expected_mssql,
            expected_cypher,
            expected_postgresql,
>>>>>>> 1af758d4
        )

    def test_coercion_to_union_base_type_inside_fold(self):
        # Given type_equivalence_hints = { Event: Union__BirthEvent__Event__FeedingEvent },
        # the coercion should be optimized away as a no-op.
        test_data = test_input_data.coercion_to_union_base_type_inside_fold()

        expected_match = """
            SELECT
                Animal___1.name AS `animal_name`,
                $Animal___1___out_Animal_ImportantEvent.name AS `important_events`
            FROM (
                MATCH {{
                    class: Animal,
                    as: Animal___1
                }}
                RETURN $matches
            ) LET
                $Animal___1___out_Animal_ImportantEvent =
                    Animal___1.out("Animal_ImportantEvent").asList()
        """
        expected_gremlin = """
            g.V('@class', 'Animal')
            .as('Animal___1')
            .transform{it, m -> new com.orientechnologies.orient.core.record.impl.ODocument([
                animal_name: m.Animal___1.name,
                important_events: (
                    (m.Animal___1.out_Animal_ImportantEvent == null) ? [] : (
                        m.Animal___1.out_Animal_ImportantEvent.collect{
                            entry -> entry.inV.next().name
                        }
                    )
                )
            ])}
        """
        expected_sql = NotImplementedError
        expected_cypher = SKIP_TEST  # Type coercion not implemented for Cypher

        check_test_data(
            self,
            test_data,
            expected_match,
            expected_gremlin,
            expected_sql,
            expected_cypher,
            expected_sql,
        )

    def test_no_op_coercion_inside_fold(self):
        # The type where the coercion is applied is already Entity, so the coercion is a no-op.
        test_data = test_input_data.no_op_coercion_inside_fold()

        expected_match = """
            SELECT
                Animal___1.name AS `animal_name`,
                $Animal___1___out_Entity_Related.name AS `related_entities`
            FROM (
                MATCH {{
                    class: Animal,
                    as: Animal___1
                }}
                RETURN $matches
            ) LET
                $Animal___1___out_Entity_Related = Animal___1.out("Entity_Related").asList()
        """
        expected_gremlin = """
            g.V('@class', 'Animal')
            .as('Animal___1')
            .transform{it, m -> new com.orientechnologies.orient.core.record.impl.ODocument([
                animal_name: m.Animal___1.name,
                related_entities: (
                    (m.Animal___1.out_Entity_Related == null) ? [] : (
                        m.Animal___1.out_Entity_Related.collect{
                            entry -> entry.inV.next().name
                        }
                    )
                )
            ])}
        """
        # TODO(selene): ensure this sql produces expected results
        expected_mssql = """
            SELECT
                [Animal_1].name AS animal_name,
                folded_subquery_1.fold_output_name AS related_entities
            FROM
                db_1.schema_1.[Animal] AS [Animal_1]
                JOIN (
                    SELECT
                        [Animal_2].uuid AS uuid,
                        coalesce(
                            (
                                SELECT '|' + coalesce(
                                    REPLACE(
                                        REPLACE(
                                            REPLACE(
                                                [Entity_1].name, '^', '^e'),
                                            '~', '^n'),
                                        '|', '^d'),
                                    '~')
                                FROM
                                    db_1.schema_1.[Entity] AS [Entity_1]
                                WHERE [Animal_2].related_entity = [Entity_1].uuid
                            FOR XML PATH ('')
                            ),
                        '') AS fold_output_name
                    FROM
                        db_1.schema_1.[Animal] AS [Animal_2]
                ) AS folded_subquery_1
                    ON [Animal_1].uuid = folded_subquery_1.uuid
        """
        expected_cypher = SKIP_TEST  # Type coercion not implemented for Cypher
        expected_postgresql = """
            SELECT
                "Animal_1".name AS animal_name,
                coalesce(folded_subquery_1.fold_output_name, ARRAY[]::VARCHAR[]) AS related_entities
            FROM
                schema_1."Animal" AS "Animal_1"
                JOIN (
                    SELECT
                        "Animal_2".uuid AS uuid,
                        array_agg("Entity_1".name) AS fold_output_name
                    FROM
                        schema_1."Animal" AS "Animal_2"
                        JOIN schema_1."Entity" AS "Entity_1"
                            ON "Animal_2".related_entity = "Entity_1".uuid
                        GROUP BY "Animal_2".uuid
                ) AS folded_subquery_1
                    ON "Animal_1".uuid = folded_subquery_1.uuid
        """

        check_test_data(
            self,
            test_data,
            expected_match,
            expected_gremlin,
            expected_mssql,
            expected_cypher,
            expected_postgresql,
        )

    def test_no_op_coercion_with_eligible_subpath(self):
        test_data = test_input_data.no_op_coercion_with_eligible_subpath()

        expected_match = """
            SELECT Animal__out_Animal_ParentOf__out_Animal_ParentOf___1.name
                AS `animal_name` FROM (MATCH {{
                where: ((@this INSTANCEOF 'Animal')),
                as: Animal___1
            }}.out('Animal_ParentOf') {{
                as: Animal__out_Animal_ParentOf___1
            }}.out('Animal_ParentOf') {{
                as: Animal__out_Animal_ParentOf__out_Animal_ParentOf___1
            }} , {{
                where: ((@this INSTANCEOF 'Animal')),
                as: Animal__out_Animal_ParentOf___1
            }}.out('Entity_Related') {{
                class: Entity,
                where: (({entity_names} CONTAINS name)),
                as: Animal__out_Animal_ParentOf__out_Entity_Related___1
            }} RETURN $matches)
        """
        expected_gremlin = """
            g.V('@class', 'Animal')
            .as('Animal___1')
                .out('Animal_ParentOf')
                .as('Animal__out_Animal_ParentOf___1')
                    .out('Animal_ParentOf')
                    .as('Animal__out_Animal_ParentOf__out_Animal_ParentOf___1')
                .back('Animal__out_Animal_ParentOf___1')
                    .out('Entity_Related')
                    .filter{it, m -> $entity_names.contains(it.name)}
                    .as('Animal__out_Animal_ParentOf__out_Entity_Related___1')
                .back('Animal__out_Animal_ParentOf___1')
            .back('Animal___1')
            .transform{it, m -> new com.orientechnologies.orient.core.record.impl.ODocument([
                animal_name: m.Animal__out_Animal_ParentOf__out_Animal_ParentOf___1.name
            ])}
        """
        expected_mssql = """
            SELECT
                [Animal_1].name AS animal_name
            FROM
                db_1.schema_1.[Animal] AS [Animal_2]
                JOIN db_1.schema_1.[Animal] AS [Animal_3]
                    ON [Animal_2].uuid = [Animal_3].parent
                JOIN db_1.schema_1.[Animal] AS [Animal_1]
                    ON [Animal_3].uuid = [Animal_1].parent
                JOIN db_1.schema_1.[Entity] AS [Entity_1]
                    ON [Animal_3].related_entity = [Entity_1].uuid
            WHERE
                [Entity_1].name IN :entity_names
        """
        expected_cypher = SKIP_TEST
        expected_postgresql = """
            SELECT
                "Animal_1".name AS animal_name
            FROM
                schema_1."Animal" AS "Animal_2"
                JOIN schema_1."Animal" AS "Animal_3"
                    ON "Animal_2".uuid = "Animal_3".parent
                JOIN schema_1."Animal" AS "Animal_1"
                    ON "Animal_3".uuid = "Animal_1".parent
                JOIN schema_1."Entity" AS "Entity_1"
                    ON "Animal_3".related_entity = "Entity_1".uuid
            WHERE
                "Entity_1".name IN %(entity_names)s
        """

        check_test_data(
            self,
            test_data,
            expected_match,
            expected_gremlin,
            expected_mssql,
            expected_cypher,
            expected_postgresql,
        )

    def test_filter_within_fold_scope(self):
        test_data = test_input_data.filter_within_fold_scope()

        expected_match = """
            SELECT
                $Animal___1___out_Animal_ParentOf.description AS `child_descriptions`,
                $Animal___1___out_Animal_ParentOf.name AS `child_list`,
                Animal___1.name AS `name`
            FROM (
                MATCH {{
                    class: Animal,
                    as: Animal___1
                }}
                RETURN $matches
            ) LET
                $Animal___1___out_Animal_ParentOf =
                    Animal___1.out("Animal_ParentOf")[(name = {desired})].asList()
        """
        expected_gremlin = """
            g.V('@class', 'Animal')
            .as('Animal___1')
            .transform{it, m -> new com.orientechnologies.orient.core.record.impl.ODocument([
                child_descriptions: (
                    (m.Animal___1.out_Animal_ParentOf == null) ? [] : (
                        m.Animal___1.out_Animal_ParentOf
                         .collect{entry -> entry.inV.next()}
                         .findAll{entry -> (entry.name == $desired)}
                         .collect{entry -> entry.description}
                    )
                ),
                child_list: (
                    (m.Animal___1.out_Animal_ParentOf == null) ? [] : (
                        m.Animal___1.out_Animal_ParentOf
                         .collect{entry -> entry.inV.next()}
                         .findAll{entry -> (entry.name == $desired)}
                         .collect{entry -> entry.name}
                    )
                ),
                name: m.Animal___1.name
            ])}
        """
        expected_mssql = NotImplementedError
        expected_postgresql = """
            SELECT
                coalesce(folded_subquery_1.fold_output_description, ARRAY[]::VARCHAR[])
                    AS child_descriptions,
                coalesce(folded_subquery_1.fold_output_name, ARRAY[]::VARCHAR[]) AS child_list,
                "Animal_1".name AS name
            FROM schema_1."Animal" AS "Animal_1"
            JOIN (
                SELECT
                    "Animal_2".uuid AS uuid,
                    array_agg("Animal_3".name) AS fold_output_name,
                    array_agg("Animal_3".description) AS fold_output_description
                FROM schema_1."Animal" AS "Animal_2"
                JOIN schema_1."Animal" AS "Animal_3"
                ON "Animal_2".uuid = "Animal_3".parent
                WHERE "Animal_3".name = %(desired)s
                GROUP BY "Animal_2".uuid
            ) AS folded_subquery_1
            ON "Animal_1".uuid = folded_subquery_1.uuid
        """
        expected_cypher = """
            MATCH (Animal___1:Animal)
            OPTIONAL MATCH (Animal___1)-[:Animal_ParentOf]->(Animal__out_Animal_ParentOf___1:Animal)
                WHERE (
                  Animal__out_Animal_ParentOf___1.name = $desired
                )
            WITH
              Animal___1 AS Animal___1,
              collect(Animal__out_Animal_ParentOf___1) AS collected_Animal__out_Animal_ParentOf___1
            RETURN
              [x IN collected_Animal__out_Animal_ParentOf___1 | x.description] AS
                `child_descriptions`,
              [x IN collected_Animal__out_Animal_ParentOf___1 | x.name] AS
                `child_list`,
              Animal___1.name AS `name`
        """

        check_test_data(
            self,
            test_data,
            expected_match,
            expected_gremlin,
            expected_mssql,
            expected_cypher,
            expected_postgresql,
        )

    def test_filter_on_fold_scope(self):
        test_data = test_input_data.filter_on_fold_scope()

        expected_match = """
            SELECT
                $Animal___1___out_Animal_ParentOf.name AS `child_list`,
                Animal___1.name AS `name`
            FROM (
                MATCH {{
                    class: Animal,
                    as: Animal___1
                }}
                RETURN $matches
            ) LET
                $Animal___1___out_Animal_ParentOf =
                    Animal___1.out("Animal_ParentOf")[((name = {desired})
                                                      OR (alias CONTAINS {desired}))].asList()
        """
        expected_gremlin = """
            g.V('@class', 'Animal')
            .as('Animal___1')
            .transform{it, m -> new com.orientechnologies.orient.core.record.impl.ODocument([
                child_list: (
                    (m.Animal___1.out_Animal_ParentOf == null) ? [] : (
                        m.Animal___1.out_Animal_ParentOf
                         .collect{entry -> entry.inV.next()}
                         .findAll{entry -> (
                            (entry.name == $desired) || entry.alias.contains($desired))}
                         .collect{entry -> entry.name}
                    )
                ),
                name: m.Animal___1.name
            ])}
        """
        expected_sql = NotImplementedError
        expected_cypher = """
            MATCH (Animal___1:Animal)
            OPTIONAL MATCH (Animal___1)-[:Animal_ParentOf]->(Animal__out_Animal_ParentOf___1:Animal)
                WHERE (
                    (Animal__out_Animal_ParentOf___1.name = $desired) OR
                    ($desired IN Animal__out_Animal_ParentOf___1.alias)
                )
            WITH
              Animal___1 AS Animal___1,
              collect(Animal__out_Animal_ParentOf___1) AS collected_Animal__out_Animal_ParentOf___1
            RETURN
              [x IN collected_Animal__out_Animal_ParentOf___1 | x.name] AS `child_list`,
              Animal___1.name AS `name`
        """

        check_test_data(
            self,
            test_data,
            expected_match,
            expected_gremlin,
            expected_sql,
            expected_cypher,
            expected_sql,
        )

    def test_coercion_on_interface_within_fold_scope(self):
        test_data = test_input_data.coercion_on_interface_within_fold_scope()

        expected_match = """
            SELECT
                Animal___1.name AS `name`,
                $Animal___1___out_Entity_Related.name AS `related_animals`
            FROM (
                MATCH {{
                    class: Animal,
                    as: Animal___1
                }}
                RETURN $matches
            ) LET
                $Animal___1___out_Entity_Related =
                    Animal___1.out("Entity_Related")[(@this INSTANCEOF 'Animal')].asList()
        """
        expected_gremlin = """
            g.V('@class', 'Animal')
            .as('Animal___1')
            .transform{it, m -> new com.orientechnologies.orient.core.record.impl.ODocument([
                name: m.Animal___1.name,
                related_animals: (
                    (m.Animal___1.out_Entity_Related == null) ? [] : (
                        m.Animal___1.out_Entity_Related
                         .collect{entry -> entry.inV.next()}
                         .findAll{entry -> ['Animal'].contains(entry['@class'])}
                         .collect{entry -> entry.name}
                    )
                )
            ])}
        """
        expected_sql = NotImplementedError
        expected_cypher = SKIP_TEST  # Type coercion not implemented for Cypher

        check_test_data(
            self,
            test_data,
            expected_match,
            expected_gremlin,
            expected_sql,
            expected_cypher,
            expected_sql,
        )

    def test_coercion_on_interface_within_fold_traversal(self):
        test_data = test_input_data.coercion_on_interface_within_fold_traversal()

        expected_match = """
            SELECT
                Animal___1.name AS `animal_name`,
                $Animal___1___in_Animal_ParentOf.name AS `related_animal_species`
            FROM (
                MATCH {{
                    class: Animal,
                    as: Animal___1
                }}
                RETURN $matches
            ) LET
                $Animal___1___in_Animal_ParentOf =
                    Animal___1.in("Animal_ParentOf")
                              .out("Entity_Related")[(@this INSTANCEOF 'Animal')]
                              .out("Animal_OfSpecies").asList()
        """
        expected_gremlin = """
            g.V('@class', 'Animal')
            .as('Animal___1')
            .transform{it, m -> new com.orientechnologies.orient.core.record.impl.ODocument([
                animal_name: m.Animal___1.name,
                related_animal_species: ((m.Animal___1.in_Animal_ParentOf == null) ? [] : (
                    m.Animal___1.in_Animal_ParentOf
                    .collect{entry -> entry.outV.next()}
                    .collectMany{
                        entry -> entry.out_Entity_Related
                            .collect{edge -> edge.inV.next()}
                    }
                    .findAll{entry -> ['Animal'].contains(entry['@class'])}
                    .collectMany{
                        entry -> entry.out_Animal_OfSpecies
                            .collect{edge -> edge.inV.next()}
                    }
                    .collect{entry -> entry.name}
                ))
            ])}
        """
        expected_sql = NotImplementedError
        expected_cypher = SKIP_TEST  # Type coercion not implemented for Cypher

        check_test_data(
            self,
            test_data,
            expected_match,
            expected_gremlin,
            expected_sql,
            expected_cypher,
            expected_sql,
        )

    def test_coercion_on_union_within_fold_scope(self):
        test_data = test_input_data.coercion_on_union_within_fold_scope()

        expected_match = """
            SELECT
                $Animal___1___out_Animal_ImportantEvent.name AS `birth_events`,
                Animal___1.name AS `name`
            FROM (
                MATCH {{
                    class: Animal,
                    as: Animal___1
                }}
                RETURN $matches
            ) LET
                $Animal___1___out_Animal_ImportantEvent =
                   Animal___1.out("Animal_ImportantEvent")[(@this INSTANCEOF 'BirthEvent')].asList()
        """
        expected_gremlin = """
            g.V('@class', 'Animal')
            .as('Animal___1')
            .transform{it, m -> new com.orientechnologies.orient.core.record.impl.ODocument([
                birth_events: (
                    (m.Animal___1.out_Animal_ImportantEvent == null) ? [] : (
                        m.Animal___1.out_Animal_ImportantEvent
                         .collect{entry -> entry.inV.next()}
                         .findAll{entry -> ['BirthEvent'].contains(entry['@class'])}
                         .collect{entry -> entry.name}
                    )
                ),
                name: m.Animal___1.name
            ])}
        """
        expected_sql = NotImplementedError
        expected_cypher = SKIP_TEST  # Type coercion not implemented for Cypher

        check_test_data(
            self,
            test_data,
            expected_match,
            expected_gremlin,
            expected_sql,
            expected_cypher,
            expected_sql,
        )

    def test_coercion_filters_and_multiple_outputs_within_fold_scope(self):
        test_data = test_input_data.coercion_filters_and_multiple_outputs_within_fold_scope()

        expected_match = """
            SELECT
                Animal___1.name AS `name`,
                $Animal___1___out_Entity_Related.name AS `related_animals`,
                $Animal___1___out_Entity_Related.birthday.format("yyyy-MM-dd")
                    AS `related_birthdays`
            FROM (
                MATCH {{
                    class: Animal,
                    as: Animal___1
                }}
                RETURN $matches
            )
            LET
                $Animal___1___out_Entity_Related =
                    Animal___1.out("Entity_Related")[(
                        (@this INSTANCEOF 'Animal') AND
                        ((name LIKE ('%' + ({substring} + '%'))) AND
                        (birthday <= date({latest}, "yyyy-MM-dd"))))].asList()
        """
        expected_gremlin = """
            g.V('@class', 'Animal')
            .as('Animal___1')
            .transform{it, m -> new com.orientechnologies.orient.core.record.impl.ODocument([
                name: m.Animal___1.name,
                related_animals: (
                    (m.Animal___1.out_Entity_Related == null) ? [] : (
                        m.Animal___1.out_Entity_Related
                         .collect{entry -> entry.inV.next()}
                         .findAll{entry -> (
                            (['Animal'].contains(entry['@class']) &&
                             entry.name.contains($substring)) &&
                             (entry.birthday <= Date.parse("yyyy-MM-dd", $latest)))}
                         .collect{entry -> entry.name}
                    )
                ),
                related_birthdays: (
                    (m.Animal___1.out_Entity_Related == null) ? [] : (
                        m.Animal___1.out_Entity_Related
                         .collect{entry -> entry.inV.next()}
                         .findAll{entry -> (
                            (['Animal'].contains(entry['@class']) &&
                             entry.name.contains($substring)) &&
                             (entry.birthday <= Date.parse("yyyy-MM-dd", $latest)))}
                         .collect{entry -> entry.birthday.format("yyyy-MM-dd")}
                    )
                )
            ])}
        """
        expected_sql = NotImplementedError
        expected_cypher = SKIP_TEST  # Type coercion not implemented for Cypher

        check_test_data(
            self,
            test_data,
            expected_match,
            expected_gremlin,
            expected_sql,
            expected_cypher,
            expected_sql,
        )

    def test_coercion_filters_and_multiple_outputs_within_fold_traversal(self):
        test_data = test_input_data.coercion_filters_and_multiple_outputs_within_fold_traversal()

        expected_match = """
            SELECT
                Animal___1.name AS `name`,
                $Animal___1___in_Animal_ParentOf.name AS `related_animals`,
                $Animal___1___in_Animal_ParentOf.birthday.format("yyyy-MM-dd")
                    AS `related_birthdays`
            FROM (
                MATCH {{
                    class: Animal,
                    as: Animal___1
                }}
                RETURN $matches
            ) LET
                $Animal___1___in_Animal_ParentOf =
                    Animal___1
                        .in("Animal_ParentOf")
                        .out("Entity_Related")[(
                            (@this INSTANCEOF 'Animal') AND
                            ((name LIKE ('%' + ({substring} + '%'))) AND
                            (birthday <= date({latest}, "yyyy-MM-dd"))))].asList()
        """
        expected_gremlin = """
            g.V('@class', 'Animal')
            .as('Animal___1')
            .transform{it, m -> new com.orientechnologies.orient.core.record.impl.ODocument([
                name: m.Animal___1.name,
                related_animals: (
                    (m.Animal___1.in_Animal_ParentOf == null) ? [] : (
                         m.Animal___1.in_Animal_ParentOf
                             .collect{entry -> entry.outV.next()}
                             .collectMany{
                                 entry -> entry.out_Entity_Related
                                     .collect{edge -> edge.inV.next()}
                             }
                             .findAll{entry -> (
                                  (['Animal'].contains(entry['@class']) &&
                                  entry.name.contains($substring)) &&
                                  (entry.birthday <= Date.parse("yyyy-MM-dd", $latest)))}
                             .collect{entry -> entry.name}
                    )
                ),
                related_birthdays: (
                    (m.Animal___1.in_Animal_ParentOf == null) ? [] : (
                         m.Animal___1.in_Animal_ParentOf
                             .collect{entry -> entry.outV.next()}
                             .collectMany{
                                 entry -> entry.out_Entity_Related
                                     .collect{edge -> edge.inV.next()}
                             }
                             .findAll{entry -> (
                                  (['Animal'].contains(entry['@class']) &&
                                  entry.name.contains($substring)) &&
                                  (entry.birthday <= Date.parse("yyyy-MM-dd", $latest)))}
                             .collect{entry -> entry.birthday.format("yyyy-MM-dd")}
                    )
                )
            ])}
        """
        expected_sql = NotImplementedError
        expected_cypher = SKIP_TEST  # Type coercion not implemented for Cypher

        check_test_data(
            self,
            test_data,
            expected_match,
            expected_gremlin,
            expected_sql,
            expected_cypher,
            expected_sql,
        )

    def test_output_count_in_fold_scope(self):
        test_data = test_input_data.output_count_in_fold_scope()

        expected_match = """
            SELECT
                $Animal___1___out_Animal_ParentOf.name AS `child_names`,
                Animal___1.name AS `name`,
                $Animal___1___out_Animal_ParentOf.size() AS `number_of_children`
            FROM (
                MATCH {{
                    class: Animal,
                    as: Animal___1
                }}
                RETURN $matches
            )
            LET
                $Animal___1___out_Animal_ParentOf = Animal___1.out("Animal_ParentOf").asList()
        """
        expected_gremlin = NotImplementedError
        expected_mssql = SKIP_TEST
        expected_postgresql = """
            SELECT
                coalesce(folded_subquery_1.fold_output_name, ARRAY[]::VARCHAR[]) AS child_names,
                "Animal_1".name AS name,
                folded_subquery_1.fold_output__x_count AS number_of_children
            FROM schema_1."Animal" AS "Animal_1"
            JOIN (
                SELECT
                    "Animal_2".uuid AS uuid,
                    array_agg("Animal_3".name) AS fold_output_name,
                    coalesce(count(*), 0) AS fold_output__x_count
                FROM schema_1."Animal" AS "Animal_2"
                JOIN schema_1."Animal" AS "Animal_3"
                ON "Animal_2".uuid = "Animal_3".parent
                GROUP BY "Animal_2".uuid
              ) AS folded_subquery_1
              ON "Animal_1".uuid = folded_subquery_1.uuid
              """

        expected_cypher = SKIP_TEST  # _x_count not implemented for Cypher

        check_test_data(
            self,
            test_data,
            expected_match,
            expected_gremlin,
            expected_mssql,
            expected_cypher,
            expected_postgresql,
        )

    def test_filter_count_with_runtime_parameter_in_fold_scope(self):
        test_data = test_input_data.filter_count_with_runtime_parameter_in_fold_scope()

        expected_match = """
            SELECT
                $Animal___1___out_Animal_ParentOf.name AS `child_names`,
                Animal___1.name AS `name`
            FROM (
                MATCH {{
                    class: Animal,
                    as: Animal___1
                }}
                RETURN $matches
            )
            LET
                $Animal___1___out_Animal_ParentOf = Animal___1.out("Animal_ParentOf").asList()
            WHERE
                ($Animal___1___out_Animal_ParentOf.size() >= {min_children})
        """
        expected_gremlin = NotImplementedError

        expected_mssql = SKIP_TEST

        expected_postgresql = """
            SELECT
                coalesce(folded_subquery_1.fold_output_name, ARRAY[]::VARCHAR[]) AS child_names,
                "Animal_1".name AS name
            FROM schema_1."Animal" AS "Animal_1"
            JOIN (
                SELECT
                    "Animal_2".uuid AS uuid,
                    array_agg("Animal_3".name) AS fold_output_name,
                    coalesce(count(*), 0) AS fold_output__x_count
                FROM schema_1."Animal" AS "Animal_2"
                JOIN schema_1."Animal" AS "Animal_3"
                ON "Animal_2".uuid = "Animal_3".parent
                GROUP BY "Animal_2".uuid
            ) AS folded_subquery_1
            ON "Animal_1".uuid = folded_subquery_1.uuid
            WHERE folded_subquery_1.fold_output__x_count >= %(min_children)s
        """

        expected_cypher = SKIP_TEST  # _x_count not implemented for Cypher

        check_test_data(
            self,
            test_data,
            expected_match,
            expected_gremlin,
            expected_mssql,
            expected_cypher,
            expected_postgresql,
        )

    def test_filter_field_with_tagged_optional_parameter_in_fold_scope(self):
        test_data = test_input_data.filter_field_with_tagged_optional_parameter_in_fold_scope()

        expected_match = """
            SELECT
                $Animal___1___in_Animal_ParentOf.name AS `children_with_higher_net_worth`,
                Animal___1.name AS `name`
            FROM  (
                MATCH  {{
                    class: Animal,
                    as: Animal___1
                }}.out('Animal_ParentOf') {{
                    optional: true,
                    as: Animal__out_Animal_ParentOf___1
                }}
                RETURN $matches
            )
            LET
                $Animal___1___in_Animal_ParentOf =
                    Animal___1.in("Animal_ParentOf")[((
                        $matched.Animal__out_Animal_ParentOf___1 IS null) OR
                        (net_worth >= $matched.Animal__out_Animal_ParentOf___1.net_worth
                    ))].asList()
            WHERE (
                ((Animal___1.out_Animal_ParentOf IS null) OR
                (Animal___1.out_Animal_ParentOf.size() = 0)) OR
                (Animal__out_Animal_ParentOf___1 IS NOT null)
            )
        """

        expected_gremlin = """
            g.V('@class', 'Animal')
            .as('Animal___1')
            .ifThenElse{
                it.out_Animal_ParentOf == null
            }{
                null
            }{
                it.out('Animal_ParentOf')
            }.as('Animal__out_Animal_ParentOf___1')
            .optional('Animal___1').as('Animal___2')
            .transform{it, m -> new com.orientechnologies.orient.core.record.impl.ODocument([
                children_with_higher_net_worth: ((
                    m.Animal___2.in_Animal_ParentOf == null) ? [] : (
                        m.Animal___2.in_Animal_ParentOf.collect{
                            entry -> entry.outV.next()
                        }.findAll{
                            entry -> ((m.Animal__out_Animal_ParentOf___1 == null) ||
                                (entry.net_worth >= m.Animal__out_Animal_ParentOf___1.net_worth))
                        }.collect{entry -> entry.name})), name: m.Animal___1.name
                ])
            }
        """

        expected_cypher = """
            MATCH (Animal___1:Animal)
            OPTIONAL MATCH (Animal___1)-[:Animal_ParentOf]->(Animal__out_Animal_ParentOf___1:Animal)
            OPTIONAL MATCH (Animal___1)<-[:Animal_ParentOf]-(Animal__in_Animal_ParentOf___1:Animal)
            WHERE (
                (Animal__out_Animal_ParentOf___1 IS null) OR
                (Animal__in_Animal_ParentOf___2.net_worth >=
                Animal__out_Animal_ParentOf___1.net_worth))
            WITH
                Animal___1 AS Animal___1,
                Animal__out_Animal_ParentOf___1 AS Animal__out_Animal_ParentOf___1,
                collect(Animal__in_Animal_ParentOf___1) AS collected_Animal__in_Animal_ParentOf___1
            RETURN
                [x IN collected_Animal__in_Animal_ParentOf___1 | x.name]
                AS `children_with_higher_net_worth`,
                Animal___1.name AS `name`
        """

        expected_sql = NotImplementedError

        check_test_data(
            self,
            test_data,
            expected_match,
            expected_gremlin,
            expected_sql,
            expected_cypher,
            expected_sql,
        )

    def test_filter_count_with_tagged_optional_parameter_in_fold_scope(self):
        test_data = test_input_data.filter_count_with_tagged_optional_parameter_in_fold_scope()

        expected_match = """
            SELECT
                $Animal___1___out_Animal_ParentOf.name AS `child_names`,
                Animal___1.name AS `name`
            FROM  (
                MATCH  {{
                    class: Animal,
                    as: Animal___1
                }}.out('Animal_OfSpecies') {{
                    optional: true,
                    as: Animal__out_Animal_OfSpecies___1
                }}
                RETURN $matches
            )
            LET
                $Animal___1___out_Animal_ParentOf = Animal___1.out("Animal_ParentOf").asList()
            WHERE (
                (
                    ($matched.Animal__out_Animal_OfSpecies___1 IS null) OR
                    ($Animal___1___out_Animal_ParentOf.size() >=
                    Animal__out_Animal_OfSpecies___1.limbs)
                ) AND (
                    ((Animal___1.out_Animal_OfSpecies IS null) OR
                    (Animal___1.out_Animal_OfSpecies.size() = 0)) OR
                    (Animal__out_Animal_OfSpecies___1 IS NOT null)
                )
            )
        """
        expected_gremlin = NotImplementedError
        expected_mssql = SKIP_TEST
        expected_postgresql = """
            SELECT
                coalesce(folded_subquery_1.fold_output_name, ARRAY[]::VARCHAR[]) AS child_names,
                "Animal_1".name AS name
            FROM schema_1."Animal" AS "Animal_1"
            LEFT OUTER JOIN schema_1."Species" AS "Species_1"
            ON "Animal_1".species = "Species_1".uuid
            JOIN (
                SELECT
                    "Animal_2".uuid AS uuid,
                    array_agg("Animal_3".name) AS fold_output_name,
                    coalesce(count(*), 0) AS fold_output__x_count
                FROM schema_1."Animal" AS "Animal_2"
                JOIN schema_1."Animal" AS "Animal_3"
                ON "Animal_2".uuid = "Animal_3".parent
                GROUP BY "Animal_2".uuid
            ) AS folded_subquery_1
            ON "Animal_1".uuid = folded_subquery_1.uuid
            WHERE
                "Species_1".uuid IS NULL OR
                "Species_1".limbs <= folded_subquery_1.fold_output__x_count
        """

        expected_cypher = NotImplementedError  # _x_count not implemented for Cypher

        check_test_data(
            self,
            test_data,
            expected_match,
            expected_gremlin,
            expected_mssql,
            expected_cypher,
            expected_postgresql,
        )

    def test_filter_count_with_tagged_parameter_in_fold_scope(self):
        test_data = test_input_data.filter_count_with_tagged_parameter_in_fold_scope()

        expected_match = """
            SELECT
                $Animal___1___out_Animal_ParentOf.name AS `child_names`,
                Animal___1.name AS `name`
            FROM (
                MATCH {{
                    class: Animal,
                    as: Animal___1
                }}.out('Animal_OfSpecies') {{
                    class: Species,
                    as: Animal__out_Animal_OfSpecies___1
                }}
                RETURN $matches
            )
            LET
                $Animal___1___out_Animal_ParentOf = Animal___1.out("Animal_ParentOf").asList()
            WHERE
                ($Animal___1___out_Animal_ParentOf.size() >= Animal__out_Animal_OfSpecies___1.limbs)
        """
        expected_gremlin = NotImplementedError
        expected_mssql = SKIP_TEST
        expected_postgresql = """
            SELECT
                coalesce(folded_subquery_1.fold_output_name, ARRAY[]::VARCHAR[]) AS child_names,
                "Animal_1".name AS name
            FROM schema_1."Animal" AS "Animal_1"
            JOIN schema_1."Species" AS "Species_1"
            ON "Animal_1".species = "Species_1".uuid
            JOIN (
                SELECT
                    "Animal_2".uuid AS uuid,
                    array_agg("Animal_3".name) AS fold_output_name,
                    coalesce(count(*), 0) AS fold_output__x_count
                FROM schema_1."Animal" AS "Animal_2"
                JOIN schema_1."Animal" AS "Animal_3"
                ON "Animal_2".uuid = "Animal_3".parent
                GROUP BY "Animal_2".uuid
            ) AS folded_subquery_1
            ON "Animal_1".uuid = folded_subquery_1.uuid
            WHERE "Species_1".limbs <= folded_subquery_1.fold_output__x_count
        """
        expected_cypher = NotImplementedError  # _x_count not implemented for Cypher

        check_test_data(
            self,
            test_data,
            expected_match,
            expected_gremlin,
            expected_mssql,
            expected_cypher,
            expected_postgresql,
        )

    def test_filter_count_and_other_filters_in_fold_scope(self):
        test_data = test_input_data.filter_count_and_other_filters_in_fold_scope()

        expected_match = """
            SELECT
                Animal___1.name AS `name`,
                $Animal___1___out_Animal_ParentOf.size() AS `number_of_children`
            FROM (
                MATCH {{
                    class: Animal,
                    as: Animal___1
                }}
                RETURN $matches
            )
            LET
                $Animal___1___out_Animal_ParentOf =
                    Animal___1.out("Animal_ParentOf")[(alias CONTAINS {expected_alias})].asList()
            WHERE
                ($Animal___1___out_Animal_ParentOf.size() >= {min_children})
        """
        expected_gremlin = NotImplementedError
        expected_sql = NotImplementedError
        expected_cypher = SKIP_TEST  # _x_count not implemented for Cypher

        check_test_data(
            self,
            test_data,
            expected_match,
            expected_gremlin,
            expected_sql,
            expected_cypher,
            expected_sql,
        )

    def test_multiple_filters_on_count(self):
        test_data = test_input_data.multiple_filters_on_count()

        expected_match = """
            SELECT
                Animal___1.name AS `name`
            FROM (
                MATCH {{
                    class: Animal,
                    as: Animal___1
                }}
                RETURN $matches
            )
            LET
                $Animal___1___out_Animal_ParentOf =
                    Animal___1.out("Animal_ParentOf").asList() ,
                $Animal___1___out_Entity_Related =
                    Animal___1.out("Entity_Related").asList()
            WHERE
                (
                    ($Animal___1___out_Animal_ParentOf.size() >= {min_children}) AND
                    ($Animal___1___out_Entity_Related.size() >= {min_related})
                )
        """
        expected_gremlin = NotImplementedError
        expected_mssql = SKIP_TEST
        expected_postgresql = """
            SELECT
                "Animal_1".name AS name
            FROM schema_1."Animal" AS "Animal_1"
            JOIN (
                SELECT
                    "Animal_2".uuid AS uuid,
                    coalesce(count(*), 0) AS fold_output__x_count
                FROM schema_1."Animal" AS "Animal_2"
                JOIN schema_1."Animal" AS "Animal_3"
                ON "Animal_2".uuid = "Animal_3".parent
                GROUP BY "Animal_2".uuid
            ) AS folded_subquery_1
            ON "Animal_1".uuid = folded_subquery_1.uuid
            JOIN (
                SELECT
                    "Animal_4".uuid AS uuid,
                    coalesce(count(*), 0) AS fold_output__x_count
                FROM schema_1."Animal" AS "Animal_4"
                JOIN schema_1."Entity" AS "Entity_1"
                ON "Animal_4".related_entity = "Entity_1".uuid
                GROUP BY "Animal_4".uuid
            ) AS folded_subquery_2
            ON "Animal_1".uuid = folded_subquery_2.uuid
            WHERE
                folded_subquery_1.fold_output__x_count >= %(min_children)s AND
                folded_subquery_2.fold_output__x_count >= %(min_related)s
        """
        expected_cypher = SKIP_TEST

        check_test_data(
            self,
            test_data,
            expected_match,
            expected_gremlin,
            expected_mssql,
            expected_cypher,
            expected_postgresql,
        )

    def test_filter_on_count_with_nested_filter(self):
        test_data = test_input_data.filter_on_count_with_nested_filter()

        expected_match = """
            SELECT
                Species___1.name AS `name`
            FROM (
                MATCH {{
                    class: Species,
                    as: Species___1
                }}
                RETURN $matches
            )
            LET
                $Species___1___in_Animal_OfSpecies = Species___1.in("Animal_OfSpecies")\
.out("Animal_LivesIn")[(name = {location})].asList()
            WHERE
                ($Species___1___in_Animal_OfSpecies.size() = {num_animals})
        """
        expected_gremlin = NotImplementedError
        expected_sql = NotImplementedError
        expected_cypher = SKIP_TEST

        check_test_data(
            self,
            test_data,
            expected_match,
            expected_gremlin,
            expected_sql,
            expected_cypher,
            expected_sql,
        )

    def test_optional_and_traverse(self):
        test_data = test_input_data.optional_and_traverse()

        expected_match = """
            SELECT EXPAND($result)
            LET
                $optional__0 = (
                    SELECT
                        Animal___1.name AS `name`
                    FROM (
                        MATCH {{
                            class: Animal,
                            where: ((
                                (in_Animal_ParentOf IS null)
                                OR
                                (in_Animal_ParentOf.size() = 0)
                            )),
                            as: Animal___1
                        }}
                        RETURN $matches
                    )
                ),
                $optional__1 = (
                    SELECT
                        Animal__in_Animal_ParentOf___1.name AS `child_name`,
                        Animal__in_Animal_ParentOf__in_Animal_ParentOf___1.name
                            AS `grandchild_name`,
                        Animal___1.name AS `name`
                    FROM (
                        MATCH {{
                            class: Animal,
                            as: Animal___1
                        }}.in('Animal_ParentOf') {{
                            class: Animal,
                            as: Animal__in_Animal_ParentOf___1
                        }}.in('Animal_ParentOf') {{
                            class: Animal,
                            as: Animal__in_Animal_ParentOf__in_Animal_ParentOf___1
                        }}
                        RETURN $matches
                    )
                ),
                $result = UNIONALL($optional__0, $optional__1)
        """
        expected_gremlin = """
            g.V('@class', 'Animal')
            .as('Animal___1')
                .ifThenElse{it.in_Animal_ParentOf == null}{null}{it.in('Animal_ParentOf')}
                .as('Animal__in_Animal_ParentOf___1')
                    .ifThenElse{it == null}{null}{it.in('Animal_ParentOf')}
                    .as('Animal__in_Animal_ParentOf__in_Animal_ParentOf___1')
                .back('Animal__in_Animal_ParentOf___1')
            .optional('Animal___1')
            .as('Animal___2')
            .transform{it, m -> new com.orientechnologies.orient.core.record.impl.ODocument([
                child_name: (
                    (m.Animal__in_Animal_ParentOf___1 != null) ?
                        m.Animal__in_Animal_ParentOf___1.name : null
                ),
                grandchild_name: (
                    (m.Animal__in_Animal_ParentOf__in_Animal_ParentOf___1 != null) ?
                        m.Animal__in_Animal_ParentOf__in_Animal_ParentOf___1.name : null
                ),
                name: m.Animal___1.name
            ])}
        """
        expected_mssql = """
            SELECT
                [Animal_1].name AS child_name,
                [Animal_2].name AS grandchild_name,
                [Animal_3].name AS name
            FROM
                db_1.schema_1.[Animal] AS [Animal_3]
                LEFT OUTER JOIN db_1.schema_1.[Animal] AS [Animal_1]
                    ON [Animal_3].parent = [Animal_1].uuid
                LEFT OUTER JOIN db_1.schema_1.[Animal] AS [Animal_2]
                    ON [Animal_1].parent = [Animal_2].uuid
            WHERE
                [Animal_2].uuid IS NOT NULL OR [Animal_1].uuid IS NULL
        """
        expected_cypher = SKIP_TEST
        expected_postgresql = """
            SELECT
                "Animal_1".name AS child_name,
                "Animal_2".name AS grandchild_name,
                "Animal_3".name AS name
            FROM
                schema_1."Animal" AS "Animal_3"
                LEFT OUTER JOIN schema_1."Animal" AS "Animal_1"
                    ON "Animal_3".parent = "Animal_1".uuid
                LEFT OUTER JOIN schema_1."Animal" AS "Animal_2"
                    ON "Animal_1".parent = "Animal_2".uuid
            WHERE
                "Animal_2".uuid IS NOT NULL OR "Animal_1".uuid IS NULL
        """

        check_test_data(
            self,
            test_data,
            expected_match,
            expected_gremlin,
            expected_mssql,
            expected_cypher,
            expected_postgresql,
        )

    def test_optional_and_traverse_after_filter(self):
        test_data = test_input_data.optional_and_traverse_after_filter()

        expected_match = """
            SELECT EXPAND($result)
            LET
                $optional__0 = (
                    SELECT
                        Animal___1.name AS `name`
                    FROM (
                        MATCH {{
                            class: Animal,
                            where: ((
                                (name LIKE ('%' + ({wanted} + '%')))
                                AND
                                (
                                    (in_Animal_ParentOf IS null)
                                    OR
                                    (in_Animal_ParentOf.size() = 0)
                                )
                            )),
                            as: Animal___1
                        }}
                        RETURN $matches
                    )
                ),
                $optional__1 = (
                    SELECT
                        Animal__in_Animal_ParentOf___1.name AS `child_name`,
                        Animal__in_Animal_ParentOf__in_Animal_ParentOf___1.name
                            AS `grandchild_name`,
                        Animal___1.name AS `name`
                    FROM (
                        MATCH {{
                            class: Animal,
                            where: ((name LIKE ('%' + ({wanted} + '%')))),
                            as: Animal___1
                        }}.in('Animal_ParentOf') {{
                            as: Animal__in_Animal_ParentOf___1
                        }}.in('Animal_ParentOf') {{
                            as: Animal__in_Animal_ParentOf__in_Animal_ParentOf___1
                        }}
                        RETURN $matches
                    )
                ),
                $result = UNIONALL($optional__0, $optional__1)
        """
        expected_gremlin = """
            g.V('@class', 'Animal')
            .filter{it, m -> it.name.contains($wanted)}
            .as('Animal___1')
                .ifThenElse{it.in_Animal_ParentOf == null}{null}{it.in('Animal_ParentOf')}
                .as('Animal__in_Animal_ParentOf___1')
                    .ifThenElse{it == null}{null}{it.in('Animal_ParentOf')}
                    .as('Animal__in_Animal_ParentOf__in_Animal_ParentOf___1')
                .back('Animal__in_Animal_ParentOf___1')
            .optional('Animal___1')
            .as('Animal___2')
            .transform{it, m -> new com.orientechnologies.orient.core.record.impl.ODocument([
                child_name: (
                    (m.Animal__in_Animal_ParentOf___1 != null) ?
                        m.Animal__in_Animal_ParentOf___1.name : null
                ),
                grandchild_name: (
                    (m.Animal__in_Animal_ParentOf__in_Animal_ParentOf___1 != null) ?
                        m.Animal__in_Animal_ParentOf__in_Animal_ParentOf___1.name : null
                ),
                name: m.Animal___1.name
            ])}
        """
        expected_mssql = """
            SELECT
                [Animal_1].name AS child_name,
                [Animal_2].name AS grandchild_name,
                [Animal_3].name AS name
            FROM
                db_1.schema_1.[Animal] AS [Animal_3]
                LEFT OUTER JOIN db_1.schema_1.[Animal] AS [Animal_1]
                    ON [Animal_3].parent = [Animal_1].uuid
                LEFT OUTER JOIN db_1.schema_1.[Animal] AS [Animal_2]
                    ON [Animal_1].parent = [Animal_2].uuid
            WHERE (
                [Animal_3].name LIKE '%' + :wanted + '%'
            ) AND (
                [Animal_2].uuid IS NOT NULL OR
                [Animal_1].uuid IS NULL
            )
        """
        expected_cypher = SKIP_TEST
        expected_postgresql = """
            SELECT
                "Animal_1".name AS child_name,
                "Animal_2".name AS grandchild_name,
                "Animal_3".name AS name
            FROM
                schema_1."Animal" AS "Animal_3"
                LEFT OUTER JOIN schema_1."Animal" AS "Animal_1"
                    ON "Animal_3".parent = "Animal_1".uuid
                LEFT OUTER JOIN schema_1."Animal" AS "Animal_2"
                    ON "Animal_1".parent = "Animal_2".uuid
            WHERE (
                "Animal_3".name LIKE '%%' || %(wanted)s || '%%'
            ) AND (
                "Animal_2".uuid IS NOT NULL OR
                "Animal_1".uuid IS NULL
            )
        """

        check_test_data(
            self,
            test_data,
            expected_match,
            expected_gremlin,
            expected_mssql,
            expected_cypher,
            expected_postgresql,
        )

    def test_optional_and_deep_traverse(self):
        test_data = test_input_data.optional_and_deep_traverse()

        expected_match = """
            SELECT EXPAND($result)
            LET
            $optional__0 = (
                SELECT
                    Animal___1.name AS `animal_name`
                FROM (
                    MATCH {{
                        class: Animal,
                        where: ((
                            (in_Animal_ParentOf IS null)
                            OR
                            (in_Animal_ParentOf.size() = 0)
                        )),
                        as: Animal___1
                    }}
                    RETURN $matches
                )
            ),
            $optional__1 = (
                SELECT
                    Animal___1.name AS `animal_name`,
                    Animal__in_Animal_ParentOf___1.name AS `child_name`,
                    Animal__in_Animal_ParentOf__out_Animal_ParentOf___1.name
                        AS `spouse_and_self_name`,
                    Animal__in_Animal_ParentOf__out_Animal_ParentOf__out_Animal_OfSpecies___1.name
                        AS `spouse_species`
                FROM (
                    MATCH {{
                        class: Animal,
                        as: Animal___1
                    }}.in('Animal_ParentOf') {{
                        class: Animal,
                        as: Animal__in_Animal_ParentOf___1
                    }}.out('Animal_ParentOf') {{
                        class: Animal,
                        as: Animal__in_Animal_ParentOf__out_Animal_ParentOf___1
                    }}.out('Animal_OfSpecies') {{
                        class: Species,
                        as: Animal__in_Animal_ParentOf__out_Animal_ParentOf
                            __out_Animal_OfSpecies___1
                    }}
                    RETURN $matches
                )
            ),
            $result = UNIONALL($optional__0, $optional__1)
        """
        expected_gremlin = """
            g.V('@class', 'Animal')
            .as('Animal___1')
                .ifThenElse{it.in_Animal_ParentOf == null}{null}{it.in('Animal_ParentOf')}
                .as('Animal__in_Animal_ParentOf___1')
                    .ifThenElse{it == null}{null}{it.out('Animal_ParentOf')}
                    .as('Animal__in_Animal_ParentOf__out_Animal_ParentOf___1')
                        .ifThenElse{it == null}{null}{it.out('Animal_OfSpecies')}
                        .as('Animal__in_Animal_ParentOf__out_Animal_ParentOf
                             __out_Animal_OfSpecies___1')
                    .back('Animal__in_Animal_ParentOf__out_Animal_ParentOf___1')
                .back('Animal__in_Animal_ParentOf___1')
            .optional('Animal___1')
            .as('Animal___2')
            .transform{it, m -> new com.orientechnologies.orient.core.record.impl.ODocument([
                animal_name: m.Animal___1.name,
                child_name: (
                    (m.Animal__in_Animal_ParentOf___1 != null) ?
                        m.Animal__in_Animal_ParentOf___1.name : null
                ),
                spouse_and_self_name: (
                    (m.Animal__in_Animal_ParentOf__out_Animal_ParentOf___1 != null) ?
                        m.Animal__in_Animal_ParentOf__out_Animal_ParentOf___1.name : null
                ),
                spouse_species: (
                    (m.Animal__in_Animal_ParentOf__out_Animal_ParentOf
                       __out_Animal_OfSpecies___1 != null) ?
                        m.Animal__in_Animal_ParentOf__out_Animal_ParentOf
                          __out_Animal_OfSpecies___1.name
                        : null
                )
            ])}
        """
        expected_mssql = """
            SELECT
                [Animal_1].name AS animal_name,
                [Animal_2].name AS child_name,
                [Animal_3].name AS spouse_and_self_name,
                [Species_1].name AS spouse_species
            FROM
                db_1.schema_1.[Animal] AS [Animal_1]
                LEFT OUTER JOIN db_1.schema_1.[Animal] AS [Animal_2]
                    ON [Animal_1].parent = [Animal_2].uuid
                LEFT OUTER JOIN db_1.schema_1.[Animal] AS [Animal_3]
                    ON [Animal_2].uuid = [Animal_3].parent
                LEFT OUTER JOIN db_1.schema_1.[Species] AS [Species_1]
                    ON [Animal_3].species = [Species_1].uuid
            WHERE (
                [Animal_3].parent IS NOT NULL OR
                [Animal_2].uuid IS NULL
            ) AND (
                [Species_1].uuid IS NOT NULL OR
                [Animal_3].parent IS NULL
            )
        """
        expected_cypher = SKIP_TEST
        expected_postgresql = """
            SELECT
                "Animal_1".name AS animal_name,
                "Animal_2".name AS child_name,
                "Animal_3".name AS spouse_and_self_name,
                "Species_1".name AS spouse_species
            FROM
                schema_1."Animal" AS "Animal_1"
                LEFT OUTER JOIN schema_1."Animal" AS "Animal_2"
                    ON "Animal_1".parent = "Animal_2".uuid
                LEFT OUTER JOIN schema_1."Animal" AS "Animal_3"
                    ON "Animal_2".uuid = "Animal_3".parent
                LEFT OUTER JOIN schema_1."Species" AS "Species_1"
                    ON "Animal_3".species = "Species_1".uuid
            WHERE (
                "Animal_3".parent IS NOT NULL OR
                "Animal_2".uuid IS NULL
            ) AND (
                "Species_1".uuid IS NOT NULL OR
                "Animal_3".parent IS NULL
            )
        """

        check_test_data(
            self,
            test_data,
            expected_match,
            expected_gremlin,
            expected_mssql,
            expected_cypher,
            expected_postgresql,
        )

    def test_traverse_and_optional_and_traverse(self):
        test_data = test_input_data.traverse_and_optional_and_traverse()

        expected_match = """
            SELECT EXPAND($result)
            LET
            $optional__0 = (
                SELECT
                    Animal___1.name AS `animal_name`,
                    Animal__in_Animal_ParentOf___1.name AS `child_name`
                FROM (
                    MATCH {{
                        where: ((@this INSTANCEOF 'Animal')),
                        as: Animal___1
                    }}.in('Animal_ParentOf') {{
                        class: Animal,
                        where: ((
                            (out_Animal_ParentOf IS null)
                            OR
                            (out_Animal_ParentOf.size() = 0)
                        )),
                        as: Animal__in_Animal_ParentOf___1
                    }}
                    RETURN $matches
                )
            ),
            $optional__1 = (
                SELECT
                    Animal___1.name AS `animal_name`,
                    Animal__in_Animal_ParentOf___1.name AS `child_name`,
                    Animal__in_Animal_ParentOf__out_Animal_ParentOf___1.name
                        AS `spouse_and_self_name`,
                    Animal__in_Animal_ParentOf__out_Animal_ParentOf__out_Animal_OfSpecies___1.name
                        AS `spouse_and_self_species`
                FROM (
                    MATCH {{
                        class: Animal,
                        as: Animal___1
                    }}.in('Animal_ParentOf') {{
                        class: Animal,
                        as: Animal__in_Animal_ParentOf___1
                    }}.out('Animal_ParentOf') {{
                        class: Animal,
                        as: Animal__in_Animal_ParentOf__out_Animal_ParentOf___1
                    }}.out('Animal_OfSpecies') {{
                        class: Species,
                        as: Animal__in_Animal_ParentOf__out_Animal_ParentOf
                            __out_Animal_OfSpecies___1
                    }}
                    RETURN $matches
                )
            ),
            $result = UNIONALL($optional__0, $optional__1)
        """
        expected_gremlin = """
            g.V('@class',
                'Animal')
            .as('Animal___1')
                .in('Animal_ParentOf')
                .as('Animal__in_Animal_ParentOf___1')
                    .ifThenElse{it.out_Animal_ParentOf == null}{null}{it.out('Animal_ParentOf')}
                    .as('Animal__in_Animal_ParentOf__out_Animal_ParentOf___1')
                        .ifThenElse{it == null}{null}{it.out('Animal_OfSpecies')}
                        .as('Animal__in_Animal_ParentOf__out_Animal_ParentOf
                             __out_Animal_OfSpecies___1')
                    .back('Animal__in_Animal_ParentOf__out_Animal_ParentOf___1')
                .optional('Animal__in_Animal_ParentOf___1')
                .as('Animal__in_Animal_ParentOf___2')
            .back('Animal___1')
            .transform{it, m -> new com.orientechnologies.orient.core.record.impl.ODocument([
                animal_name: m.Animal___1.name,
                child_name: m.Animal__in_Animal_ParentOf___1.name,
                spouse_and_self_name: (
                    (m.Animal__in_Animal_ParentOf__out_Animal_ParentOf___1 != null) ?
                        m.Animal__in_Animal_ParentOf__out_Animal_ParentOf___1.name : null
                ),
                spouse_and_self_species: (
                    (m.Animal__in_Animal_ParentOf__out_Animal_ParentOf
                        __out_Animal_OfSpecies___1 != null) ?
                        m.Animal__in_Animal_ParentOf__out_Animal_ParentOf
                          __out_Animal_OfSpecies___1.name
                        : null
                )
            ])}
        """
        expected_mssql = """
            SELECT
                [Animal_1].name AS animal_name,
                [Animal_2].name AS child_name,
                [Animal_3].name AS spouse_and_self_name,
                [Species_1].name AS spouse_and_self_species
            FROM
                db_1.schema_1.[Animal] AS [Animal_1]
                JOIN db_1.schema_1.[Animal] AS [Animal_2]
                    ON [Animal_1].parent = [Animal_2].uuid
                LEFT OUTER JOIN db_1.schema_1.[Animal] AS [Animal_3]
                    ON [Animal_2].uuid = [Animal_3].parent
                LEFT OUTER JOIN db_1.schema_1.[Species] AS [Species_1]
                    ON [Animal_3].species = [Species_1].uuid
            WHERE
                [Species_1].uuid IS NOT NULL OR [Animal_3].parent IS NULL

        """
        expected_cypher = SKIP_TEST
        expeceted_postgresql = """
            SELECT
                "Animal_1".name AS animal_name,
                "Animal_2".name AS child_name,
                "Animal_3".name AS spouse_and_self_name,
                "Species_1".name AS spouse_and_self_species
            FROM
                schema_1."Animal" AS "Animal_1"
                JOIN schema_1."Animal" AS "Animal_2"
                    ON "Animal_1".parent = "Animal_2".uuid
                LEFT OUTER JOIN schema_1."Animal" AS "Animal_3"
                    ON "Animal_2".uuid = "Animal_3".parent
                LEFT OUTER JOIN schema_1."Species" AS "Species_1"
                    ON "Animal_3".species = "Species_1".uuid
                WHERE
                    "Species_1".uuid IS NOT NULL OR "Animal_3".parent IS NULL
"""

        check_test_data(
            self,
            test_data,
            expected_match,
            expected_gremlin,
            expected_mssql,
            expected_cypher,
            expeceted_postgresql,
        )

    def test_multiple_optional_traversals_with_starting_filter(self):
        test_data = test_input_data.multiple_optional_traversals_with_starting_filter()

        expected_match = """
            SELECT EXPAND($result)
            LET
            $optional__0 = (
                SELECT
                    Animal___1.name AS `animal_name`
                FROM (
                    MATCH {{
                        class: Animal,
                        where: ((
                            (
                                (out_Animal_ParentOf IS null)
                                OR
                                (out_Animal_ParentOf.size() = 0)
                            )
                            AND
                            (
                                (name LIKE ('%' + ({wanted} + '%')))
                                AND
                                (
                                    (in_Animal_ParentOf IS null)
                                    OR
                                    (in_Animal_ParentOf.size() = 0)
                                )
                            )
                        )),
                        as: Animal___1
                    }}
                    RETURN $matches
                )
            ),
            $optional__1 = (
                SELECT
                    Animal___1.name AS `animal_name`,
                    Animal__out_Animal_ParentOf___1.name AS `parent_name`,
                    Animal__out_Animal_ParentOf__out_Animal_OfSpecies___1.name AS `parent_species`
                FROM (
                    MATCH {{
                        class: Animal,
                        where: ((
                            (name LIKE ('%' + ({wanted} + '%')))
                            AND
                            (
                                (in_Animal_ParentOf IS null)
                                OR
                                (in_Animal_ParentOf.size() = 0)
                            )
                        )),
                        as: Animal___1
                    }} ,
                    {{
                        class: Animal,
                        as: Animal___1
                    }}.out('Animal_ParentOf') {{
                        as: Animal__out_Animal_ParentOf___1
                    }}.out('Animal_OfSpecies') {{
                        as: Animal__out_Animal_ParentOf__out_Animal_OfSpecies___1
                    }}
                    RETURN $matches
                )
            ),
            $optional__2 = (
                SELECT
                    Animal___1.name AS `animal_name`,
                    Animal__in_Animal_ParentOf___1.name AS `child_name`,
                    Animal__in_Animal_ParentOf__out_Animal_ParentOf___1.name
                        AS `spouse_and_self_name`
                FROM (
                    MATCH {{
                        class: Animal,
                        where: ((
                            (
                                (out_Animal_ParentOf IS null)
                                OR
                                (out_Animal_ParentOf.size() = 0)
                            )
                            AND
                            (name LIKE ('%' + ({wanted} + '%')))
                        )),
                        as: Animal___1
                    }}.in('Animal_ParentOf') {{
                        as: Animal__in_Animal_ParentOf___1
                    }}.out('Animal_ParentOf') {{
                        as: Animal__in_Animal_ParentOf__out_Animal_ParentOf___1
                    }}
                    RETURN $matches
                )
            ),
            $optional__3 = (
                SELECT
                    Animal___1.name AS `animal_name`,
                    Animal__in_Animal_ParentOf___1.name AS `child_name`,
                    Animal__out_Animal_ParentOf___1.name AS `parent_name`,
                    Animal__out_Animal_ParentOf__out_Animal_OfSpecies___1.name AS `parent_species`,
                    Animal__in_Animal_ParentOf__out_Animal_ParentOf___1.name
                        AS `spouse_and_self_name`
                FROM (
                    MATCH {{
                        class: Animal,
                        where: ((name LIKE ('%' + ({wanted} + '%')))),
                        as: Animal___1
                    }}.in('Animal_ParentOf') {{
                        as: Animal__in_Animal_ParentOf___1
                    }}.out('Animal_ParentOf') {{
                        as: Animal__in_Animal_ParentOf__out_Animal_ParentOf___1
                    }} ,
                    {{
                        class: Animal,
                        as: Animal___1
                    }}.out('Animal_ParentOf') {{
                        as: Animal__out_Animal_ParentOf___1
                    }}.out('Animal_OfSpecies') {{
                        as: Animal__out_Animal_ParentOf__out_Animal_OfSpecies___1
                    }}
                    RETURN $matches
                )
            ),
            $result = UNIONALL($optional__0, $optional__1, $optional__2, $optional__3)
        """
        expected_gremlin = """
            g.V('@class', 'Animal')
            .filter{it, m -> it.name.contains($wanted)}
            .as('Animal___1')
                .ifThenElse{it.in_Animal_ParentOf == null}{null}{it.in('Animal_ParentOf')}
                .as('Animal__in_Animal_ParentOf___1')
                    .ifThenElse{it == null}{null}{it.out('Animal_ParentOf')}
                    .as('Animal__in_Animal_ParentOf__out_Animal_ParentOf___1')
                .back('Animal__in_Animal_ParentOf___1')
            .optional('Animal___1')
            .as('Animal___2')
                .ifThenElse{it.out_Animal_ParentOf == null}{null}{it.out('Animal_ParentOf')}
                .as('Animal__out_Animal_ParentOf___1')
                    .ifThenElse{it == null}{null}{it.out('Animal_OfSpecies')}
                    .as('Animal__out_Animal_ParentOf__out_Animal_OfSpecies___1')
                .back('Animal__out_Animal_ParentOf___1')
            .optional('Animal___2')
            .as('Animal___3')
            .transform{it, m -> new com.orientechnologies.orient.core.record.impl.ODocument([
                animal_name: m.Animal___1.name,
                child_name: (
                    (m.Animal__in_Animal_ParentOf___1 != null) ?
                        m.Animal__in_Animal_ParentOf___1.name : null
                ),
                parent_name: (
                    (m.Animal__out_Animal_ParentOf___1 != null) ?
                        m.Animal__out_Animal_ParentOf___1.name : null
                ),
                parent_species: (
                    (m.Animal__out_Animal_ParentOf__out_Animal_OfSpecies___1 != null) ?
                        m.Animal__out_Animal_ParentOf__out_Animal_OfSpecies___1.name : null
                ),
                spouse_and_self_name: (
                    (m.Animal__in_Animal_ParentOf__out_Animal_ParentOf___1 != null) ?
                        m.Animal__in_Animal_ParentOf__out_Animal_ParentOf___1.name : null
                )
            ])}
        """
        expected_mssql = """
            SELECT
                [Animal_1].name AS animal_name,
                [Animal_2].name AS child_name,
                [Animal_3].name AS parent_name,
                [Species_1].name AS parent_species,
                [Animal_4].name AS spouse_and_self_name
            FROM
                db_1.schema_1.[Animal] AS [Animal_1]
                LEFT OUTER JOIN db_1.schema_1.[Animal] AS [Animal_2]
                    ON [Animal_1].parent = [Animal_2].uuid
                LEFT OUTER JOIN db_1.schema_1.[Animal] AS [Animal_4]
                    ON [Animal_2].uuid = [Animal_4].parent
                LEFT OUTER JOIN db_1.schema_1.[Animal] AS [Animal_3]
                    ON [Animal_1].uuid = [Animal_3].parent
                LEFT OUTER JOIN db_1.schema_1.[Species] AS [Species_1]
                    ON [Animal_3].species = [Species_1].uuid
            WHERE (
                [Animal_1].name LIKE '%' + :wanted + '%'
            ) AND (
                [Animal_4].parent IS NOT NULL OR
                [Animal_2].uuid IS NULL
            ) AND (
                [Species_1].uuid IS NOT NULL OR
                [Animal_3].parent IS NULL
            )
        """
        expected_cypher = SKIP_TEST
        expected_postgresql = """
            SELECT
                "Animal_1".name AS animal_name,
                "Animal_2".name AS child_name,
                "Animal_3".name AS parent_name,
                "Species_1".name AS parent_species,
                "Animal_4".name AS spouse_and_self_name
            FROM
                schema_1."Animal" AS "Animal_1"
                LEFT OUTER JOIN schema_1."Animal" AS "Animal_2"
                    ON "Animal_1".parent = "Animal_2".uuid
                LEFT OUTER JOIN schema_1."Animal" AS "Animal_4"
                    ON "Animal_2".uuid = "Animal_4".parent
                LEFT OUTER JOIN schema_1."Animal" AS "Animal_3"
                    ON "Animal_1".uuid = "Animal_3".parent
                LEFT OUTER JOIN schema_1."Species" AS "Species_1"
                    ON "Animal_3".species = "Species_1".uuid
            WHERE (
                "Animal_1".name LIKE '%%' || %(wanted)s || '%%'
            ) AND (
                "Animal_4".parent IS NOT NULL OR
                "Animal_2".uuid IS NULL
            ) AND (
                "Species_1".uuid IS NOT NULL OR
                "Animal_3".parent IS NULL
            )
        """

        check_test_data(
            self,
            test_data,
            expected_match,
            expected_gremlin,
            expected_mssql,
            expected_cypher,
            expected_postgresql,
        )

    def test_optional_traversal_and_optional_without_traversal(self):
        test_data = test_input_data.optional_traversal_and_optional_without_traversal()

        expected_match = """
            SELECT EXPAND($result)
            LET
            $optional__0 = (
                SELECT
                    Animal___1.name AS `animal_name`,
                    if(
                        eval("(Animal__in_Animal_ParentOf___1 IS NOT null)"),
                        Animal__in_Animal_ParentOf___1.name,
                        null
                    ) AS `child_name`
                FROM (
                    MATCH {{
                        class: Animal,
                        where: ((
                            (
                                (out_Animal_ParentOf IS null)
                                OR
                                (out_Animal_ParentOf.size() = 0)
                            )
                            AND
                            (name LIKE ('%' + ({wanted} + '%')))
                        )),
                        as: Animal___1
                    }}.in('Animal_ParentOf') {{
                        optional: true,
                        as: Animal__in_Animal_ParentOf___1
                    }}
                    RETURN $matches
                )
                WHERE (
                    (
                        (Animal___1.in_Animal_ParentOf IS null)
                        OR
                        (Animal___1.in_Animal_ParentOf.size() = 0)
                    )
                    OR
                    (Animal__in_Animal_ParentOf___1 IS NOT null)
                )
            ),
            $optional__1 = (
                SELECT
                    Animal___1.name AS `animal_name`,
                    if(
                        eval("(Animal__in_Animal_ParentOf___1 IS NOT null)"),
                        Animal__in_Animal_ParentOf___1.name,
                        null
                    ) AS `child_name`,
                    Animal__out_Animal_ParentOf___1.name AS `parent_name`,
                    Animal__out_Animal_ParentOf__out_Animal_OfSpecies___1.name
                        AS `parent_species`
                FROM (
                    MATCH {{
                        class: Animal,
                        where: ((name LIKE ('%' + ({wanted} + '%')))),
                        as: Animal___1
                    }}.in('Animal_ParentOf') {{
                        optional: true,
                        as: Animal__in_Animal_ParentOf___1
                    }} ,
                    {{
                        class: Animal,
                        as: Animal___1
                    }}.out('Animal_ParentOf') {{
                        as: Animal__out_Animal_ParentOf___1
                    }}.out('Animal_OfSpecies') {{
                        as: Animal__out_Animal_ParentOf__out_Animal_OfSpecies___1
                    }}
                    RETURN $matches
                )
                WHERE (
                    (
                        (Animal___1.in_Animal_ParentOf IS null)
                        OR
                        (Animal___1.in_Animal_ParentOf.size() = 0)
                    )
                    OR
                    (Animal__in_Animal_ParentOf___1 IS NOT null)
                )
            ),
            $result = UNIONALL($optional__0, $optional__1)
        """
        expected_gremlin = """
            g.V('@class', 'Animal')
            .filter{it, m -> it.name.contains($wanted)}
            .as('Animal___1')
                .ifThenElse{it.in_Animal_ParentOf == null}{null}{it.in('Animal_ParentOf')}
                .as('Animal__in_Animal_ParentOf___1')
            .optional('Animal___1')
            .as('Animal___2')
                .ifThenElse{it.out_Animal_ParentOf == null}{null}{it.out('Animal_ParentOf')}
                .as('Animal__out_Animal_ParentOf___1')
                    .ifThenElse{it == null}{null}{it.out('Animal_OfSpecies')}
                    .as('Animal__out_Animal_ParentOf__out_Animal_OfSpecies___1')
                .back('Animal__out_Animal_ParentOf___1')
            .optional('Animal___2')
            .as('Animal___3')
            .transform{it, m -> new com.orientechnologies.orient.core.record.impl.ODocument([
                animal_name: m.Animal___1.name,
                child_name: (
                    (m.Animal__in_Animal_ParentOf___1 != null) ?
                        m.Animal__in_Animal_ParentOf___1.name : null
                ),
                parent_name: (
                    (m.Animal__out_Animal_ParentOf___1 != null) ?
                        m.Animal__out_Animal_ParentOf___1.name : null
                ),
                parent_species: (
                    (m.Animal__out_Animal_ParentOf__out_Animal_OfSpecies___1 != null) ?
                        m.Animal__out_Animal_ParentOf__out_Animal_OfSpecies___1.name : null
                )
            ])}
        """
        expected_mssql = """
            SELECT
                [Animal_1].name AS animal_name,
                [Animal_2].name AS child_name,
                [Animal_3].name AS parent_name,
                [Species_1].name AS parent_species
            FROM
                db_1.schema_1.[Animal] AS [Animal_1]
                LEFT OUTER JOIN db_1.schema_1.[Animal] AS [Animal_2]
                    ON [Animal_1].parent = [Animal_2].uuid
                LEFT OUTER JOIN db_1.schema_1.[Animal] AS [Animal_3]
                    ON [Animal_1].uuid = [Animal_3].parent
                LEFT OUTER JOIN db_1.schema_1.[Species] AS [Species_1]
                    ON [Animal_3].species = [Species_1].uuid
            WHERE (
                [Animal_1].name LIKE '%' + :wanted + '%'
            ) AND (
                [Species_1].uuid IS NOT NULL OR
                [Animal_3].parent IS NULL
            )
        """
        expected_cypher = SKIP_TEST
        expected_postgresql = """
            SELECT
                "Animal_1".name AS animal_name,
                "Animal_2".name AS child_name,
                "Animal_3".name AS parent_name,
                "Species_1".name AS parent_species
            FROM
                schema_1."Animal" AS "Animal_1"
                LEFT OUTER JOIN schema_1."Animal" AS "Animal_2"
                    ON "Animal_1".parent = "Animal_2".uuid
                LEFT OUTER JOIN schema_1."Animal" AS "Animal_3"
                    ON "Animal_1".uuid = "Animal_3".parent
                LEFT OUTER JOIN schema_1."Species" AS "Species_1"
                    ON "Animal_3".species = "Species_1".uuid
            WHERE (
                "Animal_1".name LIKE '%%' || %(wanted)s || '%%'
            ) AND (
                "Species_1".uuid IS NOT NULL OR
                "Animal_3".parent IS NULL
            )
        """

        check_test_data(
            self,
            test_data,
            expected_match,
            expected_gremlin,
            expected_mssql,
            expected_cypher,
            expected_postgresql,
        )

    def test_coercion_on_interface_within_optional_traversal(self):
        test_data = test_input_data.coercion_on_interface_within_optional_traversal()

        expected_match = """
            SELECT EXPAND($result)
            LET
            $optional__0 = (
                SELECT
                    Animal___1.name AS `animal_name`
                FROM (
                    MATCH {{
                        class: Animal,
                        where: ((
                            (in_Animal_ParentOf IS null)
                            OR
                            (in_Animal_ParentOf.size() = 0)
                        )),
                        as: Animal___1
                    }}
                    RETURN $matches
                )
            ),
            $optional__1 = (
                SELECT
                    Animal___1.name AS `animal_name`,
                    Animal__in_Animal_ParentOf__out_Entity_Related__out_Animal_OfSpecies___1.name
                        AS `related_animal_species`
                FROM (
                    MATCH {{
                        class: Animal,
                        as: Animal___1
                    }}.in('Animal_ParentOf') {{
                        class: Animal,
                        as: Animal__in_Animal_ParentOf___1
                    }}.out('Entity_Related') {{
                        class: Animal,
                        as: Animal__in_Animal_ParentOf__out_Entity_Related___1
                    }}.out('Animal_OfSpecies') {{
                        class: Species,
                        as: Animal__in_Animal_ParentOf__out_Entity_Related
                            __out_Animal_OfSpecies___1
                    }}
                    RETURN $matches
                )
            ),
            $result = UNIONALL($optional__0, $optional__1)
        """
        expected_gremlin = """
            g.V('@class', 'Animal')
            .as('Animal___1')
                .ifThenElse{it.in_Animal_ParentOf == null}{null}{it.in('Animal_ParentOf')}
                .as('Animal__in_Animal_ParentOf___1')
                    .ifThenElse{it == null}{null}{it.out('Entity_Related')}
                    .filter{it, m -> ((it == null) || ['Animal'].contains(it['@class']))}
                    .as('Animal__in_Animal_ParentOf__out_Entity_Related___1')
                        .ifThenElse{it == null}{null}{it.out('Animal_OfSpecies')}
                        .as('Animal__in_Animal_ParentOf__out_Entity_Related
                             __out_Animal_OfSpecies___1')
                    .back('Animal__in_Animal_ParentOf__out_Entity_Related___1')
                .back('Animal__in_Animal_ParentOf___1')
            .optional('Animal___1')
            .as('Animal___2')
            .transform{it, m -> new com.orientechnologies.orient.core.record.impl.ODocument([
                animal_name: m.Animal___1.name,
                related_animal_species: (
                    (m.Animal__in_Animal_ParentOf__out_Entity_Related
                        __out_Animal_OfSpecies___1 != null) ?
                        m.Animal__in_Animal_ParentOf__out_Entity_Related
                            __out_Animal_OfSpecies___1.name : null
                )
            ])}
        """
        expected_sql = NotImplementedError
        expected_cypher = SKIP_TEST

        check_test_data(
            self,
            test_data,
            expected_match,
            expected_gremlin,
            expected_sql,
            expected_cypher,
            expected_sql,
        )

    def test_filter_on_optional_traversal_equality(self):
        test_data = test_input_data.filter_on_optional_traversal_equality()

        expected_match = """
            SELECT EXPAND($result)
            LET
            $optional__0 = (
                SELECT
                    Animal___1.name AS `animal_name`
                FROM (
                    MATCH {{
                        where: ((@this INSTANCEOF 'Animal')),
                        as: Animal___1
                    }}.out('Animal_ParentOf') {{
                        class: Animal,
                        where: ((
                            (out_Animal_ParentOf IS null)
                            OR
                            (out_Animal_ParentOf.size() = 0)
                        )),
                        as: Animal__out_Animal_ParentOf___1
                    }} ,
                    {{
                        as: Animal___1
                    }}.out('Animal_FedAt') {{
                        as: Animal__out_Animal_FedAt___1
                    }}
                    RETURN $matches
                )
            ),
            $optional__1 = (
                SELECT
                    Animal___1.name AS `animal_name`
                FROM (
                    MATCH {{
                        class: Animal,
                        as: Animal___1
                    }}.out('Animal_ParentOf') {{
                        class: Animal,
                        as: Animal__out_Animal_ParentOf___1
                    }}.out('Animal_ParentOf') {{
                        class: Animal,
                        as: Animal__out_Animal_ParentOf__out_Animal_ParentOf___1
                    }}.out('Animal_FedAt') {{
                        class: FeedingEvent,
                        as: Animal__out_Animal_ParentOf__out_Animal_ParentOf
                            __out_Animal_FedAt___1
                    }} ,
                    {{
                        class: Animal,
                        as: Animal___1
                    }}.out('Animal_FedAt') {{
                        where: ((
                            ($matched.Animal__out_Animal_ParentOf
                                __out_Animal_ParentOf__out_Animal_FedAt___1 IS null)
                            OR
                            (name = $matched.Animal__out_Animal_ParentOf
                                __out_Animal_ParentOf__out_Animal_FedAt___1.name)
                        )),
                        as: Animal__out_Animal_FedAt___1
                    }}
                    RETURN $matches
                )
            ),
            $result = UNIONALL($optional__0, $optional__1)
        """
        expected_gremlin = """
            g.V('@class',
                'Animal')
            .as('Animal___1')
                .out('Animal_ParentOf')
                .as('Animal__out_Animal_ParentOf___1')
                    .ifThenElse{it.out_Animal_ParentOf == null}{null}{it.out('Animal_ParentOf')}
                    .as('Animal__out_Animal_ParentOf__out_Animal_ParentOf___1')
                        .ifThenElse{it == null}{null}{it.out('Animal_FedAt')}
                        .as('Animal__out_Animal_ParentOf__out_Animal_ParentOf
                            __out_Animal_FedAt___1')
                    .back('Animal__out_Animal_ParentOf__out_Animal_ParentOf___1')
                .optional('Animal__out_Animal_ParentOf___1')
                .as('Animal__out_Animal_ParentOf___2')
            .back('Animal___1')
                .out('Animal_FedAt')
                .filter{it, m -> (
                        (m.Animal__out_Animal_ParentOf__out_Animal_ParentOf
                            __out_Animal_FedAt___1 == null)
                        ||
                        (it.name == m.Animal__out_Animal_ParentOf__out_Animal_ParentOf
                            __out_Animal_FedAt___1.name)
                    )
                }
                    .as('Animal__out_Animal_FedAt___1')
            .transform{it, m -> new com.orientechnologies.orient.core.record.impl.ODocument([
                    animal_name: m.Animal___1.name
            ])}
        """
        expected_sql = NotImplementedError
        expected_cypher = SKIP_TEST

        check_test_data(
            self,
            test_data,
            expected_match,
            expected_gremlin,
            expected_sql,
            expected_cypher,
            expected_sql,
        )

    def test_filter_on_optional_traversal_name_or_alias(self):
        test_data = test_input_data.filter_on_optional_traversal_name_or_alias()

        expected_match = """
            SELECT EXPAND($result)
            LET
            $optional__0 = (
                SELECT
                    Animal__out_Animal_ParentOf___1.name AS `parent_name`
                FROM (
                    MATCH {{
                        class: Animal,
                        where: ((
                            (in_Animal_ParentOf IS null)
                            OR
                            (in_Animal_ParentOf.size() = 0)
                        )),
                        as: Animal___1
                    }} ,
                    {{
                        class: Animal,
                        as: Animal___1
                    }}.out('Animal_ParentOf') {{
                        as: Animal__out_Animal_ParentOf___1
                    }}
                    RETURN $matches
                )
            ),
            $optional__1 = (
                SELECT
                    Animal__out_Animal_ParentOf___1.name AS `parent_name`
                FROM (
                    MATCH {{
                        class: Animal,
                        as: Animal___1
                    }}.in('Animal_ParentOf') {{
                        class: Animal,
                        as: Animal__in_Animal_ParentOf___1
                    }}.in('Animal_ParentOf') {{
                        class: Animal,
                        as: Animal__in_Animal_ParentOf__in_Animal_ParentOf___1
                    }} ,
                    {{
                        class: Animal,
                        as: Animal___1
                    }}.out('Animal_ParentOf') {{
                        where: ((
                            ($matched.Animal__in_Animal_ParentOf
                                __in_Animal_ParentOf___1 IS null)
                            OR
                            (
                                (name = $matched.Animal__in_Animal_ParentOf
                                    __in_Animal_ParentOf___1.name)
                                OR
                                (alias CONTAINS $matched.Animal__in_Animal_ParentOf
                                __in_Animal_ParentOf___1.name)
                            )
                        )),
                        as: Animal__out_Animal_ParentOf___1
                    }}
                    RETURN $matches
                )
            ),
            $result = UNIONALL($optional__0, $optional__1)
        """
        expected_gremlin = """
            g.V('@class',
                'Animal')
            .as('Animal___1')
                .ifThenElse{it.in_Animal_ParentOf == null}{null}{it.in('Animal_ParentOf')}
                .as('Animal__in_Animal_ParentOf___1')
                    .ifThenElse{it == null}{null}{it.in('Animal_ParentOf')}
                    .as('Animal__in_Animal_ParentOf__in_Animal_ParentOf___1')
                .back('Animal__in_Animal_ParentOf___1')
            .optional('Animal___1')
            .as('Animal___2')
                .out('Animal_ParentOf')
                .filter{it, m -> (
                        (m.Animal__in_Animal_ParentOf__in_Animal_ParentOf___1 == null)
                        || (
                            (it.name == m.Animal__in_Animal_ParentOf__in_Animal_ParentOf___1.name)
                            ||
                            it.alias.contains(m.Animal__in_Animal_ParentOf
                                __in_Animal_ParentOf___1.name)
                        )
                    )}
                    .as('Animal__out_Animal_ParentOf___1')
            .transform{it, m -> new com.orientechnologies.orient.core.record.impl.ODocument([
                    parent_name: m.Animal__out_Animal_ParentOf___1.name
            ])}
        """
        expected_sql = NotImplementedError
        expected_cypher = SKIP_TEST

        check_test_data(
            self,
            test_data,
            expected_match,
            expected_gremlin,
            expected_sql,
            expected_cypher,
            expected_sql,
        )

    def test_complex_optional_traversal_variables(self):
        test_data = test_input_data.complex_optional_traversal_variables()

        expected_match = """
            SELECT EXPAND($result)
            LET
            $optional__0 = (
                SELECT
                    Animal__in_Animal_ParentOf__out_Animal_FedAt___1
                        .event_date.format("yyyy-MM-dd'T'HH:mm:ssX") AS `grandchild_fed_at`,
                    if(eval("(Animal__out_Animal_ParentOf__out_Animal_FedAt___1 IS NOT null)"),
                        Animal__out_Animal_ParentOf__out_Animal_FedAt___1
                            .event_date.format("yyyy-MM-dd'T'HH:mm:ssX"),
                            null
                    ) AS `parent_fed_at`
                FROM (
                    MATCH {{
                        class: Animal,
                        where: ((name = {animal_name})),
                        as: Animal___1
                    }}.out('Animal_ParentOf') {{
                        class: Animal,
                        where: ((
                            (in_Animal_ParentOf IS null)
                            OR
                            (in_Animal_ParentOf.size() = 0)
                        )),
                        as: Animal__out_Animal_ParentOf___1
                    }}.out('Animal_FedAt') {{
                        optional: true,
                        as: Animal__out_Animal_ParentOf__out_Animal_FedAt___1
                    }},
                    {{
                        class: Animal,
                        as: Animal___1
                    }}.in('Animal_ParentOf') {{
                        as: Animal__in_Animal_ParentOf___1
                    }}.out('Animal_FedAt') {{
                        where: ((
                            (
                                ($matched.Animal__out_Animal_ParentOf
                                    __out_Animal_FedAt___1 IS null)
                                OR
                                (name = $matched.Animal__out_Animal_ParentOf
                                    __out_Animal_FedAt___1.name)
                            )
                            AND
                            (
                                ($matched.Animal__out_Animal_ParentOf
                                    __out_Animal_FedAt___1 IS null)
                                OR
                                (event_date <= $matched.Animal__out_Animal_ParentOf
                                    __out_Animal_FedAt___1.event_date)
                            )
                        )),
                        as: Animal__in_Animal_ParentOf__out_Animal_FedAt___1
                    }}
                    RETURN $matches
                )
                WHERE (
                    (
                        (Animal__out_Animal_ParentOf___1.out_Animal_FedAt IS null)
                        OR
                        (Animal__out_Animal_ParentOf___1.out_Animal_FedAt.size() = 0)
                    )
                    OR
                    (Animal__out_Animal_ParentOf__out_Animal_FedAt___1 IS NOT null)
                )
            ),
            $optional__1 = (
                SELECT
                    Animal__in_Animal_ParentOf__out_Animal_FedAt___1
                        .event_date.format("yyyy-MM-dd'T'HH:mm:ssX") AS `grandchild_fed_at`,
                    Animal__out_Animal_ParentOf__in_Animal_ParentOf__out_Animal_FedAt___1
                        .event_date.format("yyyy-MM-dd'T'HH:mm:ssX") AS `other_child_fed_at`,
                    if(eval("(Animal__out_Animal_ParentOf__out_Animal_FedAt___1 IS NOT null)"),
                        Animal__out_Animal_ParentOf__out_Animal_FedAt___1
                            .event_date.format("yyyy-MM-dd'T'HH:mm:ssX"),
                        null
                    ) AS `parent_fed_at`
                FROM (
                    MATCH {{
                        class: Animal,
                        where: ((name = {animal_name})),
                        as: Animal___1
                    }}.out('Animal_ParentOf') {{
                        as: Animal__out_Animal_ParentOf___1
                    }}.out('Animal_FedAt') {{
                        optional: true,
                        as: Animal__out_Animal_ParentOf__out_Animal_FedAt___1
                    }} ,
                    {{
                        where: ((@this INSTANCEOF 'Animal')),
                        as: Animal__out_Animal_ParentOf___1
                    }}.in('Animal_ParentOf') {{
                        as: Animal__out_Animal_ParentOf__in_Animal_ParentOf___1
                    }}.out('Animal_FedAt') {{
                        as: Animal__out_Animal_ParentOf__in_Animal_ParentOf
                            __out_Animal_FedAt___1
                    }} ,
                    {{
                        class: Animal,
                        as: Animal___1
                    }}.in('Animal_ParentOf') {{
                        as: Animal__in_Animal_ParentOf___1
                    }}.out('Animal_FedAt') {{
                        where: ((
                            (
                                ($matched.Animal__out_Animal_ParentOf
                                    __out_Animal_FedAt___1 IS null)
                                OR
                                (name = $matched.Animal__out_Animal_ParentOf
                                    __out_Animal_FedAt___1.name)
                            )
                            AND
                            (
                                (
                                    ($matched.Animal__out_Animal_ParentOf
                                        __in_Animal_ParentOf__out_Animal_FedAt___1 IS null)
                                    OR
                                    (event_date >= $matched.Animal__out_Animal_ParentOf
                                        __in_Animal_ParentOf__out_Animal_FedAt___1.event_date)
                                )
                                AND
                                (
                                    ($matched.Animal__out_Animal_ParentOf
                                        __out_Animal_FedAt___1 IS null)
                                    OR
                                    (event_date <= $matched.Animal__out_Animal_ParentOf
                                        __out_Animal_FedAt___1.event_date)
                                )
                            )
                        )),
                        as: Animal__in_Animal_ParentOf__out_Animal_FedAt___1
                    }}
                    RETURN $matches
                )
                WHERE (
                    (
                        (Animal__out_Animal_ParentOf___1.out_Animal_FedAt IS null)
                        OR
                        (Animal__out_Animal_ParentOf___1.out_Animal_FedAt.size() = 0)
                    )
                    OR
                    (Animal__out_Animal_ParentOf__out_Animal_FedAt___1 IS NOT null)
                )
            ),
            $result = UNIONALL($optional__0, $optional__1)
        """

        expected_gremlin = """
           g.V('@class',
               'Animal')
           .filter{it, m -> (it.name == $animal_name)}
           .as('Animal___1')
               .out('Animal_ParentOf')
               .as('Animal__out_Animal_ParentOf___1')
                   .ifThenElse{it.out_Animal_FedAt == null}{null}{it.out('Animal_FedAt')}
                   .as('Animal__out_Animal_ParentOf__out_Animal_FedAt___1')
               .optional('Animal__out_Animal_ParentOf___1')
               .as('Animal__out_Animal_ParentOf___2')
                   .ifThenElse{it.in_Animal_ParentOf == null}{null}{it.in('Animal_ParentOf')}
                   .as('Animal__out_Animal_ParentOf__in_Animal_ParentOf___1')
                       .ifThenElse{it == null}{null}{it.out('Animal_FedAt')}
                       .as('Animal__out_Animal_ParentOf__in_Animal_ParentOf__out_Animal_FedAt___1')
                   .back('Animal__out_Animal_ParentOf__in_Animal_ParentOf___1')
               .optional('Animal__out_Animal_ParentOf___2')
               .as('Animal__out_Animal_ParentOf___3')
           .back('Animal___1')
               .in('Animal_ParentOf')
               .as('Animal__in_Animal_ParentOf___1')
                   .out('Animal_FedAt')
                   .filter{it, m -> (
                           (
                               (m.Animal__out_Animal_ParentOf__out_Animal_FedAt___1 == null)
                               ||
                               (it.name == m.Animal__out_Animal_ParentOf__out_Animal_FedAt___1.name)
                           )
                           &&
                           (
                               (
                                   (m.Animal__out_Animal_ParentOf__in_Animal_ParentOf
                                       __out_Animal_FedAt___1 == null)
                                   ||
                                   (it.event_date >= m.Animal__out_Animal_ParentOf
                                       __in_Animal_ParentOf__out_Animal_FedAt___1.event_date)
                               )
                               &&
                               (
                                   (m.Animal__out_Animal_ParentOf__out_Animal_FedAt___1 == null)
                                   ||
                                   (it.event_date <= m.Animal__out_Animal_ParentOf__out_Animal_FedAt
                                       ___1.event_date)
                               )
                           )
                       )}
                   .as('Animal__in_Animal_ParentOf__out_Animal_FedAt___1')
               .back('Animal__in_Animal_ParentOf___1')
           .back('Animal___1')
           .transform{it, m -> new com.orientechnologies.orient.core.record.impl.ODocument([
                   grandchild_fed_at:
                       m.Animal__in_Animal_ParentOf__out_Animal_FedAt___1
                           .event_date.format("yyyy-MM-dd'T'HH:mm:ssX"),
                   other_child_fed_at: (
                       (m.Animal__out_Animal_ParentOf__in_Animal_ParentOf
                           __out_Animal_FedAt___1 != null) ?
                           m.Animal__out_Animal_ParentOf__in_Animal_ParentOf__out_Animal_FedAt___1
                               .event_date.format("yyyy-MM-dd'T'HH:mm:ssX")
                           : null
                   ),
                   parent_fed_at: (
                       (m.Animal__out_Animal_ParentOf__out_Animal_FedAt___1 != null) ?
                           m.Animal__out_Animal_ParentOf__out_Animal_FedAt___1
                               .event_date.format("yyyy-MM-dd'T'HH:mm:ssX")
                           : null
                   )
               ])
           }
        """
        expected_mssql = """
            SELECT
                [FeedingEvent_1].event_date AS grandchild_fed_at,
                [FeedingEvent_2].event_date AS other_child_fed_at,
                [FeedingEvent_3].event_date AS parent_fed_at
            FROM
                db_1.schema_1.[Animal] AS [Animal_1]
                JOIN db_1.schema_1.[Animal] AS [Animal_2]
                    ON [Animal_1].uuid = [Animal_2].parent
                LEFT OUTER JOIN db_2.schema_1.[FeedingEvent] AS [FeedingEvent_3]
                    ON [Animal_2].fed_at = [FeedingEvent_3].uuid
                LEFT OUTER JOIN db_1.schema_1.[Animal] AS [Animal_3]
                    ON [Animal_2].parent = [Animal_3].uuid
                LEFT OUTER JOIN db_2.schema_1.[FeedingEvent] AS [FeedingEvent_2]
                    ON [Animal_3].fed_at = [FeedingEvent_2].uuid
                JOIN db_1.schema_1.[Animal] AS [Animal_4]
                    ON [Animal_1].parent = [Animal_4].uuid
                JOIN db_2.schema_1.[FeedingEvent] AS [FeedingEvent_1]
                    ON [Animal_4].fed_at = [FeedingEvent_1].uuid
            WHERE
                [Animal_1].name = :animal_name AND (
                     [FeedingEvent_2].uuid IS NOT NULL OR
                     [Animal_3].uuid IS NULL
                ) AND (
                     [FeedingEvent_3].uuid IS NULL OR
                     [FeedingEvent_1].name = [FeedingEvent_3].name
                ) AND (
                     [FeedingEvent_2].uuid IS NULL OR
                     [FeedingEvent_1].event_date >= [FeedingEvent_2].event_date
                ) AND (
                     [FeedingEvent_3].uuid IS NULL OR
                     [FeedingEvent_1].event_date <= [FeedingEvent_3].event_date
                )
        """
        expected_cypher = SKIP_TEST
        expected_postgresql = """
            SELECT
                "FeedingEvent_1".event_date AS grandchild_fed_at,
                "FeedingEvent_2".event_date AS other_child_fed_at,
                "FeedingEvent_3".event_date AS parent_fed_at
            FROM
                schema_1."Animal" AS "Animal_1"
                JOIN schema_1."Animal" AS "Animal_2"
                    ON "Animal_1".uuid = "Animal_2".parent
                LEFT OUTER JOIN schema_1."FeedingEvent" AS "FeedingEvent_3"
                    ON "Animal_2".fed_at = "FeedingEvent_3".uuid
                LEFT OUTER JOIN schema_1."Animal" AS "Animal_3"
                    ON "Animal_2".parent = "Animal_3".uuid
                LEFT OUTER JOIN schema_1."FeedingEvent" AS "FeedingEvent_2"
                    ON "Animal_3".fed_at = "FeedingEvent_2".uuid
                JOIN schema_1."Animal" AS "Animal_4"
                    ON "Animal_1".parent = "Animal_4".uuid
                JOIN schema_1."FeedingEvent" AS "FeedingEvent_1"
                    ON "Animal_4".fed_at = "FeedingEvent_1".uuid
            WHERE
                "Animal_1".name = %(animal_name)s AND (
                    "FeedingEvent_2".uuid IS NOT NULL OR
                    "Animal_3".uuid IS NULL
                ) AND (
                    "FeedingEvent_3".uuid IS NULL OR
                    "FeedingEvent_1".name = "FeedingEvent_3".name
                ) AND (
                    "FeedingEvent_2".uuid IS NULL OR
                    "FeedingEvent_1".event_date >= "FeedingEvent_2".event_date
                ) AND (
                    "FeedingEvent_3".uuid IS NULL OR
                    "FeedingEvent_1".event_date <= "FeedingEvent_3".event_date
                )
        """

        check_test_data(
            self,
            test_data,
            expected_match,
            expected_gremlin,
            expected_mssql,
            expected_cypher,
            expected_postgresql,
        )

    def test_simple_optional_recurse(self):
        test_data = test_input_data.simple_optional_recurse()

        expected_match = """
            SELECT EXPAND($result)
            LET
            $optional__0 = (
                SELECT
                    Animal___1.name AS `name`
                FROM (
                    MATCH {{
                        class: Animal,
                        where: ((
                            (in_Animal_ParentOf IS null)
                            OR
                            (in_Animal_ParentOf.size() = 0)
                        )),
                        as: Animal___1
                    }}
                    RETURN $matches
                )
            ),
            $optional__1 = (
                SELECT
                    Animal__in_Animal_ParentOf___1.name AS `child_name`,
                    Animal___1.name AS `name`,
                    if(eval("(Animal__in_Animal_ParentOf__out_Animal_ParentOf___1 IS NOT null)"),
                        Animal__in_Animal_ParentOf__out_Animal_ParentOf___1.name,
                        null
                    ) AS `self_and_ancestor_name`
                FROM (
                    MATCH {{
                        class: Animal,
                        as: Animal___1
                    }}.in('Animal_ParentOf') {{
                        class: Animal,
                        as: Animal__in_Animal_ParentOf___1
                    }}.out('Animal_ParentOf') {{
                        while: ($depth < 3),
                        as: Animal__in_Animal_ParentOf__out_Animal_ParentOf___1
                    }}
                    RETURN $matches
                )
            ),
            $result = UNIONALL($optional__0, $optional__1)
        """
        expected_gremlin = """
            g.V('@class', 'Animal')
            .as('Animal___1')
                .ifThenElse{it.in_Animal_ParentOf == null}{null}{it.in('Animal_ParentOf')}
                .as('Animal__in_Animal_ParentOf___1')
                    .ifThenElse{it == null}{null}{
                        it.copySplit(
                            _(),
                            _().out('Animal_ParentOf'),
                            _().out('Animal_ParentOf').out('Animal_ParentOf'),
                            _().out('Animal_ParentOf').out('Animal_ParentOf').out('Animal_ParentOf')
                        ).exhaustMerge
                    }
                    .as('Animal__in_Animal_ParentOf__out_Animal_ParentOf___1')
                .back('Animal__in_Animal_ParentOf___1')
                    .optional('Animal___1')
                    .as('Animal___2')
            .transform{it, m -> new com.orientechnologies.orient.core.record.impl.ODocument([
                    child_name: (
                        (m.Animal__in_Animal_ParentOf___1 != null) ?
                            m.Animal__in_Animal_ParentOf___1.name : null
                    ),
                    name: m.Animal___1.name,
                    self_and_ancestor_name: (
                        (m.Animal__in_Animal_ParentOf__out_Animal_ParentOf___1 != null) ?
                            m.Animal__in_Animal_ParentOf__out_Animal_ParentOf___1.name : null
                    )
            ])}
        """
        expected_mssql = """
            WITH anon_1(name, parent, uuid, __cte_key, __cte_depth) AS (
                SELECT
                    [Animal_3].name AS name,
                    [Animal_3].parent AS parent,
                    [Animal_3].uuid AS uuid,
                    [Animal_3].uuid AS __cte_key,
                    0 AS __cte_depth
                FROM
                    db_1.schema_1.[Animal] AS [Animal_3]
                UNION ALL
                    SELECT
                        [Animal_4].name AS name,
                        [Animal_4].parent AS parent,
                        [Animal_4].uuid AS uuid,
                        anon_1.__cte_key AS __cte_key,
                        anon_1.__cte_depth + 1 AS __cte_depth
                    FROM
                        anon_1
                        JOIN db_1.schema_1.[Animal] AS [Animal_4]
                            ON anon_1.uuid = [Animal_4].parent
                    WHERE anon_1.__cte_depth < 3
            )
            SELECT
                [Animal_1].name AS child_name,
                [Animal_2].name AS name,
                anon_1.name AS self_and_ancestor_name
            FROM
                db_1.schema_1.[Animal] AS [Animal_2]
                LEFT OUTER JOIN db_1.schema_1.[Animal] AS [Animal_1]
                    ON [Animal_2].parent = [Animal_1].uuid
                LEFT OUTER JOIN anon_1 ON [Animal_1].uuid = anon_1.__cte_key
            WHERE
                anon_1.__cte_key IS NOT NULL OR [Animal_1].uuid IS NULL
        """
        expected_cypher = SKIP_TEST
        expected_postgresql = """
            WITH RECURSIVE anon_1(name, parent, uuid, __cte_key, __cte_depth) AS (
                SELECT
                    "Animal_3".name AS name,
                    "Animal_3".parent AS parent,
                    "Animal_3".uuid AS uuid,
                    "Animal_3".uuid AS __cte_key,
                    0 AS __cte_depth
                FROM
                    schema_1."Animal" AS "Animal_3"
                UNION ALL
                    SELECT
                        "Animal_4".name AS name,
                        "Animal_4".parent AS parent,
                        "Animal_4".uuid AS uuid, anon_1.__cte_key AS __cte_key,
                        anon_1.__cte_depth + 1 AS __cte_depth
                    FROM
                        anon_1
                        JOIN schema_1."Animal" AS "Animal_4"
                            ON anon_1.uuid = "Animal_4".parent
                    WHERE anon_1.__cte_depth < 3
            )
            SELECT
                "Animal_1".name AS child_name,
                "Animal_2".name AS name,
                anon_1.name AS self_and_ancestor_name
            FROM
                schema_1."Animal" AS "Animal_2"
                LEFT OUTER JOIN schema_1."Animal" AS "Animal_1"
                    ON "Animal_2".parent = "Animal_1".uuid
                LEFT OUTER JOIN anon_1
                    ON "Animal_1".uuid = anon_1.__cte_key
            WHERE
                anon_1.__cte_key IS NOT NULL OR "Animal_1".uuid IS NULL
        """

        check_test_data(
            self,
            test_data,
            expected_match,
            expected_gremlin,
            expected_mssql,
            expected_cypher,
            expected_postgresql,
        )

    def test_multiple_traverse_within_optional(self):
        test_data = test_input_data.multiple_traverse_within_optional()

        expected_match = """
            SELECT EXPAND($result)
            LET
            $optional__0 = (
                SELECT
                    Animal___1.name AS `name`
                FROM (
                    MATCH {{
                        class: Animal,
                        where: ((
                            (in_Animal_ParentOf IS null)
                            OR
                            (in_Animal_ParentOf.size() = 0)
                        )),
                        as: Animal___1
                    }}
                    RETURN $matches
                )
            ),
            $optional__1 = (
                SELECT
                    Animal__in_Animal_ParentOf__out_Animal_FedAt___1.name AS `child_feeding_time`,
                    Animal__in_Animal_ParentOf___1.name AS `child_name`,
                    Animal__in_Animal_ParentOf__in_Animal_ParentOf___1.name AS `grandchild_name`,
                    Animal___1.name AS `name`
                FROM (
                    MATCH {{
                        class: Animal,
                        as: Animal___1
                    }}.in('Animal_ParentOf') {{
                        class: Animal,
                        as: Animal__in_Animal_ParentOf___1
                    }}.in('Animal_ParentOf') {{
                        class: Animal,
                        as: Animal__in_Animal_ParentOf__in_Animal_ParentOf___1
                    }} ,
                    {{
                        class: Animal,
                        as: Animal__in_Animal_ParentOf___1
                    }}.out('Animal_FedAt') {{
                        class: FeedingEvent,
                        as: Animal__in_Animal_ParentOf__out_Animal_FedAt___1
                    }}
                    RETURN $matches
                )
            ),
            $result = UNIONALL($optional__0, $optional__1)
        """
        expected_gremlin = """
            g.V('@class', 'Animal')
            .as('Animal___1')
                .ifThenElse{it.in_Animal_ParentOf == null}{null}{it.in('Animal_ParentOf')}
                .as('Animal__in_Animal_ParentOf___1')
                    .ifThenElse{it == null}{null}{it.in('Animal_ParentOf')}
                    .as('Animal__in_Animal_ParentOf__in_Animal_ParentOf___1')
                .back('Animal__in_Animal_ParentOf___1')
                    .ifThenElse{it == null}{null}{it.out('Animal_FedAt')}
                    .as('Animal__in_Animal_ParentOf__out_Animal_FedAt___1')
                .back('Animal__in_Animal_ParentOf___1')
            .optional('Animal___1')
            .as('Animal___2')
            .transform{it, m -> new com.orientechnologies.orient.core.record.impl.ODocument([
                child_feeding_time: (
                    (m.Animal__in_Animal_ParentOf__out_Animal_FedAt___1 != null) ?
                        m.Animal__in_Animal_ParentOf__out_Animal_FedAt___1.name : null
                ),
                child_name: (
                    (m.Animal__in_Animal_ParentOf___1 != null) ?
                        m.Animal__in_Animal_ParentOf___1.name : null
                ),
                grandchild_name: (
                    (m.Animal__in_Animal_ParentOf__in_Animal_ParentOf___1 != null) ?
                        m.Animal__in_Animal_ParentOf__in_Animal_ParentOf___1.name : null
                ),
                name: m.Animal___1.name
            ])}
        """
        expected_mssql = """
            SELECT
                [FeedingEvent_1].name AS child_feeding_time,
                [Animal_1].name AS child_name,
                [Animal_2].name AS grandchild_name,
                [Animal_3].name AS name
            FROM
                db_1.schema_1.[Animal] AS [Animal_3]
                LEFT OUTER JOIN db_1.schema_1.[Animal] AS [Animal_1]
                    ON [Animal_3].parent = [Animal_1].uuid
                LEFT OUTER JOIN db_1.schema_1.[Animal] AS [Animal_2]
                    ON [Animal_1].parent = [Animal_2].uuid
                LEFT OUTER JOIN db_2.schema_1.[FeedingEvent] AS [FeedingEvent_1]
                    ON [Animal_1].fed_at = [FeedingEvent_1].uuid
            WHERE (
                [Animal_2].uuid IS NOT NULL OR
                [Animal_1].uuid IS NULL
            ) AND (
                [FeedingEvent_1].uuid IS NOT NULL OR
                [Animal_1].uuid IS NULL
            )
        """
        expected_cypher = SKIP_TEST
        expected_postgresql = """
            SELECT
                "FeedingEvent_1".name AS child_feeding_time,
                "Animal_1".name AS child_name,
                "Animal_2".name AS grandchild_name,
                "Animal_3".name AS name
            FROM
                schema_1."Animal" AS "Animal_3"
                LEFT OUTER JOIN schema_1."Animal" AS "Animal_1"
                    ON "Animal_3".parent = "Animal_1".uuid
                LEFT OUTER JOIN schema_1."Animal" AS "Animal_2"
                    ON "Animal_1".parent = "Animal_2".uuid
                LEFT OUTER JOIN schema_1."FeedingEvent" AS "FeedingEvent_1"
                    ON "Animal_1".fed_at = "FeedingEvent_1".uuid
            WHERE (
                "Animal_2".uuid IS NOT NULL OR
                "Animal_1".uuid IS NULL
            ) AND (
                "FeedingEvent_1".uuid IS NOT NULL OR
                "Animal_1".uuid IS NULL
            )
        """
        check_test_data(
            self,
            test_data,
            expected_match,
            expected_gremlin,
            expected_mssql,
            expected_cypher,
            expected_postgresql,
        )

    def test_optional_and_fold(self):
        test_data = test_input_data.optional_and_fold()

        expected_match = """
            SELECT
                Animal___1.name AS `animal_name`,
                $Animal___1___out_Animal_ParentOf.name AS `child_names_list`,
                if(eval("(Animal__in_Animal_ParentOf___1 IS NOT null)"),
                    Animal__in_Animal_ParentOf___1.name,
                    null
                ) AS `parent_name`
            FROM (
                MATCH {{
                    class: Animal,
                    as: Animal___1
                }}.in('Animal_ParentOf') {{
                    optional: true,
                    as: Animal__in_Animal_ParentOf___1
                }}
                RETURN $matches
            )
            LET
                $Animal___1___out_Animal_ParentOf = Animal___1.out("Animal_ParentOf").asList()
            WHERE (
                (
                    (Animal___1.in_Animal_ParentOf IS null)
                    OR
                    (Animal___1.in_Animal_ParentOf.size() = 0)
                )
                OR
                (Animal__in_Animal_ParentOf___1 IS NOT null)
            )
        """
        expected_gremlin = """
            g.V('@class', 'Animal')
            .as('Animal___1')
                .ifThenElse{it.in_Animal_ParentOf == null}{null}{it.in('Animal_ParentOf')}
                .as('Animal__in_Animal_ParentOf___1')
            .optional('Animal___1')
            .as('Animal___2')
            .transform{it, m -> new com.orientechnologies.orient.core.record.impl.ODocument([
                animal_name: m.Animal___1.name,
                child_names_list: (
                    (m.Animal___2.out_Animal_ParentOf == null) ?
                        [] :
                        (m.Animal___2.out_Animal_ParentOf.collect{entry -> entry.inV.next().name})
                ),
                parent_name: (
                    (m.Animal__in_Animal_ParentOf___1 != null) ?
                        m.Animal__in_Animal_ParentOf___1.name : null
                )
            ])}
        """
        expected_postgresql = """
            SELECT
              "Animal_1".name AS animal_name,
              coalesce(folded_subquery_1.fold_output_name, ARRAY[]::VARCHAR[]) AS child_names_list,
              "Animal_2".name AS parent_name
            FROM schema_1."Animal" AS "Animal_1"
            LEFT OUTER JOIN
                schema_1."Animal" AS "Animal_2"
            ON "Animal_1".parent = "Animal_2".uuid
            JOIN (
                SELECT
                  "Animal_3".uuid AS uuid,
                  array_agg("Animal_4".name) AS fold_output_name
                FROM schema_1."Animal" AS "Animal_3"
                JOIN schema_1."Animal" AS "Animal_4"
                ON "Animal_3".uuid = "Animal_4".parent
                GROUP BY "Animal_3".uuid
            ) AS folded_subquery_1
            ON "Animal_1".uuid = folded_subquery_1.uuid
        """
        expected_cypher = """
            MATCH (Animal___1:Animal)
            OPTIONAL MATCH (Animal___1)<-[:Animal_ParentOf]-(Animal__in_Animal_ParentOf___1:Animal)
            OPTIONAL MATCH (Animal___1)-[:Animal_ParentOf]->(Animal__out_Animal_ParentOf___1:Animal)
            WITH
              Animal___1 AS Animal___1,
              Animal__in_Animal_ParentOf___1 AS Animal__in_Animal_ParentOf___1,
              collect(Animal__out_Animal_ParentOf___1) AS collected_Animal__out_Animal_ParentOf___1
            RETURN
              Animal___1.name AS `animal_name`,
              [x IN collected_Animal__out_Animal_ParentOf___1 | x.name] AS `child_names_list`,
              (CASE
                WHEN (Animal__in_Animal_ParentOf___1 IS NOT null)
                  THEN Animal__in_Animal_ParentOf___1.name
                  ELSE null
                END) AS `parent_name`
        """
        expected_mssql = """
            SELECT
                [Animal_1].name AS animal_name,
                folded_subquery_1.fold_output_name AS child_names_list,
                [Animal_2].name AS parent_name
            FROM
                db_1.schema_1.[Animal] AS [Animal_1]
            LEFT OUTER JOIN
                db_1.schema_1.[Animal] AS [Animal_2]
            ON [Animal_1].parent = [Animal_2].uuid
            JOIN(
                SELECT
                    [Animal_3].uuid AS uuid,
                    coalesce((
                        SELECT
                            '|' + coalesce(
                                REPLACE(
                                    REPLACE(
                                        REPLACE([Animal_4].name, '^', '^e'),
                                    '~',
                                    '^n'),
                                '|',
                                '^d'),
                            '~')
                        FROM
                            db_1.schema_1.[Animal] AS [Animal_4]
                        WHERE
                            [Animal_3].uuid = [Animal_4].parent FOR XML PATH('')),
                    '') AS fold_output_name
                FROM
                    db_1.schema_1.[Animal] AS [Animal_3]
            ) AS folded_subquery_1 ON [Animal_1].uuid = folded_subquery_1.uuid
            """
        check_test_data(
            self,
            test_data,
            expected_match,
            expected_gremlin,
            expected_mssql,
            expected_cypher,
            expected_postgresql,
        )

    def test_fold_and_optional(self):
        test_data = test_input_data.fold_and_optional()

        expected_match = """
            SELECT
                Animal___1.name AS `animal_name`,
                $Animal___1___out_Animal_ParentOf.name AS `child_names_list`,
                if(eval("(Animal__in_Animal_ParentOf___1 IS NOT null)"),
                    Animal__in_Animal_ParentOf___1.name,
                    null
                ) AS `parent_name`
            FROM (
                MATCH {{
                    class: Animal,
                    as: Animal___1
                }}.in('Animal_ParentOf') {{
                    optional: true,
                    as: Animal__in_Animal_ParentOf___1
                }}
                RETURN $matches
            )
            LET
                $Animal___1___out_Animal_ParentOf = Animal___1.out("Animal_ParentOf").asList()
            WHERE (
                (
                    (Animal___1.in_Animal_ParentOf IS null)
                    OR
                    (Animal___1.in_Animal_ParentOf.size() = 0)
                )
                OR
                (Animal__in_Animal_ParentOf___1 IS NOT null)
            )
        """
        expected_gremlin = """
            g.V('@class', 'Animal')
            .as('Animal___1')
                .ifThenElse{it.in_Animal_ParentOf == null}{null}{it.in('Animal_ParentOf')}
                .as('Animal__in_Animal_ParentOf___1')
            .optional('Animal___1')
            .as('Animal___2')
            .transform{it, m -> new com.orientechnologies.orient.core.record.impl.ODocument([
                animal_name: m.Animal___1.name,
                child_names_list: (
                    (m.Animal___1.out_Animal_ParentOf == null) ?
                        [] :
                        (m.Animal___1.out_Animal_ParentOf.collect{entry -> entry.inV.next().name})
                ),
                parent_name: (
                    (m.Animal__in_Animal_ParentOf___1 != null) ?
                        m.Animal__in_Animal_ParentOf___1.name : null
                )
            ])}
        """
        expected_postgresql = """
            SELECT
              "Animal_1".name AS animal_name,
              coalesce(folded_subquery_1.fold_output_name, ARRAY[]::VARCHAR[]) AS child_names_list,
              "Animal_2".name AS parent_name
            FROM schema_1."Animal" AS "Animal_1"
            JOIN (
                SELECT
                  "Animal_3".uuid AS uuid,
                  array_agg("Animal_4".name) AS fold_output_name
                FROM schema_1."Animal" AS "Animal_3"
                JOIN schema_1."Animal" AS "Animal_4"
                ON "Animal_3".uuid = "Animal_4".parent
                GROUP BY "Animal_3".uuid
            ) AS folded_subquery_1
            ON "Animal_1".uuid = folded_subquery_1.uuid
            LEFT OUTER JOIN
                schema_1."Animal" AS "Animal_2"
            ON "Animal_1".parent = "Animal_2".uuid
        """
        expected_cypher = """
            MATCH (Animal___1:Animal)
            OPTIONAL MATCH (Animal___1)<-[:Animal_ParentOf]-(Animal__in_Animal_ParentOf___1:Animal)
            OPTIONAL MATCH (Animal___1)-[:Animal_ParentOf]->(Animal__out_Animal_ParentOf___1:Animal)
            WITH
              Animal___1 AS Animal___1,
              Animal__in_Animal_ParentOf___1 AS Animal__in_Animal_ParentOf___1,
              collect(Animal__out_Animal_ParentOf___1) AS collected_Animal__out_Animal_ParentOf___1
            RETURN
              Animal___1.name AS `animal_name`,
              [x IN collected_Animal__out_Animal_ParentOf___1 | x.name] AS `child_names_list`,
              (CASE
                WHEN (Animal__in_Animal_ParentOf___1 IS NOT null)
                  THEN Animal__in_Animal_ParentOf___1.name
                  ELSE null
                END) AS `parent_name`
        """
        expected_mssql = """
            SELECT
                [Animal_1].name AS animal_name,
                folded_subquery_1.fold_output_name AS child_names_list,
                [Animal_2].nameASparent_name
            FROM
                db_1.schema_1.[Animal] AS [Animal_1]
            JOIN(
                SELECT
                    [Animal_3].uuid AS uuid,
                    coalesce((
                        SELECT
                            '|' + coalesce(
                                REPLACE(
                                    REPLACE(
                                        REPLACE([Animal_4].name, '^', '^e'),
                                    '~',
                                    '^n'),
                                '|',
                                '^d'),
                            '~')
                        FROM
                            db_1.schema_1.[Animal] AS [Animal_4]
                        WHERE
                            [Animal_3].uuid = [Animal_4].parent FOR XML PATH('')),
                    '') AS fold_output_name
                FROM
                    db_1.schema_1.[Animal] AS [Animal_3]
            ) AS folded_subquery_1 ON [Animal_1].uuid = folded_subquery_1.uuid
            LEFT OUTER JOIN
                db_1.schema_1.[Animal] AS [Animal_2]
            ON [Animal_1].parent = [Animal_2].uuid
        """
        check_test_data(
            self,
            test_data,
            expected_match,
            expected_gremlin,
            expected_mssql,
            expected_cypher,
            expected_postgresql,
        )

    def test_optional_traversal_and_fold_traversal(self):
        test_data = test_input_data.optional_traversal_and_fold_traversal()

        expected_match = """
            SELECT EXPAND($result)
            LET
                $optional__0 = (
                    SELECT
                        Animal___1.name AS `animal_name`,
                        $Animal___1___out_Animal_ParentOf.name AS `grandchild_names_list`
                    FROM (
                        MATCH {{
                            class: Animal,
                            where: ((
                                    (in_Animal_ParentOf IS null)
                                    OR
                                    (in_Animal_ParentOf.size() = 0))),
                            as: Animal___1
                        }}
                        RETURN $matches
                    )
                    LET
                        $Animal___1___out_Animal_ParentOf =
                            Animal___1.out("Animal_ParentOf").out("Animal_ParentOf").asList()
                ),
                $optional__1 = (
                    SELECT
                        Animal___1.name AS `animal_name`,
                        $Animal___1___out_Animal_ParentOf.name AS `grandchild_names_list`,
                        Animal__in_Animal_ParentOf__in_Animal_ParentOf___1.name
                            AS `grandparent_name`
                    FROM (
                        MATCH {{
                            class: Animal,
                            as: Animal___1
                        }}.in('Animal_ParentOf') {{
                            class: Animal,
                            as: Animal__in_Animal_ParentOf___1
                        }}.in('Animal_ParentOf') {{
                            class: Animal,
                            as: Animal__in_Animal_ParentOf__in_Animal_ParentOf___1
                        }}
                        RETURN $matches
                    )
                LET
                    $Animal___1___out_Animal_ParentOf
                        = Animal___1.out("Animal_ParentOf").out("Animal_ParentOf").asList()
                ),
                $result = UNIONALL($optional__0, $optional__1)
        """
        expected_gremlin = """
            g.V('@class', 'Animal')
            .as('Animal___1')
                .ifThenElse{it.in_Animal_ParentOf == null}{null}{it.in('Animal_ParentOf')}
                .as('Animal__in_Animal_ParentOf___1')
                    .ifThenElse{it == null}{null}{it.in('Animal_ParentOf')}
                    .as('Animal__in_Animal_ParentOf__in_Animal_ParentOf___1')
                .back('Animal__in_Animal_ParentOf___1')
            .optional('Animal___1')
            .as('Animal___2')
            .transform{it, m -> new com.orientechnologies.orient.core.record.impl.ODocument([
                animal_name: m.Animal___1.name,
                grandchild_names_list: (
                    (m.Animal___2.out_Animal_ParentOf == null) ?
                        [] :
                        (m.Animal___2.out_Animal_ParentOf
                            .collect{entry -> entry.inV.next()}
                            .collectMany{entry ->
                                entry.out_Animal_ParentOf.collect{edge -> edge.inV.next()}
                            }
                            .collect{entry -> entry.name})),
                grandparent_name: (
                    (m.Animal__in_Animal_ParentOf__in_Animal_ParentOf___1 != null) ?
                        m.Animal__in_Animal_ParentOf__in_Animal_ParentOf___1.name : null
                )
            ])}
        """
        expected_sql = NotImplementedError
        expected_cypher = """
            MATCH (Animal___1:Animal)
            OPTIONAL MATCH (Animal___1)<-[:Animal_ParentOf]-(Animal__in_Animal_ParentOf___1:Animal)
            OPTIONAL MATCH
              (Animal__in_Animal_ParentOf___1)<-[:Animal_ParentOf]-
              (Animal__in_Animal_ParentOf__in_Animal_ParentOf___1:Animal)
            OPTIONAL MATCH (Animal___1)-[:Animal_ParentOf]->(Animal__out_Animal_ParentOf___1:Animal)
            OPTIONAL MATCH
              (Animal__out_Animal_ParentOf___1)-[:Animal_ParentOf]->
              (Animal__out_Animal_ParentOf__out_Animal_ParentOf___1:Animal)
            WITH
              Animal___1 AS Animal___1,
              Animal__in_Animal_ParentOf___1 AS Animal__in_Animal_ParentOf___1,
              Animal__in_Animal_ParentOf__in_Animal_ParentOf___1 AS
                Animal__in_Animal_ParentOf__in_Animal_ParentOf___1,
              collect(Animal__out_Animal_ParentOf___1) AS collected_Animal__out_Animal_ParentOf___1,
              collect(Animal__out_Animal_ParentOf__out_Animal_ParentOf___1) AS
                collected_Animal__out_Animal_ParentOf__out_Animal_ParentOf___1
            RETURN
              Animal___1.name AS `animal_name`,
              [x IN collected_Animal__out_Animal_ParentOf__out_Animal_ParentOf___1 | x.name] AS
                `grandchild_names_list`,
              (CASE
                WHEN (Animal__in_Animal_ParentOf__in_Animal_ParentOf___1 IS NOT null)
                  THEN Animal__in_Animal_ParentOf__in_Animal_ParentOf___1.name
                  ELSE null
                END) AS `grandparent_name`
        """

        check_test_data(
            self,
            test_data,
            expected_match,
            expected_gremlin,
            expected_sql,
            expected_cypher,
            expected_sql,
        )

    def test_fold_traversal_and_optional_traversal(self):
        test_data = test_input_data.fold_traversal_and_optional_traversal()

        expected_match = """
            SELECT EXPAND($result)
            LET
                $optional__0 = (
                    SELECT
                        Animal___1.name AS `animal_name`,
                        $Animal___1___out_Animal_ParentOf.name AS `grandchild_names_list`
                    FROM (
                        MATCH {{
                            class: Animal,
                            where: ((
                                    (in_Animal_ParentOf IS null)
                                    OR
                                    (in_Animal_ParentOf.size() = 0))),
                            as: Animal___1
                        }}
                        RETURN $matches
                    )
                    LET
                        $Animal___1___out_Animal_ParentOf =
                            Animal___1.out("Animal_ParentOf").out("Animal_ParentOf").asList()
                ),
                $optional__1 = (
                    SELECT
                        Animal___1.name AS `animal_name`,
                        $Animal___1___out_Animal_ParentOf.name AS `grandchild_names_list`,
                        Animal__in_Animal_ParentOf__in_Animal_ParentOf___1.name
                            AS `grandparent_name`
                    FROM (
                        MATCH {{
                            class: Animal,
                            as: Animal___1
                        }}.in('Animal_ParentOf') {{
                            class: Animal,
                            as: Animal__in_Animal_ParentOf___1
                        }}.in('Animal_ParentOf') {{
                            class: Animal,
                            as: Animal__in_Animal_ParentOf__in_Animal_ParentOf___1
                        }}
                        RETURN $matches
                    )
                LET
                    $Animal___1___out_Animal_ParentOf
                        = Animal___1.out("Animal_ParentOf").out("Animal_ParentOf").asList()
                ),
                $result = UNIONALL($optional__0, $optional__1)
        """
        expected_gremlin = """
            g.V('@class', 'Animal')
            .as('Animal___1')
                .ifThenElse{it.in_Animal_ParentOf == null}{null}{it.in('Animal_ParentOf')}
                .as('Animal__in_Animal_ParentOf___1')
                    .ifThenElse{it == null}{null}{it.in('Animal_ParentOf')}
                    .as('Animal__in_Animal_ParentOf__in_Animal_ParentOf___1')
                .back('Animal__in_Animal_ParentOf___1')
            .optional('Animal___1')
            .as('Animal___2')
            .transform{it, m -> new com.orientechnologies.orient.core.record.impl.ODocument([
                animal_name: m.Animal___1.name, grandchild_names_list: (
                    (m.Animal___1.out_Animal_ParentOf == null) ?
                        [] : (m.Animal___1.out_Animal_ParentOf.collect{entry -> entry.inV.next()}
            .collectMany{entry -> entry.out_Animal_ParentOf.collect{edge -> edge.inV.next()}}
            .collect{entry -> entry.name})), grandparent_name: (
                    (m.Animal__in_Animal_ParentOf__in_Animal_ParentOf___1 != null) ?
                        m.Animal__in_Animal_ParentOf__in_Animal_ParentOf___1.name : null
                )
            ])}
        """
        expected_sql = NotImplementedError
        expected_cypher = """
            MATCH (Animal___1:Animal)
            OPTIONAL MATCH (Animal___1)<-[:Animal_ParentOf]-(Animal__in_Animal_ParentOf___1:Animal)
            OPTIONAL MATCH
              (Animal__in_Animal_ParentOf___1)<-[:Animal_ParentOf]-
              (Animal__in_Animal_ParentOf__in_Animal_ParentOf___1:Animal)
            OPTIONAL MATCH (Animal___1)-[:Animal_ParentOf]->(Animal__out_Animal_ParentOf___1:Animal)
            OPTIONAL MATCH
              (Animal__out_Animal_ParentOf___1)-[:Animal_ParentOf]->
              (Animal__out_Animal_ParentOf__out_Animal_ParentOf___1:Animal)
            WITH
              Animal___1 AS Animal___1,
              Animal__in_Animal_ParentOf___1 AS Animal__in_Animal_ParentOf___1,
              Animal__in_Animal_ParentOf__in_Animal_ParentOf___1 AS
                Animal__in_Animal_ParentOf__in_Animal_ParentOf___1,
              collect(Animal__out_Animal_ParentOf___1) AS
                collected_Animal__out_Animal_ParentOf___1,
              collect(Animal__out_Animal_ParentOf__out_Animal_ParentOf___1) AS
                collected_Animal__out_Animal_ParentOf__out_Animal_ParentOf___1
            RETURN
              Animal___1.name AS `animal_name`,
              [x IN collected_Animal__out_Animal_ParentOf__out_Animal_ParentOf___1 | x.name] AS
                `grandchild_names_list`,
              (CASE
                WHEN (Animal__in_Animal_ParentOf__in_Animal_ParentOf___1 IS NOT null)
                  THEN Animal__in_Animal_ParentOf__in_Animal_ParentOf___1.name
                  ELSE null
                END) AS `grandparent_name`
        """

        check_test_data(
            self,
            test_data,
            expected_match,
            expected_gremlin,
            expected_sql,
            expected_cypher,
            expected_sql,
        )

    def test_between_lowering(self):
        test_data = test_input_data.between_lowering()

        expected_match = """
            SELECT
                Animal___1.name AS `animal_name`
            FROM (
                MATCH {{
                    class: Animal,
                    where: ((
                        (uuid BETWEEN {uuid_lower} AND {uuid_upper})
                        AND
                        (birthday >= date({earliest_modified_date}, "yyyy-MM-dd"))
                    )),
                    as: Animal___1
                }}
                RETURN $matches
            )
        """
        expected_gremlin = """
            g.V('@class', 'Animal')
            .filter{it, m ->
                (
                    ((it.uuid >= $uuid_lower) && (it.uuid <= $uuid_upper))
                    &&
                    (it.birthday >= Date.parse("yyyy-MM-dd", $earliest_modified_date))
                )}
            .as('Animal___1')
            .transform{it, m -> new com.orientechnologies.orient.core.record.impl.ODocument([
                animal_name: m.Animal___1.name
            ])}
        """
        expected_mssql = """
            SELECT
                [Animal_1].name AS animal_name
            FROM
                db_1.schema_1.[Animal] AS [Animal_1]
            WHERE
                [Animal_1].uuid >= :uuid_lower
                AND [Animal_1].uuid <= :uuid_upper
                AND [Animal_1].birthday >= :earliest_modified_date
        """
        expected_cypher = """
            MATCH (Animal___1:Animal)
                WHERE (((Animal___1.uuid >= $uuid_lower) AND (Animal___1.uuid <= $uuid_upper))
                        AND (Animal___1.birthday >= $earliest_modified_date))
            RETURN
                Animal___1.name AS `animal_name`
        """
        expected_postgresql = """
            SELECT
                "Animal_1".name AS animal_name
            FROM
                schema_1."Animal" AS "Animal_1"
            WHERE
                "Animal_1".uuid >= %(uuid_lower)s
                AND "Animal_1".uuid <= %(uuid_upper)s
                AND "Animal_1".birthday >= %(earliest_modified_date)s
        """

        check_test_data(
            self,
            test_data,
            expected_match,
            expected_gremlin,
            expected_mssql,
            expected_cypher,
            expected_postgresql,
        )

    def test_coercion_and_filter_with_tag(self):
        test_data = test_input_data.coercion_and_filter_with_tag()

        expected_match = """
            SELECT
                Animal___1.name AS `origin`,
                Animal__out_Entity_Related___1.name AS `related_name`
            FROM (
                MATCH {{
                    class: Animal,
                    as: Animal___1
                }}.out('Entity_Related') {{
                    class: Animal,
                    where: ((name LIKE ('%' + ($matched.Animal___1.name + '%')))),
                    as: Animal__out_Entity_Related___1
                }}
                RETURN $matches
            )
        """
        expected_gremlin = """
            g.V('@class', 'Animal')
            .as('Animal___1')
                .out('Entity_Related')
                .filter{it, m ->
                    (
                        ['Animal'].contains(it['@class'])
                        &&
                        it.name.contains(m.Animal___1.name)
                    )
                }
                .as('Animal__out_Entity_Related___1')
            .back('Animal___1')
            .transform{it, m -> new com.orientechnologies.orient.core.record.impl.ODocument([
                origin: m.Animal___1.name,
                related_name: m.Animal__out_Entity_Related___1.name
            ])}
        """
        expected_sql = NotImplementedError
        expected_cypher = SKIP_TEST

        check_test_data(
            self,
            test_data,
            expected_match,
            expected_gremlin,
            expected_sql,
            expected_cypher,
            expected_sql,
        )

    def test_nested_optional_and_traverse(self):
        test_data = test_input_data.nested_optional_and_traverse()

        expected_match = """
            SELECT EXPAND($result)
            LET
            $optional__0 = (
                SELECT
                    Animal___1.name AS `animal_name`
                FROM (
                    MATCH {{
                        class: Animal,
                        where: ((
                            (in_Animal_ParentOf IS null)
                            OR
                            (in_Animal_ParentOf.size() = 0)
                        )),
                        as: Animal___1
                    }}
                    RETURN $matches
                )
            ),
            $optional__1 = (
                SELECT
                    Animal___1.name AS `animal_name`,
                    Animal__in_Animal_ParentOf___1.name AS `child_name`
                FROM (
                    MATCH {{
                        where: ((@this INSTANCEOF 'Animal')),
                        as: Animal___1
                    }}.in('Animal_ParentOf') {{
                        class: Animal,
                        where: ((
                            (out_Animal_ParentOf IS null)
                            OR
                            (out_Animal_ParentOf.size() = 0)
                        )),
                        as: Animal__in_Animal_ParentOf___1
                    }}
                    RETURN $matches
                )
            ),
            $optional__2 = (
                SELECT
                    Animal___1.name AS `animal_name`,
                    Animal__in_Animal_ParentOf___1.name AS `child_name`,
                    Animal__in_Animal_ParentOf__out_Animal_ParentOf___1.name
                        AS `spouse_and_self_name`,
                    Animal__in_Animal_ParentOf__out_Animal_ParentOf__out_Animal_OfSpecies___1.name
                        AS `spouse_species`
                FROM (
                    MATCH {{
                        class: Animal,
                        as: Animal___1
                    }}.in('Animal_ParentOf') {{
                        class: Animal,
                        as: Animal__in_Animal_ParentOf___1
                    }}.out('Animal_ParentOf') {{
                        class: Animal,
                        as: Animal__in_Animal_ParentOf__out_Animal_ParentOf___1
                    }}.out('Animal_OfSpecies') {{
                        class: Species,
                        as: Animal__in_Animal_ParentOf__out_Animal_ParentOf
                            __out_Animal_OfSpecies___1
                    }}
                    RETURN $matches
                )
            ),
            $result = UNIONALL($optional__0, $optional__1, $optional__2)
        """
        expected_gremlin = """
            g.V('@class', 'Animal')
            .as('Animal___1')
                .ifThenElse{it.in_Animal_ParentOf == null}{null}{it.in('Animal_ParentOf')}
                .as('Animal__in_Animal_ParentOf___1')
                    .ifThenElse{it.out_Animal_ParentOf == null}{null}{it.out('Animal_ParentOf')}
                    .as('Animal__in_Animal_ParentOf__out_Animal_ParentOf___1')
                        .ifThenElse{it == null}{null}{it.out('Animal_OfSpecies')}
                        .as('Animal__in_Animal_ParentOf__out_Animal_ParentOf
                             __out_Animal_OfSpecies___1')
                    .back('Animal__in_Animal_ParentOf__out_Animal_ParentOf___1')
                .optional('Animal__in_Animal_ParentOf___1')
                .as('Animal__in_Animal_ParentOf___2')
            .optional('Animal___1')
            .as('Animal___2')
            .transform{it, m -> new com.orientechnologies.orient.core.record.impl.ODocument([
                animal_name: m.Animal___1.name,
                child_name: (
                    (m.Animal__in_Animal_ParentOf___1 != null) ?
                        m.Animal__in_Animal_ParentOf___1.name : null
                ),
                spouse_and_self_name: (
                    (m.Animal__in_Animal_ParentOf__out_Animal_ParentOf___1 != null) ?
                        m.Animal__in_Animal_ParentOf__out_Animal_ParentOf___1.name : null
                ),
                spouse_species: (
                    (m.Animal__in_Animal_ParentOf__out_Animal_ParentOf
                       __out_Animal_OfSpecies___1 != null) ?
                        m.Animal__in_Animal_ParentOf__out_Animal_ParentOf
                          __out_Animal_OfSpecies___1.name
                        : null
                )
            ])}
        """
        expected_mssql = """
            SELECT
                [Animal_1].name AS animal_name,
                [Animal_2].name AS child_name,
                [Animal_3].name AS spouse_and_self_name,
                [Species_1].name AS spouse_species
            FROM
                db_1.schema_1.[Animal] AS [Animal_1]
                LEFT OUTER JOIN db_1.schema_1.[Animal] AS [Animal_2]
                    ON [Animal_1].parent = [Animal_2].uuid
                LEFT OUTER JOIN db_1.schema_1.[Animal] AS [Animal_3]
                    ON [Animal_2].uuid = [Animal_3].parent
                LEFT OUTER JOIN db_1.schema_1.[Species] AS [Species_1]
                    ON [Animal_3].species = [Species_1].uuid
            WHERE [Species_1].uuid IS NOT NULL OR [Animal_3].parent IS NULL
        """
        expected_cypher = SKIP_TEST
        expected_postgresql = """
            SELECT
                "Animal_1".name AS animal_name,
                "Animal_2".name AS child_name,
                "Animal_3".name AS spouse_and_self_name,
                "Species_1".name AS spouse_species
            FROM
                schema_1."Animal" AS "Animal_1"
                LEFT OUTER JOIN schema_1."Animal" AS "Animal_2"
                    ON "Animal_1".parent = "Animal_2".uuid
                LEFT OUTER JOIN schema_1."Animal" AS "Animal_3"
                    ON "Animal_2".uuid = "Animal_3".parent
                LEFT OUTER JOIN schema_1."Species" AS "Species_1"
                    ON "Animal_3".species = "Species_1".uuid
            WHERE "Species_1".uuid IS NOT NULL OR "Animal_3".parent IS NULL
        """

        check_test_data(
            self,
            test_data,
            expected_match,
            expected_gremlin,
            expected_mssql,
            expected_cypher,
            expected_postgresql,
        )

    def test_complex_nested_optionals(self):
        test_data = test_input_data.complex_nested_optionals()

        # The correct MATCH output is outrageously long, and is stored in a separate file.
        match_output_file = "./complex_nested_optionals_output.sql"
        with open(os.path.join(os.path.dirname(__file__), match_output_file)) as f:
            expected_match = f.read()

        expected_gremlin = """
            g.V('@class', 'Animal')
            .as('Animal___1')
                .ifThenElse{it.in_Animal_ParentOf == null}{null}{it.in('Animal_ParentOf')}
                .as('Animal__in_Animal_ParentOf___1')
                    .ifThenElse{it.in_Animal_ParentOf == null}{null}{it.in('Animal_ParentOf')}
                    .as('Animal__in_Animal_ParentOf__in_Animal_ParentOf___1')
                        .ifThenElse{it == null}{null}{it.out('Animal_OfSpecies')}
                        .as('Animal__in_Animal_ParentOf__in_Animal_ParentOf__out_Animal_OfSpecies___1')
                    .back('Animal__in_Animal_ParentOf__in_Animal_ParentOf___1')
                .optional('Animal__in_Animal_ParentOf___1')
                .as('Animal__in_Animal_ParentOf___2')
                    .ifThenElse{it.in_Entity_Related == null}{null}{it.in('Entity_Related')}
                    .filter{it, m -> ((it == null) || ['Animal'].contains(it['@class']))}
                    .as('Animal__in_Animal_ParentOf__in_Entity_Related___1')
                        .ifThenElse{it == null}{null}{it.out('Animal_OfSpecies')}
                        .as('Animal__in_Animal_ParentOf__in_Entity_Related__out_Animal_OfSpecies___1')
                    .back('Animal__in_Animal_ParentOf__in_Entity_Related___1')
                .optional('Animal__in_Animal_ParentOf___2')
                .as('Animal__in_Animal_ParentOf___3')
            .optional('Animal___1')
            .as('Animal___2')
                .ifThenElse{it.out_Animal_ParentOf == null}{null}{it.out('Animal_ParentOf')}
                .as('Animal__out_Animal_ParentOf___1')
                    .ifThenElse{it.out_Animal_ParentOf == null}{null}{it.out('Animal_ParentOf')}
                    .as('Animal__out_Animal_ParentOf__out_Animal_ParentOf___1')
                        .ifThenElse{it == null}{null}{it.out('Animal_OfSpecies')}
                        .as('Animal__out_Animal_ParentOf__out_Animal_ParentOf__out_Animal_OfSpecies___1')
                    .back('Animal__out_Animal_ParentOf__out_Animal_ParentOf___1')
                .optional('Animal__out_Animal_ParentOf___1')
                .as('Animal__out_Animal_ParentOf___2')
            .optional('Animal___2')
            .as('Animal___3')
            .transform{it, m -> new com.orientechnologies.orient.core.record.impl.ODocument([
                animal_name: m.Animal___1.name,
                child_name: (
                    (m.Animal__in_Animal_ParentOf___1 != null) ?
                    m.Animal__in_Animal_ParentOf___1.name : null
                ),
                grandchild_name: (
                    (m.Animal__in_Animal_ParentOf__in_Animal_ParentOf___1
                        != null) ?
                    m.Animal__in_Animal_ParentOf__in_Animal_ParentOf___1.name : null
                ),
                grandchild_relation_name: (
                    (m.Animal__in_Animal_ParentOf__in_Entity_Related___1
                        != null) ?
                    m.Animal__in_Animal_ParentOf__in_Entity_Related___1.name : null
                ),
                grandchild_relation_species: (
                    (m.Animal__in_Animal_ParentOf__in_Entity_Related__out_Animal_OfSpecies___1
                        != null) ?
                    m.Animal__in_Animal_ParentOf__in_Entity_Related__out_Animal_OfSpecies___1.name
                    : null
                ),
                grandchild_species: (
                    (m.Animal__in_Animal_ParentOf__in_Animal_ParentOf__out_Animal_OfSpecies___1
                        != null) ?
                    m.Animal__in_Animal_ParentOf__in_Animal_ParentOf__out_Animal_OfSpecies___1.name
                    : null
                ),
                grandparent_name: (
                    (m.Animal__out_Animal_ParentOf__out_Animal_ParentOf___1 != null) ?
                    m.Animal__out_Animal_ParentOf__out_Animal_ParentOf___1.name : null
                ),
                grandparent_species: (
                    (m.Animal__out_Animal_ParentOf__out_Animal_ParentOf__out_Animal_OfSpecies___1
                        != null) ?
                    m.Animal__out_Animal_ParentOf__out_Animal_ParentOf__out_Animal_OfSpecies___1.name
                    : null
                ),
                parent_name: (
                    (m.Animal__out_Animal_ParentOf___1 != null) ?
                    m.Animal__out_Animal_ParentOf___1.name : null)
            ])}
        """
        expected_sql = NotImplementedError
        expected_cypher = SKIP_TEST

        check_test_data(
            self,
            test_data,
            expected_match,
            expected_gremlin,
            expected_sql,
            expected_cypher,
            expected_sql,
        )

    def test_recursive_field_type_is_subtype_of_parent_field(self):
        """Ensure recursion can occur on an edge assigned to a supertype of the current scope."""
        test_data = test_input_data.recursive_field_type_is_subtype_of_parent_field()

        expected_match = """
            SELECT BirthEvent__out_Event_RelatedEvent___1.name AS `related_event_name`
            FROM (
                MATCH {{
                    class: BirthEvent,
                    as: BirthEvent___1
                }}.out('Event_RelatedEvent') {{
                    while: ($depth < 2),
                    as: BirthEvent__out_Event_RelatedEvent___1
                }}
                RETURN $matches
            )
        """

        expected_gremlin = """
            g.V('@class', 'BirthEvent')
            .as('BirthEvent___1')
            .copySplit(_(),_()
            .out('Event_RelatedEvent'),_()
            .out('Event_RelatedEvent')
            .out('Event_RelatedEvent'))
            .exhaustMerge.as('BirthEvent__out_Event_RelatedEvent___1')
            .back('BirthEvent___1')
            .transform{it, m -> new com.orientechnologies.orient.core.record.impl.ODocument([
                related_event_name: m.BirthEvent__out_Event_RelatedEvent___1.name ])}
        """
        expected_sql = NotImplementedError
        expected_cypher = SKIP_TEST

        check_test_data(
            self,
            test_data,
            expected_match,
            expected_gremlin,
            expected_sql,
            expected_cypher,
            expected_sql,
        )<|MERGE_RESOLUTION|>--- conflicted
+++ resolved
@@ -6087,19 +6087,17 @@
               [x IN collected_Animal__out_Animal_ParentOf___1 | x.name] AS `child_names_list`,
               [x IN collected_Animal__out_Animal_ParentOf___1 | x.uuid] AS `child_uuids_list`
         """
-
-        check_test_data(
-<<<<<<< HEAD
-            self,
-            test_data,
-            expected_match,
-            expected_gremlin,
-            expected_sql,
-            expected_cypher,
-            expected_sql,
-=======
-            self, test_data, expected_match, expected_gremlin, expected_mssql, expected_cypher
->>>>>>> 1af758d4
+        # TODO: implement ID type for postgresql folds
+        expected_postgresql = NotImplementedError
+
+        check_test_data(
+            self,
+            test_data,
+            expected_match,
+            expected_gremlin,
+            expected_mssql,
+            expected_cypher,
+            expected_postgresql,
         )
 
     def test_multiple_outputs_in_same_fold_and_traverse(self):
@@ -6331,19 +6329,17 @@
               [x IN collected_Animal__in_Animal_ParentOf___1 | x.name] AS `parent_names_list`,
               [x IN collected_Animal__in_Animal_ParentOf___1 | x.uuid] AS `parent_uuids_list`
         """
-
-        check_test_data(
-<<<<<<< HEAD
-            self,
-            test_data,
-            expected_match,
-            expected_gremlin,
-            expected_sql,
-            expected_cypher,
-            expected_sql,
-=======
-            self, test_data, expected_match, expected_gremlin, expected_mssql, expected_cypher
->>>>>>> 1af758d4
+        # TODO: implement ID type for postgresql folds
+        expected_postgresql = NotImplementedError
+
+        check_test_data(
+            self,
+            test_data,
+            expected_match,
+            expected_gremlin,
+            expected_mssql,
+            expected_cypher,
+            expected_postgresql,
         )
 
     def test_multiple_folds_and_traverse(self):
@@ -6612,15 +6608,9 @@
             test_data,
             expected_match,
             expected_gremlin,
-<<<<<<< HEAD
-            expected_sql,
-            expected_cypher,
-            expected_sql,
-=======
             expected_mssql,
             expected_cypher,
             expected_postgresql,
->>>>>>> 1af758d4
         )
 
     def test_coercion_to_union_base_type_inside_fold(self):

--- conflicted
+++ resolved
@@ -4340,14 +4340,13 @@
               Animal___1.name AS `animal_name`,
               [x IN collected_Animal__out_Animal_ParentOf___1 | x.name] AS `child_names_list`
         '''
-<<<<<<< HEAD
         expected_mssql = '''
             SELECT
               [Animal_1].name AS animal_name,
               folded_subquery_1.fold_output_name AS child_names_list
             FROM
               db_1.schema_1.[Animal] AS [Animal_1]
-              LEFT OUTER JOIN(
+              JOIN(
                 SELECT
                   [Animal_2].uuid AS uuid,
                   coalesce((
@@ -4373,34 +4372,22 @@
                   db_1.schema_1.[Animal] AS [Animal_2]
               ) AS folded_subquery_1 ON [Animal_1].uuid = folded_subquery_1.uuid
         '''
-=======
->>>>>>> 8ffe5fb8
 
         check_test_data(self, test_data, expected_match, expected_gremlin, expected_mssql,
                         expected_cypher, expected_postgresql)
 
-<<<<<<< HEAD
-    def test_fold_on_foreign_key(self):
-        test_data = test_input_data.fold_on_foreign_key()
-
-=======
     def test_fold_on_many_to_one_edge(self):
         test_data = test_input_data.fold_on_many_to_one_edge()
 
         # Even though out_Animal_LivesIn is a many to one edge, primary key should
         # be the join predicate for the folded subquery.
->>>>>>> 8ffe5fb8
         expected_postgresql = '''
             SELECT
                 "Animal_1".name AS animal_name,
                 coalesce(folded_subquery_1.fold_output_name, ARRAY[]::VARCHAR[]) AS homes_list
             FROM
                 schema_1."Animal" AS "Animal_1"
-<<<<<<< HEAD
-            LEFT OUTER JOIN (
-=======
             JOIN (
->>>>>>> 8ffe5fb8
                 SELECT
                     "Animal_2".uuid AS uuid,
                     array_agg("Location_1".name) AS fold_output_name
@@ -4411,15 +4398,13 @@
             ) AS folded_subquery_1
             ON "Animal_1".uuid = folded_subquery_1.uuid
         '''
-
-<<<<<<< HEAD
         expected_mssql = '''
             SELECT
               [Animal_1].name AS animal_name,
               folded_subquery_1.fold_output_name AS homes_list
             FROM
               db_1.schema_1.[Animal] AS [Animal_1]
-              LEFT OUTER JOIN(
+              JOIN(
                 SELECT
                   [Animal_2].uuid AS uuid,
                   coalesce((
@@ -4444,10 +4429,6 @@
               ) AS folded_subquery_1 ON [Animal_1].uuid = folded_subquery_1.uuid
         '''
 
-=======
-        # TODO: write these tests
-        expected_mssql = SKIP_TEST
->>>>>>> 8ffe5fb8
         expected_match = SKIP_TEST
         expected_gremlin = SKIP_TEST
         expected_cypher = SKIP_TEST
@@ -4486,7 +4467,7 @@
               folded_subquery_1.fold_output_name AS child_names_list
             FROM
               db_1.schema_1.[Animal] AS [Animal_1]
-              LEFT OUTER JOIN(
+              JOIN(
                 SELECT
                   [Animal_2].uuid AS uuid,
                   coalesce((
@@ -4578,7 +4559,7 @@
               folded_subquery_2.fold_output_name AS sibling_and_self_names_list
             FROM
               db_1.schema_1.[Animal] AS [Animal_1]
-              LEFT OUTER JOIN(
+              JOIN(
                 SELECT
                   [Animal_2].uuid AS uuid,
                   coalesce((
@@ -4604,7 +4585,7 @@
                   db_1.schema_1.[Animal] AS [Animal_2]
               ) AS folded_subquery_1 ON [Animal_1].uuid = folded_subquery_1.uuid
               JOIN db_1.schema_1.[Animal] AS [Animal_4] ON [Animal_1].parent = [Animal_4].uuid
-              LEFT OUTER JOIN(
+              JOIN(
                 SELECT
                   [Animal_5].uuid AS uuid,
                   coalesce((
@@ -4718,7 +4699,7 @@
             FROM
               db_1.schema_1.[Animal] AS [Animal_1]
               JOIN db_1.schema_1.[Animal] AS [Animal_2] ON [Animal_1].parent = [Animal_2].uuid
-              LEFT OUTER JOIN(
+              JOIN(
                 SELECT
                   [Animal_3].uuid AS uuid,
                   coalesce((
@@ -4758,7 +4739,7 @@
               db_1.schema_1.[Animal] AS [Animal_1]
               JOIN db_1.schema_1.[Location] AS [Location_1]
               ON [Animal_1].lives_in = [Location_1].uuid
-              LEFT OUTER JOIN(
+              JOIN(
                 SELECT
                   [Location_2].uuid AS uuid,
                   coalesce((
@@ -4840,7 +4821,7 @@
               db_1.schema_1.[Animal] AS [Animal_1]
               JOIN db_1.schema_1.[Location] AS [Location_1]
               ON [Animal_1].lives_in = [Location_1].uuid
-              LEFT OUTER JOIN(
+              JOIN(
                 SELECT
                   [Location_2].uuid AS uuid,
                   coalesce((
@@ -7861,7 +7842,7 @@
               db_1.schema_1.[Animal] AS [Animal_1]
               LEFT OUTER JOIN db_1.schema_1.[Animal] AS [Animal_2]
               ON [Animal_1].parent = [Animal_2].uuid
-              LEFT OUTER JOIN(
+              JOIN(
                 SELECT
                   [Animal_3].uuid AS uuid,
                   coalesce((
@@ -7987,7 +7968,7 @@
               [Animal_2].nameASparent_name
             FROM
               db_1.schema_1.[Animal] AS [Animal_1]
-              LEFT OUTER JOIN(
+              JOIN(
                 SELECT
                   [Animal_3].uuid AS uuid,
                   coalesce((

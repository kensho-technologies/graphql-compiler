--- conflicted
+++ resolved
@@ -20,12 +20,8 @@
 
 
 def check_test_data(
-<<<<<<< HEAD
-        test_case, test_data, expected_match, expected_gremlin, expected_postresql, expected_cypher, expected_mssql=SKIP_TEST):
-=======
         test_case, test_data, expected_match, expected_gremlin, expected_mssql, expected_cypher,
         expected_postgresql=SKIP_TEST):
->>>>>>> ca5ffc7a
     """Assert that the GraphQL input generates all expected output queries data."""
     if test_data.type_equivalence_hints:
         # For test convenience, we accept the type equivalence hints in string form.
@@ -40,16 +36,10 @@
     if expected_match == SKIP_TEST:
         pass
     else:
-<<<<<<< HEAD
-        result = compile_graphql_to_match(test_case.schema, test_data.graphql_input,
-                                          type_equivalence_hints=schema_based_type_equivalence_hints)
-
-=======
         result = compile_graphql_to_match(
             test_case.schema, test_data.graphql_input,
             type_equivalence_hints=schema_based_type_equivalence_hints
         )
->>>>>>> ca5ffc7a
         compare_match(test_case, expected_match, result.query)
         test_case.assertEqual(test_data.expected_output_metadata, result.output_metadata)
         compare_input_metadata(test_case, test_data.expected_input_metadata, result.input_metadata)
@@ -70,11 +60,6 @@
         test_case.assertEqual(test_data.expected_output_metadata, result.output_metadata)
         compare_input_metadata(test_case, test_data.expected_input_metadata, result.input_metadata)
 
-<<<<<<< HEAD
-    if expected_postresql == SKIP_TEST:
-        pass
-    elif expected_postresql == NotImplementedError:
-=======
     if expected_mssql == SKIP_TEST:
         pass
     elif expected_mssql == NotImplementedError:
@@ -93,36 +78,14 @@
     if expected_postgresql == SKIP_TEST:
         pass
     elif expected_postgresql == NotImplementedError:
->>>>>>> ca5ffc7a
         not_supported = (NotImplementedError, GraphQLValidationError, GraphQLCompilationError)
         with test_case.assertRaises(not_supported):
             compile_graphql_to_sql(test_case.postgresql_schema_info, test_data.graphql_input)
     else:
         result = compile_graphql_to_sql(test_case.postgresql_schema_info, test_data.graphql_input)
         string_result = print_sqlalchemy_query_string(
-<<<<<<< HEAD
-            result.query, test_case.sql_schema_info.dialect)
-        compare_sql(test_case, expected_postresql, string_result)
-        test_case.assertEqual(test_data.expected_output_metadata, result.output_metadata)
-        compare_input_metadata(test_case, test_data.expected_input_metadata,
-                               result.input_metadata)
-
-    if expected_mssql == SKIP_TEST:
-        pass
-    elif expected_mssql == NotImplementedError:
-        not_supported = (NotImplementedError, GraphQLValidationError, GraphQLCompilationError)
-        with test_case.assertRaises(not_supported):
-            compile_graphql_to_sql(test_case.sql_schema_info, test_data.graphql_input)
-    else:
-        mssql_result = compile_graphql_to_sql(test_case.mssql_schema_info, test_data.graphql_input)
-        string_result = str(mssql_result.query.compile(
-            dialect=test_case.mssql_schema_info.dialect, compile_kwargs={'literal_binds': True}
-        ))
-        compare_sql(test_case, expected_mssql, string_result)
-=======
             result.query, test_case.postgresql_schema_info.dialect)
         compare_sql(test_case, expected_postgresql, string_result)
->>>>>>> ca5ffc7a
         test_case.assertEqual(test_data.expected_output_metadata, result.output_metadata)
         compare_input_metadata(test_case, test_data.expected_input_metadata,
                                result.input_metadata)
@@ -148,13 +111,8 @@
         """Disable max diff limits for all tests."""
         self.maxDiff = None
         self.schema = get_schema()
-<<<<<<< HEAD
-        self.sql_schema_info = get_sqlalchemy_schema_info()
-        self.mssql_schema_info = get_sqlalchemy_schema_info(mssql_2014=True)
-=======
         self.mssql_schema_info = get_sqlalchemy_schema_info(dialect='mssql')
         self.postgresql_schema_info = get_sqlalchemy_schema_info(dialect='postgresql')
->>>>>>> ca5ffc7a
 
     def test_immediate_output(self):
         test_data = test_input_data.immediate_output()
@@ -4185,7 +4143,6 @@
                 )
             ])}
         '''
-        expected_mssql = SKIP_TEST
         expected_postgresql = '''
             SELECT
                 "Animal_1".name AS animal_name,
@@ -4213,7 +4170,6 @@
               Animal___1.name AS `animal_name`,
               [x IN collected_Animal__out_Animal_ParentOf___1 | x.name] AS `child_names_list`
         '''
-<<<<<<< HEAD
         expected_mssql = '''
             SELECT
                 [Animal_1].name AS animal_name,
@@ -4226,26 +4182,31 @@
                     REPLACE(REPLACE(REPLACE(coalesce(
                         STUFF(
                             (SELECT
-                                N'~|*' + REPLACE([Animal_3].name, N'|', N'||')
+                                :REPLACE_1 + REPLACE([Animal_3].name, :REPLACE_2, :REPLACE_3)
                             FROM db_1.schema_1.[Animal] AS [Animal_3]
                             WHERE [Animal_2].uuid = [Animal_3].parent
                             FOR XML PATH ('')),
-                        1,
-                        3,
-                        N''),
-                    N'!|#null!|#'),
-                    N'&gt;', N'>'), N'&lt;', N'<'), N'&amp;', N'&') AS fold_output_name
+                        :STUFF_1,
+                            :STUFF_2,
+                            :STUFF_3
+                          ),
+                          :coalesce_1
+                        ),
+                        :REPLACE_4,
+                        :REPLACE_5
+                      ),
+                      :REPLACE_6,
+                      :REPLACE_7
+                    ),
+                    :REPLACE_8,
+                    :REPLACE_9) AS fold_output_name
                 FROM db_1.schema_1.[Animal] AS [Animal_2]
             ) AS folded_subquery_1
             ON [Animal_1].uuid = folded_subquery_1.uuid
         '''
 
-        check_test_data(self, test_data, expected_match, expected_gremlin, expected_sql,
-                        expected_cypher, expected_mssql)
-=======
         check_test_data(self, test_data, expected_match, expected_gremlin, expected_mssql,
                         expected_cypher, expected_postgresql)
->>>>>>> ca5ffc7a
 
     def test_fold_on_two_output_variables(self):
         test_data = test_input_data.fold_on_two_output_variables()
@@ -4272,7 +4233,6 @@
             ) AS folded_subquery_1
             ON "Animal_1".uuid = folded_subquery_1.uuid
         '''
-<<<<<<< HEAD
         expected_mssql = '''
             SELECT
                 [Animal_1].name AS animal_name,
@@ -4285,27 +4245,45 @@
                     REPLACE(REPLACE(REPLACE(coalesce(
                         STUFF(
                             (SELECT
-                                N'~|*' + REPLACE([Animal_3].name, N'|', N'||')
+                                :REPLACE_1 + REPLACE([Animal_3].name, :REPLACE_2, :REPLACE_3)
                             FROM db_1.schema_1.[Animal] AS [Animal_3]
                             WHERE [Animal_2].uuid = [Animal_3].parent
                             FOR XML PATH ('')),
-                            1,
-                            3,
-                            N''),
-                        N'!|#null!|#'),
-                        N'&gt;', N'>'), N'&lt;', N'<'), N'&amp;', N'&') AS fold_output_name,
+                            :STUFF_1,
+                            :STUFF_2,
+                            :STUFF_3
+                          ),
+                          :coalesce_1
+                        ),
+                        :REPLACE_4,
+                        :REPLACE_5
+                      ),
+                      :REPLACE_6,
+                      :REPLACE_7
+                    ),
+                    :REPLACE_8,
+                    :REPLACE_9) AS fold_output_name,
                     REPLACE(REPLACE(REPLACE(coalesce(
                         STUFF(
                             (SELECT
-                                N'~|*' + REPLACE([Animal_3].color, N'|', N'||')
+                                :REPLACE_10 + REPLACE([Animal_3].color, :REPLACE_11, :REPLACE_12)
                             FROM db_1.schema_1.[Animal] AS [Animal_3]
                             WHERE [Animal_2].uuid = [Animal_3].parent
                             FOR XML PATH ('')),
-                            1,
-                            3,
-                            N''),
-                        N'!|#null!|#'),
-                        N'&gt;', N'>'), N'&lt;', N'<'), N'&amp;', N'&') AS fold_output_color
+                            :STUFF_4,
+                            :STUFF_5,
+                            :STUFF_6
+                          ),
+                          :coalesce_2
+                        ),
+                        :REPLACE_13,
+                        :REPLACE_14
+                      ),
+                      :REPLACE_15,
+                      :REPLACE_16
+                    ),
+                    :REPLACE_17,
+                    :REPLACE_18) AS fold_output_color
                 FROM db_1.schema_1.[Animal] AS [Animal_2]
             ) AS folded_subquery_1
             ON [Animal_1].uuid = folded_subquery_1.uuid
@@ -4313,16 +4291,8 @@
         expected_match = SKIP_TEST
         expected_gremlin = SKIP_TEST
         expected_cypher = SKIP_TEST
-        check_test_data(self, test_data, expected_match, expected_gremlin, expected_postgresql,
-                        expected_cypher, expected_mssql)
-=======
-        expected_match = SKIP_TEST
-        expected_gremlin = SKIP_TEST
-        expected_mssql = SKIP_TEST
-        expected_cypher = SKIP_TEST
         check_test_data(self, test_data, expected_match, expected_gremlin, expected_mssql,
                         expected_cypher, expected_postgresql)
->>>>>>> ca5ffc7a
 
     def test_fold_same_edge_type_in_different_locations(self):
         test_data = test_input_data.fold_same_edge_type_in_different_locations()
@@ -4355,9 +4325,8 @@
                   schema_1."Animal" AS "Animal_5"
                 JOIN schema_1."Animal" AS "Animal_6" ON "Animal_5".uuid = "Animal_6".parent
                 GROUP BY
-<<<<<<< HEAD
-                  [Animal_5].uuid
-            ) AS folded_subquery_2 ON [Animal_4].uuid = folded_subquery_2.uuid
+                    "Animal_5".uuid
+            ) AS folded_subquery_2 ON "Animal_4".uuid = folded_subquery_2.uuid
         '''
         expected_mssql = '''
             SELECT
@@ -4376,26 +4345,26 @@
                           STUFF(
                             (
                               SELECT
-                                N'~|*' + REPLACE([Animal_3].name, N'|', N'||')
+                                :REPLACE_1 + REPLACE([Animal_3].name, :REPLACE_2, :REPLACE_3)
                               FROM
                                 db_1.schema_1.[Animal] AS [Animal_3]
                               WHERE
                                 [Animal_2].uuid = [Animal_3].parent FOR XML PATH ('')
                             ),
-                            1,
-                            3,
-                            N''
+                            :STUFF_1,
+                            :STUFF_2,
+                            :STUFF_3
                           ),
-                          N'!|#null!|#'
+                          :coalesce_1
                         ),
-                        N'&gt;',
-                        N'>'
+                        :REPLACE_4,
+                        :REPLACE_5
                       ),
-                      N'&lt;',
-                      N'<'
+                      :REPLACE_6,
+                      :REPLACE_7
                     ),
-                    N'&amp;',
-                    N'&'
+                    :REPLACE_8,
+                    :REPLACE_9
                   ) AS fold_output_name
                 FROM
                   db_1.schema_1.[Animal] AS [Animal_2]
@@ -4411,47 +4380,37 @@
                           STUFF(
                             (
                               SELECT
-                                N'~|*' + REPLACE([Animal_6].name, N'|', N'||')
+                                :REPLACE_10 + REPLACE([Animal_6].name, :REPLACE_11, :REPLACE_12)
                               FROM
                                 db_1.schema_1.[Animal] AS [Animal_6]
                               WHERE
                                 [Animal_5].uuid = [Animal_6].parent FOR XML PATH ('')
                             ),
-                            1,
-                            3,
-                            N''
+                            :STUFF_4,
+                            :STUFF_5,
+                            :STUFF_6
                           ),
-                          N'!|#null!|#'
+                          :coalesce_2
                         ),
-                        N'&gt;',
-                        N'>'
+                        :REPLACE_13,
+                        :REPLACE_14
                       ),
-                      N'&lt;',
-                      N'<'
+                      :REPLACE_15,
+                      :REPLACE_16
                     ),
-                    N'&amp;',
-                    N'&'
+                    :REPLACE_17,
+                    :REPLACE_18
                   ) AS fold_output_name
                 FROM
                   db_1.schema_1.[Animal] AS [Animal_5]
               ) AS folded_subquery_2 ON [Animal_4].uuid = folded_subquery_2.uuid
         '''
+
         expected_match = SKIP_TEST
         expected_gremlin = SKIP_TEST
         expected_cypher = SKIP_TEST
-        check_test_data(self, test_data, expected_match, expected_gremlin, expected_postgresql,
-                        expected_cypher, expected_mssql)
-=======
-                  "Animal_5".uuid
-            ) AS folded_subquery_2 ON "Animal_4".uuid = folded_subquery_2.uuid
-        '''
-        expected_match = SKIP_TEST
-        expected_gremlin = SKIP_TEST
-        expected_mssql = SKIP_TEST
-        expected_cypher = SKIP_TEST
         check_test_data(self, test_data, expected_match, expected_gremlin, expected_mssql,
                         expected_cypher, expected_postgresql)
->>>>>>> ca5ffc7a
 
     def test_fold_after_traverse(self):
         test_data = test_input_data.fold_after_traverse()
@@ -4491,10 +4450,6 @@
                 )
             ])}
         '''
-<<<<<<< HEAD
-=======
-        expected_mssql = SKIP_TEST
->>>>>>> ca5ffc7a
         expected_postgresql = '''
             SELECT
               "Animal_1".name AS animal_name,
@@ -4531,7 +4486,6 @@
               [x IN collected_Animal__in_Animal_ParentOf__out_Animal_ParentOf___1 | x.name] AS
                 `sibling_and_self_names_list`
         '''
-<<<<<<< HEAD
         expected_mssql = '''
             SELECT
               [Animal_1].name AS animal_name,
@@ -4549,61 +4503,36 @@
                           STUFF(
                             (
                               SELECT
-                                N'~|*' + REPLACE([Animal_4].name, N'|', N'||')
+                                :REPLACE_1 + REPLACE([Animal_4].name, :REPLACE_2,:REPLACE_3)
                               FROM
                                 db_1.schema_1.[Animal] AS [Animal_4]
                               WHERE
                                 [Animal_3].uuid = [Animal_4].parent FOR XML PATH('')
                             ),
-                            1,
-                            3,
-                            N''
+                            :STUFF_1,
+                            :STUFF_2,
+                            :STUFF_3
                           ),
-                          N'!|#null!|#'
+                          :coalesce_1
                         ),
-                        N'&gt;',
-                        N'>'
+                        :REPLACE_4,
+                        :REPLACE_5
                       ),
-                      N'&lt;',
-                      N'<'
+                      :REPLACE_6,
+                      :REPLACE_7
                     ),
-                    N'&amp;',
-                    N'&'
+                    :REPLACE_8,
+                    :REPLACE_9
                   ) AS fold_output_name
                 FROM
                   db_1.schema_1.[Animal] AS [Animal_3]
             ) AS folded_subquery_1 ON [Animal_2].uuid = folded_subquery_1.uuid
         '''
-        check_test_data(self, test_data, expected_match, expected_gremlin, SKIP_TEST,
-                        expected_cypher)
-=======
-
         check_test_data(self, test_data, expected_match, expected_gremlin, expected_mssql,
                         expected_cypher, expected_postgresql)
->>>>>>> ca5ffc7a
 
     def test_fold_after_traverse_different_types(self):
         test_data = test_input_data.fold_after_traverse_different_types()
-
-        expected_postgresql = '''
-<<<<<<< HEAD
-                    SELECT
-                        [Animal_1].name AS animal_name,
-                        coalesce(folded_subquery_1.fold_output_name, ARRAY[]::VARCHAR[])
-                            AS neighbor_and_self_names_list
-                    FROM db_1.schema_1.[Animal] AS [Animal_1]
-                    JOIN db_1.schema_1.[Location] AS [Location_1]
-                    ON [Animal_1].lives_in = [Location_1].uuid
-                    LEFT OUTER JOIN (
-                        SELECT
-                            [Location_2].uuid AS uuid,
-                            array_agg([Animal_2].name) AS fold_output_name
-                        FROM db_1.schema_1.[Location] AS [Location_2]
-                        JOIN db_1.schema_1.[Animal] AS [Animal_2]
-                        ON [Location_2].uuid = [Animal_2].lives_in
-                        GROUP BY [Location_2].uuid
-                    ) AS folded_subquery_1
-                    ON [Location_1].uuid = folded_subquery_1.uuid'''
 
         expected_mssql = '''
             SELECT
@@ -4611,7 +4540,8 @@
               folded_subquery_1.fold_output_name AS neighbor_and_self_names_list
             FROM
               db_1.schema_1.[Animal] AS [Animal_1]
-              JOIN db_1.schema_1.[Location] AS [Location_1] ON [Animal_1].lives_in = [Location_1].uuid
+              JOIN db_1.schema_1.[Location] AS [Location_1]
+              ON [Animal_1].lives_in = [Location_1].uuid
               LEFT OUTER JOIN(
                 SELECT
                   [Location_2].uuid AS uuid,
@@ -4622,37 +4552,34 @@
                           STUFF(
                             (
                               SELECT
-                                N'~|*' + REPLACE([Animal_2].name, N'|', N'||')
+                                :REPLACE_1 + REPLACE([Animal_2].name,
+                                    :REPLACE_2,
+                                    :REPLACE_3)
                               FROM
                                 db_1.schema_1.[Animal] AS [Animal_2]
                               WHERE
                                 [Location_2].uuid = [Animal_2].lives_in FOR XML PATH('')
                             ),
-                            1,
-                            3,
-                            N''
+                            :STUFF_1,
+                            :STUFF_2,
+                            :STUFF_3
                           ),
-                          N'!|#null!|#'
+                          :coalesce_1
                         ),
-                        N'&gt;',
-                        N'>'
+                        :REPLACE_4,
+                        :REPLACE_5
                       ),
-                      N'&lt;',
-                      N'<'
+                      :REPLACE_6,
+                      :REPLACE_7
                     ),
-                    N'&amp;',
-                    N'&'
+                    :REPLACE_8,
+                    :REPLACE_9
                   ) AS fold_output_name
                 FROM
                   db_1.schema_1.[Location] AS [Location_2]
               ) AS folded_subquery_1 ON [Location_1].uuid = folded_subquery_1.uuid
         '''
-        expected_match = SKIP_TEST
-        expected_gremlin = SKIP_TEST
-        expected_cypher = SKIP_TEST
-        check_test_data(self, test_data, expected_match, expected_gremlin, expected_postgresql,
-                        expected_cypher, expected_mssql)
-=======
+        expected_postgresql = '''
             SELECT
               "Animal_1".name AS animal_name,
               coalesce(folded_subquery_1.fold_output_name, ARRAY[]::VARCHAR[])
@@ -4674,11 +4601,9 @@
 
         expected_match = SKIP_TEST
         expected_gremlin = SKIP_TEST
-        expected_mssql = SKIP_TEST
         expected_cypher = SKIP_TEST
         check_test_data(self, test_data, expected_match, expected_gremlin, expected_mssql,
                         expected_cypher, expected_postgresql)
->>>>>>> ca5ffc7a
 
     def test_fold_after_traverse_no_output_on_root(self):
         test_data = test_input_data.fold_after_traverse_no_output_on_root()
@@ -4700,8 +4625,8 @@
                 ON "Location_2".uuid = "Animal_2".lives_in
                 GROUP BY "Location_2".uuid
             ) AS folded_subquery_1
-<<<<<<< HEAD
-            ON [Location_1].uuid = folded_subquery_1.uuid'''
+            ON "Location_1".uuid = folded_subquery_1.uuid
+        '''
         expected_mssql = '''
             SELECT
               [Location_1].name AS location_name,
@@ -4720,26 +4645,26 @@
                           STUFF(
                             (
                               SELECT
-                                N'~|*' + REPLACE([Animal_2].name, N'|', N'||')
+                                :REPLACE_1 + REPLACE([Animal_2].name, :REPLACE_2, :REPLACE_3)
                               FROM
                                 db_1.schema_1.[Animal] AS [Animal_2]
                               WHERE
                                 [Location_2].uuid = [Animal_2].lives_in FOR XML PATH('')
                             ),
-                            1,
-                            3,
-                            N''
+                            :STUFF_1,
+                            :STUFF_2,
+                            :STUFF_3
                           ),
-                          N'!|#null!|#'
+                          :coalesce_1
                         ),
-                        N'&gt;',
-                        N'>'
+                        :REPLACE_4,
+                        :REPLACE_5
                       ),
-                      N'&lt;',
-                      N'<'
+                      :REPLACE_6,
+                      :REPLACE_7
                     ),
-                    N'&amp;',
-                    N'&'
+                    :REPLACE_8,
+                    :REPLACE_9
                   ) AS fold_output_name
                 FROM
                   db_1.schema_1.[Location] AS [Location_2]
@@ -4748,19 +4673,8 @@
         expected_match = SKIP_TEST
         expected_gremlin = SKIP_TEST
         expected_cypher = SKIP_TEST
-        check_test_data(self, test_data, expected_match, expected_gremlin, expected_postgresql,
-                        expected_cypher, expected_mssql)
-=======
-            ON "Location_1".uuid = folded_subquery_1.uuid
-        '''
-
-        expected_match = SKIP_TEST
-        expected_gremlin = SKIP_TEST
-        expected_mssql = SKIP_TEST
-        expected_cypher = SKIP_TEST
         check_test_data(self, test_data, expected_match, expected_gremlin, expected_mssql,
                         expected_cypher, expected_postgresql)
->>>>>>> ca5ffc7a
 
     def test_fold_and_traverse(self):
         test_data = test_input_data.fold_and_traverse()
@@ -7617,28 +7531,6 @@
                 )
             ])}
         '''
-<<<<<<< HEAD
-        expected_postgresql = '''
-        SELECT
-            [Animal_1].name AS animal_name,
-            coalesce(folded_subquery_1.fold_output_name, ARRAY[]::VARCHAR[]) AS child_names_list,
-            [Animal_2].name AS parent_name
-        FROM db_1.schema_1.[Animal] AS [Animal_1]
-        LEFT OUTER JOIN
-            db_1.schema_1.[Animal] AS [Animal_2]
-        ON [Animal_1].parent = [Animal_2].uuid
-        LEFT OUTER JOIN (
-            SELECT
-                [Animal_3].uuid AS uuid,
-                array_agg([Animal_4].name) AS fold_output_name
-            FROM db_1.schema_1.[Animal] AS [Animal_3]
-            JOIN db_1.schema_1.[Animal] AS [Animal_4]
-            ON [Animal_3].uuid = [Animal_4].parent
-            GROUP BY [Animal_3].uuid
-        ) AS folded_subquery_1
-        ON [Animal_1].uuid = folded_subquery_1.uuid'''
-=======
-        expected_mssql = SKIP_TEST
         expected_postgresql = '''
             SELECT
               "Animal_1".name AS animal_name,
@@ -7659,7 +7551,6 @@
             ) AS folded_subquery_1
             ON "Animal_1".uuid = folded_subquery_1.uuid
         '''
->>>>>>> ca5ffc7a
         expected_cypher = '''
             MATCH (Animal___1:Animal)
             OPTIONAL MATCH (Animal___1)<-[:Animal_ParentOf]-(Animal__in_Animal_ParentOf___1:Animal)
@@ -7677,7 +7568,6 @@
                   ELSE null
                 END) AS `parent_name`
         '''
-<<<<<<< HEAD
         expected_mssql = '''
             SELECT
               [Animal_1].name AS animal_name,
@@ -7697,41 +7587,33 @@
                           STUFF(
                             (
                               SELECT
-                                N'~|*' + REPLACE([Animal_4].name, N'|', N'||')
+                                :REPLACE_1 + REPLACE([Animal_4].name, :REPLACE_2, :REPLACE_3)
                               FROM
                                 db_1.schema_1.[Animal] AS [Animal_4]
                               WHERE
                                 [Animal_3].uuid = [Animal_4].parent FOR XML PATH('')
                             ),
-                            1,
-                            3,
-                            N''
+                            :STUFF_1,
+                            :STUFF_2,
+                            :STUFF_3
                           ),
-                          N'!|#null!|#'
+                          :coalesce_1
                         ),
-                        N'&gt;',
-                        N'>'
+                        :REPLACE_4,
+                        :REPLACE_5
                       ),
-                      N'&lt;',
-                      N'<'
+                      :REPLACE_6,
+                      :REPLACE_7
                     ),
-                    N'&amp;',
-                    N'&'
+                    :REPLACE_8,
+                    :REPLACE_9
                   ) AS fold_output_name
                 FROM
                   db_1.schema_1.[Animal] AS [Animal_3]
             ) AS folded_subquery_1 ON [Animal_1].uuid = folded_subquery_1.uuid
             '''
-        expected_match = SKIP_TEST
-        expected_gremlin = SKIP_TEST
-        expected_cypher = SKIP_TEST
-        check_test_data(self, test_data, expected_match, expected_gremlin, expected_postgresql,
-                        expected_cypher, expected_mssql)
-=======
-
         check_test_data(self, test_data, expected_match, expected_gremlin, expected_mssql,
                         expected_cypher, expected_postgresql)
->>>>>>> ca5ffc7a
 
     def test_fold_and_optional(self):
         test_data = test_input_data.fold_and_optional()
@@ -7786,28 +7668,6 @@
                 )
             ])}
         '''
-<<<<<<< HEAD
-        expected_postgresql = '''
-        SELECT
-            [Animal_1].name AS animal_name,
-            coalesce(folded_subquery_1.fold_output_name, ARRAY[]::VARCHAR[]) AS child_names_list,
-            [Animal_2].name AS parent_name
-        FROM db_1.schema_1.[Animal] AS [Animal_1]
-        LEFT OUTER JOIN (
-            SELECT
-                [Animal_3].uuid AS uuid,
-                array_agg([Animal_4].name) AS fold_output_name
-            FROM db_1.schema_1.[Animal] AS [Animal_3]
-            JOIN db_1.schema_1.[Animal] AS [Animal_4]
-            ON [Animal_3].uuid = [Animal_4].parent
-            GROUP BY [Animal_3].uuid
-        ) AS folded_subquery_1
-        ON [Animal_1].uuid = folded_subquery_1.uuid
-        LEFT OUTER JOIN
-            db_1.schema_1.[Animal] AS [Animal_2]
-        ON [Animal_1].parent = [Animal_2].uuid'''
-=======
-        expected_mssql = SKIP_TEST
         expected_postgresql = '''
             SELECT
               "Animal_1".name AS animal_name,
@@ -7828,7 +7688,6 @@
                 schema_1."Animal" AS "Animal_2"
             ON "Animal_1".parent = "Animal_2".uuid
         '''
->>>>>>> ca5ffc7a
         expected_cypher = '''
             MATCH (Animal___1:Animal)
             OPTIONAL MATCH (Animal___1)<-[:Animal_ParentOf]-(Animal__in_Animal_ParentOf___1:Animal)
@@ -7846,7 +7705,6 @@
                   ELSE null
                 END) AS `parent_name`
         '''
-<<<<<<< HEAD
         expected_mssql = '''
             SELECT
               [Animal_1].name AS animal_name,
@@ -7864,26 +7722,26 @@
                           STUFF(
                             (
                               SELECT
-                                N'~|*' + REPLACE([Animal_4].name, N'|', N'||')
+                                :REPLACE_1 + REPLACE([Animal_4].name, :REPLACE_2, :REPLACE_3)
                               FROM
                                 db_1.schema_1.[Animal] AS [Animal_4]
                               WHERE
                                 [Animal_3].uuid = [Animal_4].parent FOR XML PATH('')
                             ),
-                            1,
-                            3,
-                            N''
+                            :STUFF_1,
+                            :STUFF_2,
+                            :STUFF_3
                           ),
-                          N'!|#null!|#'
+                          :coalesce_1
                         ),
-                        N'&gt;',
-                        N'>'
+                        :REPLACE_4,
+                        :REPLACE_5
                       ),
-                      N'&lt;',
-                      N'<'
+                      :REPLACE_6,
+                      :REPLACE_7
                     ),
-                    N'&amp;',
-                    N'&'
+                    :REPLACE_8,
+                    :REPLACE_9
                   ) AS fold_output_name
                 FROM
                   db_1.schema_1.[Animal] AS [Animal_3]
@@ -7892,16 +7750,8 @@
               LEFT OUTER JOIN db_1.schema_1.[Animal] AS [Animal_2]
               ON [Animal_1].parent = [Animal_2].uuid
         '''
-        expected_match = SKIP_TEST
-        expected_gremlin = SKIP_TEST
-        expected_cypher = SKIP_TEST
-        check_test_data(self, test_data, expected_match, expected_gremlin, expected_postgresql,
-                        expected_cypher, expected_mssql)
-=======
-
         check_test_data(self, test_data, expected_match, expected_gremlin, expected_mssql,
                         expected_cypher, expected_postgresql)
->>>>>>> ca5ffc7a
 
     def test_optional_traversal_and_fold_traversal(self):
         test_data = test_input_data.optional_traversal_and_fold_traversal()

# Copyright 2017 Kensho Technologies, Inc.
"""End-to-end tests of the GraphQL compiler."""
import unittest

from graphql import GraphQLID, GraphQLString
import six

from . import test_input_data
from ..compiler import OutputMetadata, compile_graphql_to_gremlin, compile_graphql_to_match
from .test_helpers import compare_gremlin, compare_input_metadata, compare_match, get_schema


def check_test_data(test_case, test_data, expected_match, expected_gremlin):
    """Assert that the GraphQL input generates all expected MATCH and Gremlin data."""
    if test_data.type_equivalence_hints:
        # For test convenience, we accept the type equivalence hints in string form.
        # Here, we convert them to the required GraphQL types.
        schema_based_type_equivalence_hints = {
            test_case.schema.get_type(key): test_case.schema.get_type(value)
            for key, value in six.iteritems(test_data.type_equivalence_hints)
        }
    else:
        schema_based_type_equivalence_hints = None

    result = compile_graphql_to_match(test_case.schema, test_data.graphql_input,
                                      type_equivalence_hints=schema_based_type_equivalence_hints)
    compare_match(test_case, expected_match, result.query)
    test_case.assertEqual(test_data.expected_output_metadata, result.output_metadata)
    compare_input_metadata(test_case, test_data.expected_input_metadata, result.input_metadata)

    result = compile_graphql_to_gremlin(test_case.schema, test_data.graphql_input,
                                        type_equivalence_hints=schema_based_type_equivalence_hints)
    compare_gremlin(test_case, expected_gremlin, result.query)
    test_case.assertEqual(test_data.expected_output_metadata, result.output_metadata)
    compare_input_metadata(test_case, test_data.expected_input_metadata, result.input_metadata)


class CompilerTests(unittest.TestCase):
    def setUp(self):
        """Disable max diff limits for all tests."""
        self.maxDiff = None
        self.schema = get_schema()

    def test_immediate_output(self):
        test_data = test_input_data.immediate_output()

        expected_match = '''
            SELECT Animal___1.name AS `animal_name` FROM (
                MATCH {{
                    class: Animal,
                    as: Animal___1
                }}
                RETURN $matches
            )
        '''
        expected_gremlin = '''
            g.V('@class', 'Animal')
            .as('Animal___1')
            .transform{it, m -> new com.orientechnologies.orient.core.record.impl.ODocument([
                animal_name: m.Animal___1.name
            ])}
        '''

        check_test_data(self, test_data, expected_match, expected_gremlin)

    def test_immediate_filter_and_output(self):
        # Ensure that all basic comparison operators output correct code in this simple case.
        comparison_operators = {u'=', u'!=', u'>', u'<', u'>=', u'<='}

        for operator in comparison_operators:
            graphql_input = '''{
                Animal {
                    name @filter(op_name: "%s", value: ["$wanted"]) @output(out_name: "animal_name")
                }
            }''' % (operator,)

            # In MATCH, inequality comparisons use the SQL standard "<>" rather than "!=".
            match_operator = u'<>' if operator == u'!=' else operator
            expected_match = '''
                SELECT Animal___1.name AS `animal_name` FROM (
                    MATCH {{
                        class: Animal,
                        where: ((name %(operator)s {wanted})),
                        as: Animal___1
                    }}
                    RETURN $matches
                )
            ''' % {'operator': match_operator}

            # In Gremlin, equality comparisons use two equal signs instead of one, unlike in MATCH.
            gremlin_operator = u'==' if operator == u'=' else operator
            expected_gremlin = '''
                g.V('@class', 'Animal')
                .filter{it, m -> (it.name %(operator)s $wanted)}
                .as('Animal___1')
                .transform{it, m -> new com.orientechnologies.orient.core.record.impl.ODocument([
                    animal_name: m.Animal___1.name
                ])}
            ''' % {'operator': gremlin_operator}
            expected_output_metadata = {
                'animal_name': OutputMetadata(type=GraphQLString, optional=False),
            }
            expected_input_metadata = {
                'wanted': GraphQLString,
            }

            test_data = test_input_data.CommonTestData(
                graphql_input=graphql_input,
                expected_output_metadata=expected_output_metadata,
                expected_input_metadata=expected_input_metadata,
                type_equivalence_hints=None)

            check_test_data(self, test_data, expected_match, expected_gremlin)

    def test_multiple_filters(self):
        test_data = test_input_data.multiple_filters()

        expected_match = '''
            SELECT Animal___1.name AS `animal_name` FROM (
                MATCH {{
                    class: Animal,
                    where: (((name >= {lower_bound}) AND (name < {upper_bound}))),
                    as: Animal___1
                }}
                RETURN $matches
            )
        '''

        expected_gremlin = '''
            g.V('@class', 'Animal')
            .filter{it, m -> ((it.name >= $lower_bound) && (it.name < $upper_bound))}
            .as('Animal___1')
            .transform{it, m -> new com.orientechnologies.orient.core.record.impl.ODocument([
                animal_name: m.Animal___1.name
            ])}
        '''

        check_test_data(self, test_data, expected_match, expected_gremlin)

    def test_traverse_and_output(self):
        test_data = test_input_data.traverse_and_output()

        expected_match = '''
            SELECT Animal__out_Animal_ParentOf___1.name AS `parent_name` FROM (
                MATCH {{
                    class: Animal,
                    as: Animal___1
                }}.out('Animal_ParentOf') {{
                    as: Animal__out_Animal_ParentOf___1
                }}
                RETURN $matches
            )
        '''
        expected_gremlin = '''
            g.V('@class', 'Animal')
            .as('Animal___1')
            .out('Animal_ParentOf')
            .as('Animal__out_Animal_ParentOf___1')
            .back('Animal___1')
            .transform{it, m -> new com.orientechnologies.orient.core.record.impl.ODocument([
                parent_name: m.Animal__out_Animal_ParentOf___1.name
            ])}
        '''

        check_test_data(self, test_data, expected_match, expected_gremlin)

    def test_optional_traverse_after_mandatory_traverse(self):
        test_data = test_input_data.optional_traverse_after_mandatory_traverse()

        expected_match = '''
            SELECT if(eval("(Animal__out_Animal_ParentOf___1 IS NOT null)"),
                      Animal__out_Animal_ParentOf___1.name, null) AS `child_name`,
                   Animal__out_Animal_OfSpecies___1.name AS `species_name` FROM (
                MATCH {{
                    class: Animal,
                    as: Animal___1
                }}.out('Animal_OfSpecies') {{
                    as: Animal__out_Animal_OfSpecies___1
                }} , {{
                    class: Animal,
                    as: Animal___1
                }}.out('Animal_ParentOf') {{
                    optional: true,
                    as: Animal__out_Animal_ParentOf___1
                }}
                RETURN $matches
            )
        '''
        expected_gremlin = '''
            g.V('@class', 'Animal')
            .as('Animal___1')
            .out('Animal_OfSpecies')
            .as('Animal__out_Animal_OfSpecies___1')
            .back('Animal___1')
            .as('Animal___2')
            .ifThenElse{it.out_Animal_ParentOf == null}{null}{it.out('Animal_ParentOf')}
            .as('Animal__out_Animal_ParentOf___1')
            .optional('Animal___2')
            .as('Animal___3')
            .transform{it, m -> new com.orientechnologies.orient.core.record.impl.ODocument([
                child_name: ((m.Animal__out_Animal_ParentOf___1 != null) ?
                    m.Animal__out_Animal_ParentOf___1.name : null),
                species_name: m.Animal__out_Animal_OfSpecies___1.name
            ])}
        '''

        check_test_data(self, test_data, expected_match, expected_gremlin)

    def test_traverse_filter_and_output(self):
        test_data = test_input_data.traverse_filter_and_output()

        expected_match = '''
            SELECT Animal__out_Animal_ParentOf___1.name AS `parent_name` FROM (
                MATCH {{
                    class: Animal,
                    as: Animal___1
                }}.out('Animal_ParentOf') {{
                    where: (((name = {wanted}) OR (alias CONTAINS {wanted}))),
                    as: Animal__out_Animal_ParentOf___1
                }}
                RETURN $matches
            )
        '''
        expected_gremlin = '''
            g.V('@class', 'Animal')
            .as('Animal___1')
            .out('Animal_ParentOf')
            .filter{it, m -> ((it.name == $wanted) || it.alias.contains($wanted))}
            .as('Animal__out_Animal_ParentOf___1')
            .back('Animal___1')
            .transform{it, m -> new com.orientechnologies.orient.core.record.impl.ODocument([
                parent_name: m.Animal__out_Animal_ParentOf___1.name
            ])}
        '''

        check_test_data(self, test_data, expected_match, expected_gremlin)

    def test_name_or_alias_filter_on_interface_type(self):
        test_data = test_input_data.name_or_alias_filter_on_interface_type()

        expected_match = '''
            SELECT Animal__out_Entity_Related___1.name AS `related_entity` FROM (
                MATCH {{
                    class: Animal,
                    as: Animal___1
                }}.out('Entity_Related') {{
                    where: (((name = {wanted}) OR (alias CONTAINS {wanted}))),
                    as: Animal__out_Entity_Related___1
                }}
                RETURN $matches
            )
        '''
        expected_gremlin = '''
            g.V('@class', 'Animal')
            .as('Animal___1')
            .out('Entity_Related')
            .filter{it, m -> ((it.name == $wanted) || it.alias.contains($wanted))}
            .as('Animal__out_Entity_Related___1')
            .back('Animal___1')
            .transform{it, m -> new com.orientechnologies.orient.core.record.impl.ODocument([
                related_entity: m.Animal__out_Entity_Related___1.name
            ])}
        '''

        check_test_data(self, test_data, expected_match, expected_gremlin)

    def test_output_source_and_complex_output(self):
        test_data = test_input_data.output_source_and_complex_output()

        expected_match = '''
            SELECT
                Animal___1.name AS `animal_name`,
                Animal__out_Animal_ParentOf___1.name AS `parent_name`
            FROM (
                MATCH {{
                    class: Animal,
                    where: ((name = {wanted})),
                    as: Animal___1
                }}.out('Animal_ParentOf') {{
                    as: Animal__out_Animal_ParentOf___1
                }}
                RETURN $matches
            )
        '''
        expected_gremlin = '''
            g.V('@class', 'Animal')
            .filter{it, m -> (it.name == $wanted)}
            .as('Animal___1')
            .out('Animal_ParentOf')
            .as('Animal__out_Animal_ParentOf___1')
            .transform{it, m -> new com.orientechnologies.orient.core.record.impl.ODocument([
                animal_name: m.Animal___1.name,
                parent_name: m.Animal__out_Animal_ParentOf___1.name
            ])}
        '''

        check_test_data(self, test_data, expected_match, expected_gremlin)

    def test_filter_on_optional_variable_equality(self):
        # The operand in the @filter directive originates from an optional block.
        test_data = test_input_data.filter_on_optional_variable_equality()

        expected_match = '''
SELECT
    Animal___1.name AS `animal_name`
FROM (
    MATCH {{
        class: Animal,
        as: Animal___1
    }}.out('Animal_ParentOf') {{
        as: Animal__out_Animal_ParentOf___1
    }}.out('Animal_FedAt') {{
        optional: true,
        as: Animal__out_Animal_ParentOf__out_Animal_FedAt___1
    }} , {{
        class: Animal,
        as: Animal___1
    }}.out('Animal_FedAt') {{
        where: ((
            ($matched.Animal__out_Animal_ParentOf__out_Animal_FedAt___1 IS null) OR
            (name = $matched.Animal__out_Animal_ParentOf__out_Animal_FedAt___1.name)
        )),
        as: Animal__out_Animal_FedAt___1
    }}
    RETURN $matches
)
        '''
        expected_gremlin = '''
            g.V('@class', 'Animal')
            .as('Animal___1')
            .out('Animal_ParentOf')
            .as('Animal__out_Animal_ParentOf___1')
            .ifThenElse{it.out_Animal_FedAt == null}{null}{it.out('Animal_FedAt')}
            .as('Animal__out_Animal_ParentOf__out_Animal_FedAt___1')
            .optional('Animal__out_Animal_ParentOf___1')
            .as('Animal__out_Animal_ParentOf___2')
            .back('Animal___1')
            .out('Animal_FedAt')
            .filter{it, m -> (
                (m.Animal__out_Animal_ParentOf__out_Animal_FedAt___1 == null) ||
                (it.name == m.Animal__out_Animal_ParentOf__out_Animal_FedAt___1.name)
            )}
            .as('Animal__out_Animal_FedAt___1')
            .transform{it, m -> new com.orientechnologies.orient.core.record.impl.ODocument([
                animal_name: m.Animal___1.name
            ])}
        '''

        check_test_data(self, test_data, expected_match, expected_gremlin)

    def test_filter_on_optional_variable_name_or_alias(self):
        # The operand in the @filter directive originates from an optional block.
        test_data = test_input_data.filter_on_optional_variable_name_or_alias()

        expected_match = '''
SELECT
    Animal__out_Animal_ParentOf___1.name AS `animal_name`
FROM (
    MATCH {{
        class: Animal,
        as: Animal___1
    }}.in('Animal_ParentOf') {{
        optional: true,
        as: Animal__in_Animal_ParentOf___1
    }} , {{
        class: Animal,
        as: Animal___1
    }}.out('Animal_ParentOf') {{
        where: ((
            ($matched.Animal__in_Animal_ParentOf___1 IS null) OR
            (
                (name = $matched.Animal__in_Animal_ParentOf___1.name) OR
                (alias CONTAINS $matched.Animal__in_Animal_ParentOf___1.name)
            )
        )),
        as: Animal__out_Animal_ParentOf___1
    }}
    RETURN $matches
)
        '''
        expected_gremlin = '''
            g.V('@class', 'Animal')
            .as('Animal___1')
            .ifThenElse{it.in_Animal_ParentOf == null}{null}{it.in('Animal_ParentOf')}
            .as('Animal__in_Animal_ParentOf___1')
            .optional('Animal___1')
            .as('Animal___2')
            .out('Animal_ParentOf')
            .filter{it, m -> (
                (m.Animal__in_Animal_ParentOf___1 == null) ||
                (
                    (it.name == m.Animal__in_Animal_ParentOf___1.name) ||
                    it.alias.contains(m.Animal__in_Animal_ParentOf___1.name)
                )
            )}
            .as('Animal__out_Animal_ParentOf___1')
            .transform{it, m -> new com.orientechnologies.orient.core.record.impl.ODocument([
                animal_name: m.Animal__out_Animal_ParentOf___1.name
            ])}
        '''

        check_test_data(self, test_data, expected_match, expected_gremlin)

    def test_filter_in_optional_block(self):
        test_data = test_input_data.filter_in_optional_block()

        expected_match = '''
            SELECT
                if(eval("(Animal__out_Animal_FedAt___1 IS NOT null)"),
                   Animal__out_Animal_FedAt___1.uuid, null) AS `uuid`
            FROM (
                MATCH {{
                    class: Animal,
                    as: Animal___1
                }}.out('Animal_FedAt') {{
                    where: ((name = {name})),
                    optional: true,
                    as: Animal__out_Animal_FedAt___1
                }}
                RETURN $matches
            )
        '''
        expected_gremlin = '''
            g.V('@class', 'Animal')
            .as('Animal___1')
            .ifThenElse{it.out_Animal_FedAt == null}{null}{it.out('Animal_FedAt')}
            .filter{it, m -> ((it == null) || (it.name == $name))}
            .as('Animal__out_Animal_FedAt___1')
            .optional('Animal___1')
            .as('Animal___2')
            .transform{it, m -> new com.orientechnologies.orient.core.record.impl.ODocument([
                uuid: ((m.Animal__out_Animal_FedAt___1 != null) ?
                       m.Animal__out_Animal_FedAt___1.uuid : null)
            ])}
        '''

        check_test_data(self, test_data, expected_match, expected_gremlin)

    def test_between_filter_on_simple_scalar(self):
        # The "between" filter emits different output depending on what the compared types are.
        # This test checks for correct code generation when the type is a simple scalar (a String).
        test_data = test_input_data.between_filter_on_simple_scalar()

        expected_match = '''
            SELECT
                Animal___1.name AS `name`
            FROM (
                MATCH {{
                    class: Animal,
                    where: (((name >= {lower}) AND (name <= {upper}))),
                    as: Animal___1
                }}
                RETURN $matches
            )
        '''
        expected_gremlin = '''
            g.V('@class', 'Animal')
            .filter{it, m -> ((it.name >= $lower) && (it.name <= $upper))}
            .as('Animal___1')
            .transform{it, m -> new com.orientechnologies.orient.core.record.impl.ODocument([
                name: m.Animal___1.name
            ])}
        '''

        check_test_data(self, test_data, expected_match, expected_gremlin)

    def test_between_filter_on_date(self):
        # The "between" filter emits different output depending on what the compared types are.
        # This test checks for correct code generation when the type is a custom scalar (Date).
        test_data = test_input_data.between_filter_on_date()

        expected_match = '''
            SELECT
                Animal___1.birthday.format("yyyy-MM-dd") AS `birthday`
            FROM (
                MATCH {{
                    class: Animal,
                    where: ((
                        (birthday >= date({lower}, "yyyy-MM-dd")) AND
                        (birthday <= date({upper}, "yyyy-MM-dd"))
                    )),
                    as: Animal___1
                }}
                RETURN $matches
            )
        '''
        expected_gremlin = '''
            g.V('@class', 'Animal')
            .filter{it, m -> (
                (it.birthday >= Date.parse("yyyy-MM-dd", $lower)) &&
                (it.birthday <= Date.parse("yyyy-MM-dd", $upper))
            )}
            .as('Animal___1')
            .transform{it, m -> new com.orientechnologies.orient.core.record.impl.ODocument([
                birthday: m.Animal___1.birthday.format("yyyy-MM-dd")
            ])}
        '''

        check_test_data(self, test_data, expected_match, expected_gremlin)

    def test_between_filter_on_datetime(self):
        # The "between" filter emits different output depending on what the compared types are.
        # This test checks for correct code generation when the type is a custom scalar (DateTime).
        test_data = test_input_data.between_filter_on_datetime()

        expected_match = '''
            SELECT
                Event___1.event_date.format("yyyy-MM-dd'T'HH:mm:ssX") AS `event_date`
            FROM (
                MATCH {{
                    class: Event,
                    where: ((
                        (event_date >= date({lower}, "yyyy-MM-dd'T'HH:mm:ssX")) AND
                        (event_date <= date({upper}, "yyyy-MM-dd'T'HH:mm:ssX"))
                    )),
                    as: Event___1
                }}
                RETURN $matches
            )
        '''
        expected_gremlin = '''
            g.V('@class', 'Event')
            .filter{it, m -> (
                (it.event_date >= Date.parse("yyyy-MM-dd'T'HH:mm:ssX", $lower)) &&
                (it.event_date <= Date.parse("yyyy-MM-dd'T'HH:mm:ssX", $upper))
            )}
            .as('Event___1')
            .transform{it, m -> new com.orientechnologies.orient.core.record.impl.ODocument([
                event_date: m.Event___1.event_date.format("yyyy-MM-dd'T'HH:mm:ssX")
            ])}
        '''

        check_test_data(self, test_data, expected_match, expected_gremlin)

    def test_complex_optional_variables(self):
        # The operands in the @filter directives originate from an optional block,
        # in addition to having very complex filtering logic.
        test_data = test_input_data.complex_optional_variables()

        expected_match = '''
SELECT
    if(
        eval("(Animal__out_Animal_ParentOf__out_Animal_FedAt___1 IS NOT null)"),
        Animal__out_Animal_ParentOf__out_Animal_FedAt___1.event_date
            .format("yyyy-MM-dd'T'HH:mm:ssX"),
        null
    ) AS `child_fed_at`,
    Animal__in_Animal_ParentOf__out_Animal_FedAt___1.event_date.format("yyyy-MM-dd'T'HH:mm:ssX")
        AS `grandparent_fed_at`,
    if(
        eval("(Animal__out_Animal_ParentOf__in_Animal_ParentOf__out_Animal_FedAt___1 IS NOT null)"),
        Animal__out_Animal_ParentOf__in_Animal_ParentOf__out_Animal_FedAt___1.event_date
            .format("yyyy-MM-dd'T'HH:mm:ssX"),
        null
    ) AS `other_parent_fed_at`
FROM (
    MATCH {{
        class: Animal,
        where: ((name = {animal_name})),
        as: Animal___1
    }}.out('Animal_ParentOf') {{
        as: Animal__out_Animal_ParentOf___1
    }}.out('Animal_FedAt') {{
        optional: true,
        as: Animal__out_Animal_ParentOf__out_Animal_FedAt___1
    }} , {{
        class: Animal,
        as: Animal__out_Animal_ParentOf___1
    }}.in('Animal_ParentOf') {{
        as: Animal__out_Animal_ParentOf__in_Animal_ParentOf___1
    }}.out('Animal_FedAt') {{
        optional: true,
        as: Animal__out_Animal_ParentOf__in_Animal_ParentOf__out_Animal_FedAt___1
    }} , {{
        class: Animal,
        as: Animal___1
    }}.in('Animal_ParentOf') {{
        as: Animal__in_Animal_ParentOf___1
    }}.out('Animal_FedAt') {{
        where: ((
            (
                ($matched.Animal__out_Animal_ParentOf__out_Animal_FedAt___1 IS null) OR
                (name = $matched.Animal__out_Animal_ParentOf__out_Animal_FedAt___1.name)
            ) AND ((
            ($matched.Animal__out_Animal_ParentOf__in_Animal_ParentOf__out_Animal_FedAt___1
                IS null) OR
            (event_date >= $matched.
                Animal__out_Animal_ParentOf__in_Animal_ParentOf__out_Animal_FedAt___1.event_date)
            ) AND (
                ($matched.Animal__out_Animal_ParentOf__out_Animal_FedAt___1 IS null) OR
                (event_date <=
                    $matched.Animal__out_Animal_ParentOf__out_Animal_FedAt___1.event_date)
            ))
        )),
        as: Animal__in_Animal_ParentOf__out_Animal_FedAt___1
    }}
    RETURN $matches
)
        '''
        expected_gremlin = '''
g.V('@class', 'Animal')
.filter{it, m -> (it.name == $animal_name)}
.as('Animal___1')
    .out('Animal_ParentOf')
    .as('Animal__out_Animal_ParentOf___1')
        .ifThenElse{it.out_Animal_FedAt == null}{null}{it.out('Animal_FedAt')}
        .as('Animal__out_Animal_ParentOf__out_Animal_FedAt___1')
    .optional('Animal__out_Animal_ParentOf___1')
    .as('Animal__out_Animal_ParentOf___2')
        .in('Animal_ParentOf')
        .as('Animal__out_Animal_ParentOf__in_Animal_ParentOf___1')
            .ifThenElse{it.out_Animal_FedAt == null}{null}{it.out('Animal_FedAt')}
            .as('Animal__out_Animal_ParentOf__in_Animal_ParentOf__out_Animal_FedAt___1')
        .optional('Animal__out_Animal_ParentOf__in_Animal_ParentOf___1')
        .as('Animal__out_Animal_ParentOf__in_Animal_ParentOf___2')
    .back('Animal__out_Animal_ParentOf___2')
.back('Animal___1')
    .in('Animal_ParentOf')
    .as('Animal__in_Animal_ParentOf___1')
        .out('Animal_FedAt')
        .filter{it, m -> (
            (
                (m.Animal__out_Animal_ParentOf__out_Animal_FedAt___1 == null) ||
                (it.name == m.Animal__out_Animal_ParentOf__out_Animal_FedAt___1.name)
            ) && ((
                (m.Animal__out_Animal_ParentOf__in_Animal_ParentOf__out_Animal_FedAt___1 == null) ||
                (it.event_date >=
                 m.Animal__out_Animal_ParentOf__in_Animal_ParentOf__out_Animal_FedAt___1.event_date)
            ) && (
                (m.Animal__out_Animal_ParentOf__out_Animal_FedAt___1 == null) ||
                (it.event_date <= m.Animal__out_Animal_ParentOf__out_Animal_FedAt___1.event_date)
            ))
        )}
        .as('Animal__in_Animal_ParentOf__out_Animal_FedAt___1')
    .back('Animal__in_Animal_ParentOf___1')
.back('Animal___1')
.transform{it, m -> new com.orientechnologies.orient.core.record.impl.ODocument([
    child_fed_at: (
        (m.Animal__out_Animal_ParentOf__out_Animal_FedAt___1 != null) ?
        m.Animal__out_Animal_ParentOf__out_Animal_FedAt___1.event_date
            .format("yyyy-MM-dd'T'HH:mm:ssX") :
        null
    ),
    grandparent_fed_at: m.Animal__in_Animal_ParentOf__out_Animal_FedAt___1.event_date
        .format("yyyy-MM-dd'T'HH:mm:ssX"),
    other_parent_fed_at: (
        (m.Animal__out_Animal_ParentOf__in_Animal_ParentOf__out_Animal_FedAt___1 != null) ?
        m.Animal__out_Animal_ParentOf__in_Animal_ParentOf__out_Animal_FedAt___1.event_date
            .format("yyyy-MM-dd'T'HH:mm:ssX") :
        null
    )
])}
        '''

        check_test_data(self, test_data, expected_match, expected_gremlin)

    def test_simple_fragment(self):
        test_data = test_input_data.simple_fragment()

        expected_match = '''
SELECT
    Animal___1.name AS `animal_name`,
    Animal__out_Entity_Related___1.name AS `related_animal_name`,
    Animal__out_Entity_Related__out_Animal_OfSpecies___1.name AS `related_animal_species`
FROM (
    MATCH {{
        class: Animal,
        as: Animal___1
    }}.out('Entity_Related') {{
        class: Animal,
        as: Animal__out_Entity_Related___1
    }}.out('Animal_OfSpecies') {{
        as: Animal__out_Entity_Related__out_Animal_OfSpecies___1
    }}
    RETURN $matches
)
        '''
        expected_gremlin = '''
            g.V('@class', 'Animal')
            .as('Animal___1')
            .out('Entity_Related')
            .filter{it, m -> ['Animal'].contains(it['@class'])}
            .as('Animal__out_Entity_Related___1')
            .out('Animal_OfSpecies')
            .as('Animal__out_Entity_Related__out_Animal_OfSpecies___1')
            .back('Animal__out_Entity_Related___1')
            .back('Animal___1')
            .transform{it, m -> new com.orientechnologies.orient.core.record.impl.ODocument([
                animal_name: m.Animal___1.name,
                related_animal_name: m.Animal__out_Entity_Related___1.name,
                related_animal_species: m.Animal__out_Entity_Related__out_Animal_OfSpecies___1.name
            ])}
        '''

        check_test_data(self, test_data, expected_match, expected_gremlin)

    def test_typename_output(self):
        test_data = test_input_data.typename_output()

        expected_match = '''
            SELECT
                Animal___1.@class AS `base_cls`,
                Animal__out_Animal_OfSpecies___1.@class AS `child_cls`
            FROM (
                MATCH {{
                    class: Animal,
                    as: Animal___1
                }}.out('Animal_OfSpecies') {{
                    as: Animal__out_Animal_OfSpecies___1
                }}
                RETURN $matches
            )
        '''
        expected_gremlin = '''
            g.V('@class', 'Animal')
            .as('Animal___1')
            .out('Animal_OfSpecies')
            .as('Animal__out_Animal_OfSpecies___1')
            .back('Animal___1')
            .transform{it, m -> new com.orientechnologies.orient.core.record.impl.ODocument([
                base_cls: m.Animal___1['@class'],
                child_cls: m.Animal__out_Animal_OfSpecies___1['@class']
            ])}
        '''

        check_test_data(self, test_data, expected_match, expected_gremlin)

    def test_typename_filter(self):
        test_data = test_input_data.typename_filter()

        expected_match = '''
            SELECT
                Entity___1.name AS `entity_name`
            FROM (
                MATCH {{
                    class: Entity,
                    where: ((@class = {base_cls})),
                    as: Entity___1
                }}
                RETURN $matches
            )
        '''
        expected_gremlin = '''
            g.V('@class', 'Entity')
            .filter{it, m -> (it['@class'] == $base_cls)}
            .as('Entity___1')
            .transform{it, m -> new com.orientechnologies.orient.core.record.impl.ODocument([
                entity_name: m.Entity___1.name
            ])}
        '''

        check_test_data(self, test_data, expected_match, expected_gremlin)

    def test_simple_recurse(self):
        test_data = test_input_data.simple_recurse()

        expected_match = '''
            SELECT
                Animal__out_Animal_ParentOf___1.name AS `relation_name`
            FROM (
                MATCH {{
                    class: Animal,
                    as: Animal___1
                }}.out('Animal_ParentOf') {{
                    while: ($depth < 1),
                    as: Animal__out_Animal_ParentOf___1
                }}
                RETURN $matches
            )
        '''
        expected_gremlin = '''
            g.V('@class', 'Animal')
            .as('Animal___1')
            .copySplit(
                _(),
                _().out('Animal_ParentOf')
            )
            .exhaustMerge
            .as('Animal__out_Animal_ParentOf___1')
            .back('Animal___1')
            .transform{it, m -> new com.orientechnologies.orient.core.record.impl.ODocument([
                relation_name: m.Animal__out_Animal_ParentOf___1.name
            ])}
        '''

        check_test_data(self, test_data, expected_match, expected_gremlin)

    def test_recurse_within_fragment(self):
        test_data = test_input_data.recurse_within_fragment()

        expected_match = '''
            SELECT
                Food__in_Entity_Related___1.name AS `animal_name`,
                Food___1.name AS `food_name`,
                Food__in_Entity_Related__out_Animal_ParentOf___1.name AS `relation_name`
            FROM (
                MATCH {{
                    class: Food,
                    as: Food___1
                }}.in('Entity_Related') {{
                    class: Animal,
                    as: Food__in_Entity_Related___1
                }}.out('Animal_ParentOf') {{
                    while: ($depth < 3),
                    as: Food__in_Entity_Related__out_Animal_ParentOf___1
                }}
                RETURN $matches
            )
        '''
        expected_gremlin = '''
            g.V('@class', 'Food')
            .as('Food___1')
            .in('Entity_Related')
            .filter{it, m -> ['Animal'].contains(it['@class'])}
            .as('Food__in_Entity_Related___1')
            .copySplit(
                _(),
                _().out('Animal_ParentOf'),
                _().out('Animal_ParentOf').out('Animal_ParentOf'),
                _().out('Animal_ParentOf').out('Animal_ParentOf').out('Animal_ParentOf')
            )
            .exhaustMerge
            .as('Food__in_Entity_Related__out_Animal_ParentOf___1')
            .back('Food__in_Entity_Related___1')
            .back('Food___1')
            .transform{it, m -> new com.orientechnologies.orient.core.record.impl.ODocument([
                animal_name: m.Food__in_Entity_Related___1.name,
                food_name: m.Food___1.name,
                relation_name: m.Food__in_Entity_Related__out_Animal_ParentOf___1.name
            ])}
        '''

        check_test_data(self, test_data, expected_match, expected_gremlin)

    def test_filter_within_recurse(self):
        test_data = test_input_data.filter_within_recurse()

        expected_match = '''
            SELECT
                Animal__out_Animal_ParentOf___1.name AS `relation_name`
            FROM (
                MATCH {{
                    class: Animal,
                    as: Animal___1
                }}.out('Animal_ParentOf') {{
                    while: ($depth < 3),
                    where: ((color = {wanted})),
                    as: Animal__out_Animal_ParentOf___1
                }}
                RETURN $matches
            )
        '''
        expected_gremlin = '''
            g.V('@class', 'Animal')
            .as('Animal___1')
            .copySplit(
                _(),
                _().out('Animal_ParentOf'),
                _().out('Animal_ParentOf').out('Animal_ParentOf'),
                _().out('Animal_ParentOf').out('Animal_ParentOf').out('Animal_ParentOf')
            )
            .exhaustMerge
            .filter{it, m -> (it.color == $wanted)}
            .as('Animal__out_Animal_ParentOf___1')
            .back('Animal___1')
            .transform{it, m -> new com.orientechnologies.orient.core.record.impl.ODocument([
                relation_name: m.Animal__out_Animal_ParentOf___1.name
            ])}
        '''

        check_test_data(self, test_data, expected_match, expected_gremlin)

    def test_recurse_with_immediate_type_coercion(self):
        test_data = test_input_data.recurse_with_immediate_type_coercion()

        expected_match = '''
            SELECT
                Animal__in_Entity_Related___1.name AS `name`
            FROM (
                MATCH {{
                    class: Animal,
                    as: Animal___1
                }}.in('Entity_Related') {{
                    while: ($depth < 4),
                    where: ((@this INSTANCEOF 'Animal')),
                    as: Animal__in_Entity_Related___1
                }}
                RETURN $matches
            )
        '''
        expected_gremlin = '''
            g.V('@class', 'Animal')
            .as('Animal___1')
            .copySplit(
                _(),
                _().in('Entity_Related'),
                _().in('Entity_Related').in('Entity_Related'),
                _().in('Entity_Related').in('Entity_Related').in('Entity_Related'),
                _().in('Entity_Related').in('Entity_Related')
                   .in('Entity_Related').in('Entity_Related')
            )
            .exhaustMerge
            .filter{it, m -> ['Animal'].contains(it['@class'])}
            .as('Animal__in_Entity_Related___1')
            .back('Animal___1')
            .transform{it, m -> new com.orientechnologies.orient.core.record.impl.ODocument([
                name: m.Animal__in_Entity_Related___1.name
            ])}
        '''

        check_test_data(self, test_data, expected_match, expected_gremlin)

    def test_recurse_with_immediate_type_coercion_and_filter(self):
        test_data = test_input_data.recurse_with_immediate_type_coercion_and_filter()

        expected_match = '''
            SELECT
                Animal__in_Entity_Related___1.name AS `name`
            FROM (
                MATCH {{
                    class: Animal,
                    as: Animal___1
                }}.in('Entity_Related') {{
                    while: ($depth < 4),
                    where: (((@this INSTANCEOF 'Animal') AND (color = {color}))),
                    as: Animal__in_Entity_Related___1
                }}
                RETURN $matches
            )
        '''
        expected_gremlin = '''
            g.V('@class', 'Animal')
            .as('Animal___1')
            .copySplit(
                _(),
                _().in('Entity_Related'),
                _().in('Entity_Related').in('Entity_Related'),
                _().in('Entity_Related').in('Entity_Related').in('Entity_Related'),
                _().in('Entity_Related').in('Entity_Related')
                   .in('Entity_Related').in('Entity_Related')
            )
            .exhaustMerge
            .filter{it, m -> (['Animal'].contains(it['@class']) && (it.color == $color))}
            .as('Animal__in_Entity_Related___1')
            .back('Animal___1')
            .transform{it, m -> new com.orientechnologies.orient.core.record.impl.ODocument([
                name: m.Animal__in_Entity_Related___1.name
            ])}
        '''

        check_test_data(self, test_data, expected_match, expected_gremlin)

    def test_in_collection_op_filter_with_variable(self):
        test_data = test_input_data.in_collection_op_filter_with_variable()

        expected_match = '''
            SELECT
                Animal___1.name AS `animal_name`
            FROM (
                MATCH {{
                    class: Animal,
                    where: (({wanted} CONTAINS name)),
                    as: Animal___1
                }}
                RETURN $matches
            )
        '''
        expected_gremlin = '''
            g.V('@class', 'Animal')
            .filter{it, m -> $wanted.contains(it.name)}
            .as('Animal___1')
            .transform{it, m -> new com.orientechnologies.orient.core.record.impl.ODocument([
                animal_name: m.Animal___1.name
            ])}
        '''

        check_test_data(self, test_data, expected_match, expected_gremlin)

    def test_in_collection_op_filter_with_tag(self):
        test_data = test_input_data.in_collection_op_filter_with_tag()

        expected_match = '''
            SELECT
                Animal___1.name AS `animal_name`
            FROM (
                MATCH {{
                    class: Animal,
                    as: Animal___1
                }}.out('Animal_ParentOf') {{
                    where: (($matched.Animal___1.alias CONTAINS name)),
                    as: Animal__out_Animal_ParentOf___1
                }}
                RETURN $matches
            )
        '''
        expected_gremlin = '''
            g.V('@class', 'Animal')
            .as('Animal___1')
            .out('Animal_ParentOf')
            .filter{it, m -> m.Animal___1.alias.contains(it.name)}
            .as('Animal__out_Animal_ParentOf___1')
            .back('Animal___1')
            .transform{it, m -> new com.orientechnologies.orient.core.record.impl.ODocument([
                animal_name: m.Animal___1.name
            ])}
        '''

        check_test_data(self, test_data, expected_match, expected_gremlin)

    def test_in_collection_op_filter_with_optional_tag(self):
        test_data = test_input_data.in_collection_op_filter_with_optional_tag()

        expected_match = '''
            SELECT
                Animal___1.name AS `animal_name`
            FROM (
                MATCH {{
                    class: Animal,
                    as: Animal___1
                }}.in('Animal_ParentOf') {{
                    optional: true,
                    as: Animal__in_Animal_ParentOf___1
                }} , {{
                    class: Animal,
                    as: Animal___1
                }}.out('Animal_ParentOf') {{
                    where: (
                        (($matched.Animal__in_Animal_ParentOf___1 IS null)
                         OR ($matched.Animal__in_Animal_ParentOf___1.alias CONTAINS name))
                    ),
                    as: Animal__out_Animal_ParentOf___1
                }}
                RETURN $matches
            )
        '''
        expected_gremlin = '''
            g.V('@class', 'Animal')
            .as('Animal___1')
            .ifThenElse{it.in_Animal_ParentOf == null}{null}{it.in('Animal_ParentOf')}
            .as('Animal__in_Animal_ParentOf___1')
            .optional('Animal___1')
            .as('Animal___2')
            .out('Animal_ParentOf')
            .filter{it, m -> (
                (m.Animal__in_Animal_ParentOf___1 == null) ||
                m.Animal__in_Animal_ParentOf___1.alias.contains(it.name)
            )}
            .as('Animal__out_Animal_ParentOf___1')
            .back('Animal___2')
            .transform{it, m -> new com.orientechnologies.orient.core.record.impl.ODocument([
                animal_name: m.Animal___1.name
            ])}
        '''

        check_test_data(self, test_data, expected_match, expected_gremlin)

    def test_has_substring_op_filter_with_variable(self):
        graphql_input = '''{
            Animal {
                name @filter(op_name: "has_substring", value: ["$wanted"])
                     @output(out_name: "animal_name")
            }
        }'''

        expected_match = '''
            SELECT
                Animal___1.name AS `animal_name`
            FROM (
                MATCH {{
                    class: Animal,
                    where: ((name LIKE ('%' + ({wanted} + '%')))),
                    as: Animal___1
                }}
                RETURN $matches
            )
        '''
        expected_gremlin = '''
            g.V('@class', 'Animal')
            .filter{it, m -> it.name.contains($wanted)}
            .as('Animal___1')
            .transform{it, m -> new com.orientechnologies.orient.core.record.impl.ODocument([
                animal_name: m.Animal___1.name
            ])}
        '''
        expected_output_metadata = {
            'animal_name': OutputMetadata(type=GraphQLString, optional=False),
        }
        expected_input_metadata = {
            'wanted': GraphQLString,
        }

        test_data = test_input_data.CommonTestData(
            graphql_input=graphql_input,
            expected_output_metadata=expected_output_metadata,
            expected_input_metadata=expected_input_metadata,
            type_equivalence_hints=None)

        check_test_data(self, test_data, expected_match, expected_gremlin)

    def test_has_substring_op_filter_with_tag(self):
        graphql_input = '''{
            Animal {
                name @output(out_name: "animal_name") @tag(tag_name: "root_name")
                out_Animal_ParentOf {
                    name @filter(op_name: "has_substring", value: ["%root_name"])
                }
            }
        }'''

        expected_match = '''
            SELECT
                Animal___1.name AS `animal_name`
            FROM (
                MATCH {{
                    class: Animal,
                    as: Animal___1
                }}.out('Animal_ParentOf') {{
                    where: ((name LIKE ('%' + ($matched.Animal___1.name + '%')))),
                    as: Animal__out_Animal_ParentOf___1
                }}
                RETURN $matches
            )
        '''
        expected_gremlin = '''
            g.V('@class', 'Animal')
            .as('Animal___1')
            .out('Animal_ParentOf')
            .filter{it, m -> it.name.contains(m.Animal___1.name)}
            .as('Animal__out_Animal_ParentOf___1')
            .back('Animal___1')
            .transform{it, m -> new com.orientechnologies.orient.core.record.impl.ODocument([
                animal_name: m.Animal___1.name
            ])}
        '''
        expected_output_metadata = {
            'animal_name': OutputMetadata(type=GraphQLString, optional=False),
        }
        expected_input_metadata = {}

        test_data = test_input_data.CommonTestData(
            graphql_input=graphql_input,
            expected_output_metadata=expected_output_metadata,
            expected_input_metadata=expected_input_metadata,
            type_equivalence_hints=None)

        check_test_data(self, test_data, expected_match, expected_gremlin)

    def test_has_substring_op_filter_with_optional_tag(self):
        graphql_input = '''{
            Animal {
                name @output(out_name: "animal_name")
                in_Animal_ParentOf @optional {
                    name @tag(tag_name: "parent_name")
                }
                out_Animal_ParentOf {
                    name @filter(op_name: "has_substring", value: ["%parent_name"])
                }
            }
        }'''

        expected_match = '''
            SELECT
                Animal___1.name AS `animal_name`
            FROM (
                MATCH {{
                    class: Animal,
                    as: Animal___1
                }}.in('Animal_ParentOf') {{
                    optional: true,
                    as: Animal__in_Animal_ParentOf___1
                }} , {{
                    class: Animal,
                    as: Animal___1
                }}.out('Animal_ParentOf') {{
                    where: ((
                        ($matched.Animal__in_Animal_ParentOf___1 IS null) OR
                        (name LIKE ('%' + ($matched.Animal__in_Animal_ParentOf___1.name + '%')))
                    )),
                    as: Animal__out_Animal_ParentOf___1
                }}
                RETURN $matches
            )
        '''
        expected_gremlin = '''
            g.V('@class', 'Animal')
            .as('Animal___1')
            .ifThenElse{it.in_Animal_ParentOf == null}{null}{it.in('Animal_ParentOf')}
            .as('Animal__in_Animal_ParentOf___1')
            .optional('Animal___1')
            .as('Animal___2')
            .out('Animal_ParentOf')
            .filter{it, m -> (
                (m.Animal__in_Animal_ParentOf___1 == null) ||
                it.name.contains(m.Animal__in_Animal_ParentOf___1.name)
            )}
            .as('Animal__out_Animal_ParentOf___1')
            .back('Animal___2')
            .transform{it, m -> new com.orientechnologies.orient.core.record.impl.ODocument([
                animal_name: m.Animal___1.name
            ])}
        '''
        expected_output_metadata = {
            'animal_name': OutputMetadata(type=GraphQLString, optional=False),
        }
        expected_input_metadata = {}

        test_data = test_input_data.CommonTestData(
            graphql_input=graphql_input,
            expected_output_metadata=expected_output_metadata,
            expected_input_metadata=expected_input_metadata,
            type_equivalence_hints=None)

        check_test_data(self, test_data, expected_match, expected_gremlin)

    def test_has_edge_degree_op_filter(self):
        test_data = test_input_data.has_edge_degree_op_filter()

        expected_match = '''
            SELECT
                Animal___1.name AS `animal_name`,
                Animal__out_Animal_ParentOf___1.name AS `child_name`
            FROM (
                MATCH {{
                    class: Animal,
                    where: ((
                        (({child_count} = 0) AND (out_Animal_ParentOf IS null)) OR
                        ((out_Animal_ParentOf IS NOT null) AND
                            (out_Animal_ParentOf.size() = {child_count}))
                    )),
                    as: Animal___1
                }}.out('Animal_ParentOf') {{
                    as: Animal__out_Animal_ParentOf___1
                }}
                RETURN $matches
            )
        '''
        expected_gremlin = '''
            g.V('@class', 'Animal')
            .filter{it, m -> (
                (($child_count == 0) && (it.out_Animal_ParentOf == null)) ||
                ((it.out_Animal_ParentOf != null) &&
                    (it.out_Animal_ParentOf.count() == $child_count))
            )}
            .as('Animal___1')
            .out('Animal_ParentOf')
            .as('Animal__out_Animal_ParentOf___1')
            .transform{it, m -> new com.orientechnologies.orient.core.record.impl.ODocument([
                animal_name: m.Animal___1.name,
                child_name: m.Animal__out_Animal_ParentOf___1.name
            ])}
        '''

        check_test_data(self, test_data, expected_match, expected_gremlin)

    def test_has_edge_degree_op_filter_with_optional(self):
        test_data = test_input_data.has_edge_degree_op_filter_with_optional()

        expected_match = '''
            SELECT
                if(eval("(Species__in_Animal_OfSpecies__out_Animal_ParentOf___1 IS NOT null)"),
                   Species__in_Animal_OfSpecies__out_Animal_ParentOf___1.name,
                   null
                ) AS `child_name`,
                Species__in_Animal_OfSpecies___1.name AS `parent_name`,
                Species___1.name AS `species_name`
            FROM (
                MATCH {{
                    class: Species,
                    as: Species___1
                }}.in('Animal_OfSpecies') {{
                    where: ((
                        (({child_count} = 0) AND (out_Animal_ParentOf IS null)) OR
                        ((out_Animal_ParentOf IS NOT null) AND
                            (out_Animal_ParentOf.size() = {child_count}))
                    )),
                    as: Species__in_Animal_OfSpecies___1
                }}.out('Animal_ParentOf') {{
                    optional: true,
                    as: Species__in_Animal_OfSpecies__out_Animal_ParentOf___1
                }}
                RETURN $matches
            )
        '''
        expected_gremlin = '''
            g.V('@class', 'Species')
            .as('Species___1')
            .in('Animal_OfSpecies')
            .filter{it, m -> (
                (($child_count == 0) && (it.out_Animal_ParentOf == null)) ||
                ((it.out_Animal_ParentOf != null) &&
                    (it.out_Animal_ParentOf.count() == $child_count))
            )}
            .as('Species__in_Animal_OfSpecies___1')
            .ifThenElse{it.out_Animal_ParentOf == null}{null}{it.out('Animal_ParentOf')}
            .as('Species__in_Animal_OfSpecies__out_Animal_ParentOf___1')
            .optional('Species__in_Animal_OfSpecies___1')
            .as('Species__in_Animal_OfSpecies___2')
            .back('Species___1')
            .transform{it, m -> new com.orientechnologies.orient.core.record.impl.ODocument([
                child_name: (
                    (m.Species__in_Animal_OfSpecies__out_Animal_ParentOf___1 != null) ?
                    m.Species__in_Animal_OfSpecies__out_Animal_ParentOf___1.name : null),
                parent_name: m.Species__in_Animal_OfSpecies___1.name,
                species_name: m.Species___1.name
            ])}
        '''

        check_test_data(self, test_data, expected_match, expected_gremlin)

    def test_has_edge_degree_op_filter_with_fold(self):
        test_data = test_input_data.has_edge_degree_op_filter_with_fold()

        expected_match = '''
            SELECT
                $Species__in_Animal_OfSpecies___1___out_Animal_ParentOf.name AS `child_names`,
                Species__in_Animal_OfSpecies___1.name AS `parent_name`,
                Species___1.name AS `species_name`
            FROM (
                MATCH {{
                    class: Species,
                    as: Species___1
                }}.in('Animal_OfSpecies') {{
                    where: ((
                        (({child_count} = 0) AND (out_Animal_ParentOf IS null)) OR
                        ((out_Animal_ParentOf IS NOT null) AND
                            (out_Animal_ParentOf.size() = {child_count}))
                    )),
                    as: Species__in_Animal_OfSpecies___1
                }}
                RETURN $matches
            ) LET
                $Species__in_Animal_OfSpecies___1___out_Animal_ParentOf =
                    Species__in_Animal_OfSpecies___1.out("Animal_ParentOf").asList()
        '''
        expected_gremlin = '''
            g.V('@class', 'Species')
            .as('Species___1')
            .in('Animal_OfSpecies')
            .filter{it, m -> (
                (($child_count == 0) && (it.out_Animal_ParentOf == null)) ||
                ((it.out_Animal_ParentOf != null) &&
                    (it.out_Animal_ParentOf.count() == $child_count))
            )}
            .as('Species__in_Animal_OfSpecies___1')
            .back('Species___1')
            .transform{it, m -> new com.orientechnologies.orient.core.record.impl.ODocument([
                child_names: (
    (m.Species__in_Animal_OfSpecies___1.out_Animal_ParentOf == null) ?
    [] :
    (m.Species__in_Animal_OfSpecies___1.out_Animal_ParentOf.collect{entry -> entry.inV.next().name})
                ),
                parent_name: m.Species__in_Animal_OfSpecies___1.name,
                species_name: m.Species___1.name
            ])}
        '''

        check_test_data(self, test_data, expected_match, expected_gremlin)

    def test_simple_union(self):
        test_data = test_input_data.simple_union()

        expected_match = '''
            SELECT
                Species__out_Species_Eats___1.name AS `food_name`,
                Species___1.name AS `species_name`
            FROM (
                MATCH {{
                    class: Species,
                    as: Species___1
                }}.out('Species_Eats') {{
                    class: Food,
                    as: Species__out_Species_Eats___1
                }}
                RETURN $matches
            )
        '''
        expected_gremlin = '''
            g.V('@class', 'Species')
            .as('Species___1')
            .out('Species_Eats')
            .filter{it, m -> ['Food'].contains(it['@class'])}
            .as('Species__out_Species_Eats___1')
            .back('Species___1')
            .transform{it, m -> new com.orientechnologies.orient.core.record.impl.ODocument([
                food_name: m.Species__out_Species_Eats___1.name,
                species_name: m.Species___1.name
            ])}
        '''

        check_test_data(self, test_data, expected_match, expected_gremlin)

    def test_filter_on_fragment_in_union(self):
        test_data = test_input_data.filter_on_fragment_in_union()

        expected_match = '''
            SELECT
                Species__out_Species_Eats___1.name AS `food_name`,
                Species___1.name AS `species_name`
            FROM (
                MATCH {{
                    class: Species,
                    as: Species___1
                }}.out('Species_Eats') {{
                    class: Food,
                    where: (((name = {wanted}) OR (alias CONTAINS {wanted}))),
                    as: Species__out_Species_Eats___1
                }}
                RETURN $matches
            )
        '''
        expected_gremlin = '''
            g.V('@class', 'Species')
            .as('Species___1')
            .out('Species_Eats')
            .filter{it, m -> (['Food'].contains(it['@class']) &&
                             ((it.name == $wanted) || it.alias.contains($wanted)))}
            .as('Species__out_Species_Eats___1')
            .back('Species___1')
            .transform{it, m -> new com.orientechnologies.orient.core.record.impl.ODocument([
                food_name: m.Species__out_Species_Eats___1.name,
                species_name: m.Species___1.name
            ])}
        '''

        check_test_data(self, test_data, expected_match, expected_gremlin)

    def test_optional_on_union(self):
        test_data = test_input_data.optional_on_union()

        expected_match = '''
            SELECT
                if(eval("(Species__out_Species_Eats___1 IS NOT null)"),
                    Species__out_Species_Eats___1.name,
                    null
                ) AS `food_name`,
                Species___1.name AS `species_name`
            FROM (
                MATCH {{
                    class: Species,
                    as: Species___1
                }}.out('Species_Eats') {{
                    class: Food,
                    optional: true,
                    as: Species__out_Species_Eats___1
                }}
                RETURN $matches
            )
        '''
        expected_gremlin = '''
            g.V('@class', 'Species')
            .as('Species___1')
            .ifThenElse{it.out_Species_Eats == null}{null}{it.out('Species_Eats')}
            .filter{it, m -> ((it == null) || ['Food'].contains(it['@class']))}
            .as('Species__out_Species_Eats___1')
            .optional('Species___1')
            .as('Species___2')
            .transform{it, m -> new com.orientechnologies.orient.core.record.impl.ODocument([
                food_name: ((m.Species__out_Species_Eats___1 != null) ?
                            m.Species__out_Species_Eats___1.name : null),
                species_name: m.Species___1.name
            ])}
        '''

        check_test_data(self, test_data, expected_match, expected_gremlin)

    def test_gremlin_type_hints(self):
        graphql_input = '''{
            Animal {
                out_Entity_Related {
                    ... on Event {
                        name @output(out_name: "related_event")
                    }
                }
            }
        }'''
        type_equivalence_hints = {
            'Event': 'EventOrBirthEvent'
        }

        expected_match = '''
            SELECT
                Animal__out_Entity_Related___1.name AS `related_event`
            FROM (
                MATCH {{
                    class: Animal,
                    as: Animal___1
                }}.out('Entity_Related') {{
                    class: Event,
                    as: Animal__out_Entity_Related___1
                }}
                RETURN $matches
            )
        '''
        expected_gremlin = '''
            g.V('@class', 'Animal')
            .as('Animal___1')
            .out('Entity_Related')
            .filter{it, m -> ['BirthEvent', 'Event'].contains(it['@class'])}
            .as('Animal__out_Entity_Related___1')
            .back('Animal___1')
            .transform{it, m -> new com.orientechnologies.orient.core.record.impl.ODocument([
                related_event: m.Animal__out_Entity_Related___1.name
            ])}
        '''
        expected_output_metadata = {
            'related_event': OutputMetadata(type=GraphQLString, optional=False),
        }
        expected_input_metadata = {}

        test_data = test_input_data.CommonTestData(
            graphql_input=graphql_input,
            expected_output_metadata=expected_output_metadata,
            expected_input_metadata=expected_input_metadata,
            type_equivalence_hints=type_equivalence_hints)

        check_test_data(self, test_data, expected_match, expected_gremlin)

    def test_unnecessary_traversal_elimination(self):
        # This test case caught a bug in the optimization pass that eliminates unnecessary
        # traversals, where it would fail to remove part of the dead code
        # if there were more than two @optional traversals from the same location.
        #
        # The problem in the optimization pass was the following:
        # - N @optional traversals from a given location X, would generate N QueryRoot
        #   blocks at that location N;
        # - exactly 2 of those QueryRoots would be eliminated away, leaving (N - 2) behind
        # - each such QueryRoot would multiplicatively increase the complexity of the query
        #   by a linear term -- the number of entries at that QueryRoot.
        #
        # This test ensures that all N=3 of the QueryRoots are eliminated away, rather than just 2.
        # See the complementary optimization-pass-only version of the test
        # in test_ir_lowering.py for more details.
        graphql_input = '''{
            Animal {
                uuid @filter(op_name: "=", value: ["$uuid"])
                out_Animal_ParentOf @optional {
                    uuid @output(out_name: "child_uuid")
                }
                out_Animal_OfSpecies @optional {
                    uuid @output(out_name: "species_uuid")
                }
                out_Animal_FedAt @optional {
                    uuid @output(out_name: "event_uuid")
                }
            }
        }'''

        expected_match = '''
            SELECT
                if(eval("(Animal__out_Animal_ParentOf___1 IS NOT null)"),
                   Animal__out_Animal_ParentOf___1.uuid, null) AS `child_uuid`,
                if(eval("(Animal__out_Animal_FedAt___1 IS NOT null)"),
                   Animal__out_Animal_FedAt___1.uuid, null) AS `event_uuid`,
                if(eval("(Animal__out_Animal_OfSpecies___1 IS NOT null)"),
                   Animal__out_Animal_OfSpecies___1.uuid, null) AS `species_uuid`
            FROM (
                MATCH {{
                    class: Animal,
                    where: ((uuid = {uuid})),
                    as: Animal___1
                }}.out('Animal_ParentOf') {{
                    optional: true,
                    as: Animal__out_Animal_ParentOf___1
                }} , {{
                    class: Animal,
                    as: Animal___1
                }}.out('Animal_OfSpecies') {{
                    optional: true,
                    as: Animal__out_Animal_OfSpecies___1
                }} , {{
                    class: Animal,
                    as: Animal___1
                }}.out('Animal_FedAt') {{
                    optional: true,
                    as: Animal__out_Animal_FedAt___1
                }}
                RETURN $matches
            )
        '''
        expected_gremlin = '''
            g.V('@class', 'Animal')
            .filter{it, m -> (it.uuid == $uuid)}
            .as('Animal___1')
            .ifThenElse{it.out_Animal_ParentOf == null}{null}{it.out('Animal_ParentOf')}
            .as('Animal__out_Animal_ParentOf___1')
            .optional('Animal___1')
            .as('Animal___2')
            .ifThenElse{it.out_Animal_OfSpecies == null}{null}{it.out('Animal_OfSpecies')}
            .as('Animal__out_Animal_OfSpecies___1')
            .optional('Animal___2')
            .as('Animal___3')
            .ifThenElse{it.out_Animal_FedAt == null}{null}{it.out('Animal_FedAt')}
            .as('Animal__out_Animal_FedAt___1')
            .optional('Animal___3')
            .as('Animal___4')
            .transform{it, m -> new com.orientechnologies.orient.core.record.impl.ODocument([
                child_uuid: ((m.Animal__out_Animal_ParentOf___1 != null) ?
                               m.Animal__out_Animal_ParentOf___1.uuid : null),
                event_uuid: ((m.Animal__out_Animal_FedAt___1 != null) ?
                              m.Animal__out_Animal_FedAt___1.uuid : null),
                species_uuid: ((m.Animal__out_Animal_OfSpecies___1 != null) ?
                                m.Animal__out_Animal_OfSpecies___1.uuid : null)
            ])}
        '''
        expected_output_metadata = {
            'child_uuid': OutputMetadata(type=GraphQLID, optional=True),
            'event_uuid': OutputMetadata(type=GraphQLID, optional=True),
            'species_uuid': OutputMetadata(type=GraphQLID, optional=True),
        }
        expected_input_metadata = {
            'uuid': GraphQLID,
        }

        test_data = test_input_data.CommonTestData(
            graphql_input=graphql_input,
            expected_output_metadata=expected_output_metadata,
            expected_input_metadata=expected_input_metadata,
            type_equivalence_hints=None)

        check_test_data(self, test_data, expected_match, expected_gremlin)

    def test_fold_on_output_variable(self):
        test_data = test_input_data.fold_on_output_variable()

        expected_match = '''
            SELECT
                Animal___1.name AS `animal_name`,
                $Animal___1___out_Animal_ParentOf.name AS `child_names_list`
            FROM (
                MATCH {{
                    class: Animal,
                    as: Animal___1
                }}
                RETURN $matches
            ) LET
                $Animal___1___out_Animal_ParentOf =
                    Animal___1.out("Animal_ParentOf").asList()
        '''
        expected_gremlin = '''
            g.V('@class', 'Animal')
            .as('Animal___1')
            .transform{it, m -> new com.orientechnologies.orient.core.record.impl.ODocument([
                animal_name: m.Animal___1.name,
                child_names_list: (
                    (m.Animal___1.out_Animal_ParentOf == null) ? [] : (
                        m.Animal___1.out_Animal_ParentOf.collect{entry -> entry.inV.next().name}
                    )
                )
            ])}
        '''

        check_test_data(self, test_data, expected_match, expected_gremlin)

    def test_fold_after_traverse(self):
        test_data = test_input_data.fold_after_traverse()

        expected_match = '''
            SELECT
                Animal___1.name AS `animal_name`,
                $Animal__in_Animal_ParentOf___1___out_Animal_ParentOf.name
                    AS `sibling_and_self_names_list`
            FROM (
                MATCH {{
                    class: Animal,
                    as: Animal___1
                }}.in('Animal_ParentOf') {{
                    as: Animal__in_Animal_ParentOf___1
                }}
                RETURN $matches
            ) LET
                $Animal__in_Animal_ParentOf___1___out_Animal_ParentOf =
                    Animal__in_Animal_ParentOf___1.out("Animal_ParentOf").asList()
        '''
        expected_gremlin = '''
            g.V('@class', 'Animal')
            .as('Animal___1')
            .in('Animal_ParentOf')
            .as('Animal__in_Animal_ParentOf___1')
            .back('Animal___1')
            .transform{it, m -> new com.orientechnologies.orient.core.record.impl.ODocument([
                animal_name: m.Animal___1.name,
                sibling_and_self_names_list: (
                    (m.Animal__in_Animal_ParentOf___1.out_Animal_ParentOf == null) ? [] : (
                        m.Animal__in_Animal_ParentOf___1.out_Animal_ParentOf.collect{
                            entry -> entry.inV.next().name
                        }
                    )
                )
            ])}
        '''

        check_test_data(self, test_data, expected_match, expected_gremlin)

    def test_fold_and_traverse(self):
        test_data = test_input_data.fold_and_traverse()

        expected_match = '''
            SELECT
                Animal___1.name AS `animal_name`,
                $Animal___1___in_Animal_ParentOf.name
                    AS `sibling_and_self_names_list`
            FROM (
                MATCH {{
                    class: Animal,
                    as: Animal___1
                }}
                RETURN $matches
            ) LET
                $Animal___1___in_Animal_ParentOf =
                    Animal___1.in("Animal_ParentOf").out("Animal_ParentOf").asList()
        '''
        expected_gremlin = '''
            g.V('@class', 'Animal')
            .as('Animal___1')
            .transform{it, m -> new com.orientechnologies.orient.core.record.impl.ODocument([
                animal_name: m.Animal___1.name,
                sibling_and_self_names_list: (
                    (m.Animal___1.in_Animal_ParentOf == null) ? [] : (
                        m.Animal___1.in_Animal_ParentOf
                            .collect{
                                entry -> entry.outV.next()
                            }
                            .collectMany{
                                entry -> entry.out_Animal_ParentOf
                                    .collect{
                                        edge -> edge.inV.next()
                                    }
                            }
                            .collect{entry -> entry.name}
                    ))
            ])}
        '''

        check_test_data(self, test_data, expected_match, expected_gremlin)

    def test_fold_and_deep_traverse(self):
        test_data = test_input_data.fold_and_deep_traverse()

        expected_match = '''
            SELECT
                Animal___1.name AS `animal_name`,
                $Animal___1___in_Animal_ParentOf.name AS `sibling_and_self_species_list`
            FROM (
                MATCH {{
                    class: Animal,
                    as: Animal___1
                }}
                RETURN $matches
            ) LET
                $Animal___1___in_Animal_ParentOf =
                    Animal___1.in("Animal_ParentOf")
                              .out("Animal_ParentOf")
                              .out("Animal_OfSpecies")
                              .asList()
        '''
        expected_gremlin = '''
            g.V('@class', 'Animal')
            .as('Animal___1')
            .transform{it, m -> new com.orientechnologies.orient.core.record.impl.ODocument([
                animal_name: m.Animal___1.name,
                sibling_and_self_species_list: (
                    (m.Animal___1.in_Animal_ParentOf == null) ? [] : (
                        m.Animal___1.in_Animal_ParentOf
                            .collect{entry -> entry.outV.next()}
                            .collectMany{
                                entry -> entry.out_Animal_ParentOf
                                    .collect{edge -> edge.inV.next()}
                            }
                            .collectMany{
                                entry -> entry.out_Animal_OfSpecies
                                    .collect{edge -> edge.inV.next()}
                            }
                            .collect{entry -> entry.name}
                    )
                )
            ])}
        '''

        check_test_data(self, test_data, expected_match, expected_gremlin)

    def test_traverse_and_fold_and_traverse(self):
        test_data = test_input_data.traverse_and_fold_and_traverse()

        expected_match = '''
            SELECT
                Animal___1.name AS `animal_name`,
                $Animal__in_Animal_ParentOf___1___out_Animal_ParentOf.name
                    AS `sibling_and_self_species_list`
            FROM (
                MATCH {{
                    class: Animal,
                    as: Animal___1
                }}.in('Animal_ParentOf') {{
                    as: Animal__in_Animal_ParentOf___1
                }}
                RETURN $matches
            ) LET
                $Animal__in_Animal_ParentOf___1___out_Animal_ParentOf =
                    Animal__in_Animal_ParentOf___1
                        .out("Animal_ParentOf")
                        .out("Animal_OfSpecies").asList()
        '''
        expected_gremlin = '''
            g.V('@class', 'Animal')
            .as('Animal___1')
                .in('Animal_ParentOf')
                .as('Animal__in_Animal_ParentOf___1')
            .back('Animal___1')
            .transform{it, m -> new com.orientechnologies.orient.core.record.impl.ODocument([
                animal_name: m.Animal___1.name,
                sibling_and_self_species_list: (
                    (m.Animal__in_Animal_ParentOf___1.out_Animal_ParentOf == null) ? [] : (
                        m.Animal__in_Animal_ParentOf___1.out_Animal_ParentOf
                            .collect{
                                entry -> entry.inV.next()
                            }
                            .collectMany{
                                entry -> entry.out_Animal_OfSpecies
                                    .collect{
                                        edge -> edge.inV.next()
                                    }
                            }
                            .collect{entry -> entry.name}
                    ))
            ])}
        '''

        check_test_data(self, test_data, expected_match, expected_gremlin)

    def test_multiple_outputs_in_same_fold(self):
        test_data = test_input_data.multiple_outputs_in_same_fold()

        expected_match = '''
            SELECT
                Animal___1.name AS `animal_name`,
                $Animal___1___out_Animal_ParentOf.name AS `child_names_list`,
                $Animal___1___out_Animal_ParentOf.uuid AS `child_uuids_list`
            FROM (
                MATCH {{
                    class: Animal,
                    as: Animal___1
                }}
                RETURN $matches
            ) LET
                $Animal___1___out_Animal_ParentOf = Animal___1.out("Animal_ParentOf").asList()
        '''
        expected_gremlin = '''
            g.V('@class', 'Animal')
            .as('Animal___1')
            .transform{it, m -> new com.orientechnologies.orient.core.record.impl.ODocument([
                animal_name: m.Animal___1.name,
                child_names_list: (
                    (m.Animal___1.out_Animal_ParentOf == null) ? [] : (
                        m.Animal___1.out_Animal_ParentOf
                            .collect{entry -> entry.inV.next().name}
                    )
                ),
                child_uuids_list: (
                    (m.Animal___1.out_Animal_ParentOf == null) ? [] : (
                        m.Animal___1.out_Animal_ParentOf
                            .collect{entry -> entry.inV.next().uuid}
                    )
                )
            ])}
        '''

        check_test_data(self, test_data, expected_match, expected_gremlin)

    def test_multiple_outputs_in_same_fold_and_traverse(self):
        test_data = test_input_data.multiple_outputs_in_same_fold_and_traverse()

        expected_match = '''
            SELECT
                Animal___1.name AS `animal_name`,
                $Animal___1___in_Animal_ParentOf.name AS `sibling_and_self_names_list`,
                $Animal___1___in_Animal_ParentOf.uuid AS `sibling_and_self_uuids_list`
            FROM (
                MATCH {{
                    class: Animal,
                    as: Animal___1
                }}
                RETURN $matches
            ) LET
                $Animal___1___in_Animal_ParentOf =
                    Animal___1.in("Animal_ParentOf").out("Animal_ParentOf").asList()
        '''
        expected_gremlin = '''
            g.V('@class', 'Animal')
            .as('Animal___1')
            .transform{it, m -> new com.orientechnologies.orient.core.record.impl.ODocument([
                animal_name: m.Animal___1.name,
                sibling_and_self_names_list:
                    ((m.Animal___1.in_Animal_ParentOf == null) ? [] : (
                        m.Animal___1.in_Animal_ParentOf
                            .collect{entry -> entry.outV.next()}
                            .collectMany{
                                entry -> entry.out_Animal_ParentOf
                                    .collect{
                                        edge -> edge.inV.next()
                                    }
                            }
                            .collect{entry -> entry.name}
                    )),
                sibling_and_self_uuids_list:
                    ((m.Animal___1.in_Animal_ParentOf == null) ? [] : (
                        m.Animal___1.in_Animal_ParentOf
                            .collect{entry -> entry.outV.next()}
                            .collectMany{
                                entry -> entry.out_Animal_ParentOf
                                    .collect{
                                        edge -> edge.inV.next()
                                    }
                            }
                            .collect{entry -> entry.uuid}
                    ))
            ])}
        '''

        check_test_data(self, test_data, expected_match, expected_gremlin)

    def test_multiple_folds(self):
        test_data = test_input_data.multiple_folds()

        expected_match = '''
            SELECT
                Animal___1.name AS `animal_name`,
                $Animal___1___out_Animal_ParentOf.name AS `child_names_list`,
                $Animal___1___out_Animal_ParentOf.uuid AS `child_uuids_list`,
                $Animal___1___in_Animal_ParentOf.name AS `parent_names_list`,
                $Animal___1___in_Animal_ParentOf.uuid AS `parent_uuids_list`
            FROM (
                MATCH {{
                    class: Animal,
                    as: Animal___1
                }}
                RETURN $matches
            ) LET
                $Animal___1___in_Animal_ParentOf = Animal___1.in("Animal_ParentOf").asList(),
                $Animal___1___out_Animal_ParentOf = Animal___1.out("Animal_ParentOf").asList()
        '''
        expected_gremlin = '''
            g.V('@class', 'Animal')
            .as('Animal___1')
            .transform{it, m -> new com.orientechnologies.orient.core.record.impl.ODocument([
                animal_name: m.Animal___1.name,
                child_names_list: (
                    (m.Animal___1.out_Animal_ParentOf == null) ? [] : (
                        m.Animal___1.out_Animal_ParentOf.collect{entry -> entry.inV.next().name}
                    )
                ),
                child_uuids_list: (
                    (m.Animal___1.out_Animal_ParentOf == null) ? [] : (
                        m.Animal___1.out_Animal_ParentOf.collect{entry -> entry.inV.next().uuid}
                    )
                ),
                parent_names_list: (
                    (m.Animal___1.in_Animal_ParentOf == null) ? [] : (
                        m.Animal___1.in_Animal_ParentOf.collect{entry -> entry.outV.next().name}
                    )
                ),
                parent_uuids_list: (
                    (m.Animal___1.in_Animal_ParentOf == null) ? [] : (
                        m.Animal___1.in_Animal_ParentOf.collect{entry -> entry.outV.next().uuid}
                    )
                )
            ])}
        '''

        check_test_data(self, test_data, expected_match, expected_gremlin)

    def test_multiple_folds_and_traverse(self):
        test_data = test_input_data.multiple_folds_and_traverse()

        expected_match = '''
            SELECT
                Animal___1.name AS `animal_name`,
                $Animal___1___out_Animal_ParentOf.name AS `child_names_list`,
                $Animal___1___out_Animal_ParentOf.uuid AS `child_uuids_list`,
                $Animal___1___in_Animal_ParentOf.name AS `parent_names_list`,
                $Animal___1___in_Animal_ParentOf.uuid AS `parent_uuids_list`
            FROM (
                MATCH {{
                    class: Animal,
                    as: Animal___1
                }}
                RETURN $matches
            ) LET
                $Animal___1___in_Animal_ParentOf =
                    Animal___1.in("Animal_ParentOf").out("Animal_ParentOf").asList(),
                $Animal___1___out_Animal_ParentOf =
                    Animal___1.out("Animal_ParentOf").in("Animal_ParentOf").asList()
        '''
        expected_gremlin = '''
            g.V('@class', 'Animal')
            .as('Animal___1')
            .transform{it, m -> new com.orientechnologies.orient.core.record.impl.ODocument([
                animal_name: m.Animal___1.name,
                child_names_list: ((m.Animal___1.out_Animal_ParentOf == null) ? [] : (
                    m.Animal___1.out_Animal_ParentOf
                        .collect{entry -> entry.inV.next()}
                        .collectMany{
                            entry -> entry.in_Animal_ParentOf
                                .collect{
                                    edge -> edge.outV.next()
                                }
                        }
                        .collect{entry -> entry.name}
                )),
                child_uuids_list: ((m.Animal___1.out_Animal_ParentOf == null) ? [] : (
                    m.Animal___1.out_Animal_ParentOf
                        .collect{entry -> entry.inV.next()}
                        .collectMany{
                            entry -> entry.in_Animal_ParentOf
                                .collect{
                                    edge -> edge.outV.next()
                                }
                        }
                        .collect{entry -> entry.uuid}
                )),
                parent_names_list: ((m.Animal___1.in_Animal_ParentOf == null) ? [] : (
                    m.Animal___1.in_Animal_ParentOf
                        .collect{entry -> entry.outV.next()}
                        .collectMany{
                            entry -> entry.out_Animal_ParentOf
                                .collect{
                                    edge -> edge.inV.next()
                                }
                        }
                        .collect{entry -> entry.name}
                )),
                parent_uuids_list: ((m.Animal___1.in_Animal_ParentOf == null) ? [] : (
                    m.Animal___1.in_Animal_ParentOf
                        .collect{entry -> entry.outV.next()}
                        .collectMany{
                            entry -> entry.out_Animal_ParentOf
                                .collect{
                                    edge -> edge.inV.next()
                                }
                        }
                        .collect{entry -> entry.uuid}
                ))
            ])}
        '''

        check_test_data(self, test_data, expected_match, expected_gremlin)

    def test_fold_date_and_datetime_fields(self):
        test_data = test_input_data.fold_date_and_datetime_fields()

        expected_match = '''
            SELECT
                Animal___1.name AS `animal_name`,
                $Animal___1___out_Animal_ParentOf.birthday.format("yyyy-MM-dd")
                    AS `child_birthdays_list`,
                $Animal___1___out_Animal_FedAt.event_date.format("yyyy-MM-dd'T'HH:mm:ssX")
                    AS `fed_at_datetimes_list`
            FROM (
                MATCH {{
                    class: Animal,
                    as: Animal___1
                }}
                RETURN $matches
            ) LET
                $Animal___1___out_Animal_FedAt = Animal___1.out("Animal_FedAt").asList(),
                $Animal___1___out_Animal_ParentOf = Animal___1.out("Animal_ParentOf").asList()
        '''
        expected_gremlin = '''
            g.V('@class', 'Animal')
            .as('Animal___1')
            .transform{it, m -> new com.orientechnologies.orient.core.record.impl.ODocument([
                animal_name: m.Animal___1.name,
                child_birthdays_list: (
                    (m.Animal___1.out_Animal_ParentOf == null) ? [] : (
                        m.Animal___1.out_Animal_ParentOf.collect{
                            entry -> entry.inV.next().birthday.format("yyyy-MM-dd")
                        }
                    )
                ),
                fed_at_datetimes_list: (
                    (m.Animal___1.out_Animal_FedAt == null) ? [] : (
                        m.Animal___1.out_Animal_FedAt.collect{
                            entry -> entry.inV.next().event_date.format("yyyy-MM-dd'T'HH:mm:ssX")
                        }
                    )
                )
            ])}
        '''

        check_test_data(self, test_data, expected_match, expected_gremlin)

    def test_coercion_to_union_base_type_inside_fold(self):
        # Given type_equivalence_hints = { Event: EventOrBirthEvent },
        # the coercion should be optimized away as a no-op.
        test_data = test_input_data.coercion_to_union_base_type_inside_fold()

        expected_match = '''
            SELECT
                Animal___1.name AS `animal_name`,
                $Animal___1___out_Animal_ImportantEvent.name AS `important_events`
            FROM (
                MATCH {{
                    class: Animal,
                    as: Animal___1
                }}
                RETURN $matches
            ) LET
                $Animal___1___out_Animal_ImportantEvent =
                    Animal___1.out("Animal_ImportantEvent").asList()
        '''
        expected_gremlin = '''
            g.V('@class', 'Animal')
            .as('Animal___1')
            .transform{it, m -> new com.orientechnologies.orient.core.record.impl.ODocument([
                animal_name: m.Animal___1.name,
                important_events: (
                    (m.Animal___1.out_Animal_ImportantEvent == null) ? [] : (
                        m.Animal___1.out_Animal_ImportantEvent.collect{
                            entry -> entry.inV.next().name
                        }
                    )
                )
            ])}
        '''

        check_test_data(self, test_data, expected_match, expected_gremlin)

    def test_no_op_coercion_inside_fold(self):
        # The type where the coercion is applied is already Entity, so the coercion is a no-op.
        test_data = test_input_data.no_op_coercion_inside_fold()

        expected_match = '''
            SELECT
                Animal___1.name AS `animal_name`,
                $Animal___1___out_Entity_Related.name AS `related_entities`
            FROM (
                MATCH {{
                    class: Animal,
                    as: Animal___1
                }}
                RETURN $matches
            ) LET
                $Animal___1___out_Entity_Related = Animal___1.out("Entity_Related").asList()
        '''
        expected_gremlin = '''
            g.V('@class', 'Animal')
            .as('Animal___1')
            .transform{it, m -> new com.orientechnologies.orient.core.record.impl.ODocument([
                animal_name: m.Animal___1.name,
                related_entities: (
                    (m.Animal___1.out_Entity_Related == null) ? [] : (
                        m.Animal___1.out_Entity_Related.collect{
                            entry -> entry.inV.next().name
                        }
                    )
                )
            ])}
        '''

        check_test_data(self, test_data, expected_match, expected_gremlin)

    def test_filter_within_fold_scope(self):
        test_data = test_input_data.filter_within_fold_scope()

        expected_match = '''
            SELECT
                $Animal___1___out_Animal_ParentOf.description AS `child_descriptions`,
                $Animal___1___out_Animal_ParentOf.name AS `child_list`,
                Animal___1.name AS `name`
            FROM (
                MATCH {{
                    class: Animal,
                    as: Animal___1
                }}
                RETURN $matches
            ) LET
                $Animal___1___out_Animal_ParentOf =
                    Animal___1.out("Animal_ParentOf")[(name = {desired})].asList()
        '''
        expected_gremlin = '''
            g.V('@class', 'Animal')
            .as('Animal___1')
            .transform{it, m -> new com.orientechnologies.orient.core.record.impl.ODocument([
                child_descriptions: (
                    (m.Animal___1.out_Animal_ParentOf == null) ? [] : (
                        m.Animal___1.out_Animal_ParentOf
                         .collect{entry -> entry.inV.next()}
                         .findAll{entry -> (entry.name == $desired)}
                         .collect{entry -> entry.description}
                    )
                ),
                child_list: (
                    (m.Animal___1.out_Animal_ParentOf == null) ? [] : (
                        m.Animal___1.out_Animal_ParentOf
                         .collect{entry -> entry.inV.next()}
                         .findAll{entry -> (entry.name == $desired)}
                         .collect{entry -> entry.name}
                    )
                ),
                name: m.Animal___1.name
            ])}
        '''

        check_test_data(self, test_data, expected_match, expected_gremlin)

    def test_filter_on_fold_scope(self):
        test_data = test_input_data.filter_on_fold_scope()

        expected_match = '''
            SELECT
                $Animal___1___out_Animal_ParentOf.name AS `child_list`,
                Animal___1.name AS `name`
            FROM (
                MATCH {{
                    class: Animal,
                    as: Animal___1
                }}
                RETURN $matches
            ) LET
                $Animal___1___out_Animal_ParentOf =
                    Animal___1.out("Animal_ParentOf")[((name = {desired})
                                                      OR (alias CONTAINS {desired}))].asList()
        '''
        expected_gremlin = '''
            g.V('@class', 'Animal')
            .as('Animal___1')
            .transform{it, m -> new com.orientechnologies.orient.core.record.impl.ODocument([
                child_list: (
                    (m.Animal___1.out_Animal_ParentOf == null) ? [] : (
                        m.Animal___1.out_Animal_ParentOf
                         .collect{entry -> entry.inV.next()}
                         .findAll{entry -> (
                            (entry.name == $desired) || entry.alias.contains($desired))}
                         .collect{entry -> entry.name}
                    )
                ),
                name: m.Animal___1.name
            ])}
        '''

        check_test_data(self, test_data, expected_match, expected_gremlin)

    def test_coercion_on_interface_within_fold_scope(self):
        test_data = test_input_data.coercion_on_interface_within_fold_scope()

        expected_match = '''
            SELECT
                Animal___1.name AS `name`,
                $Animal___1___out_Entity_Related.name AS `related_animals`
            FROM (
                MATCH {{
                    class: Animal,
                    as: Animal___1
                }}
                RETURN $matches
            ) LET
                $Animal___1___out_Entity_Related =
                    Animal___1.out("Entity_Related")[(@this INSTANCEOF 'Animal')].asList()
        '''
        expected_gremlin = '''
            g.V('@class', 'Animal')
            .as('Animal___1')
            .transform{it, m -> new com.orientechnologies.orient.core.record.impl.ODocument([
                name: m.Animal___1.name,
                related_animals: (
                    (m.Animal___1.out_Entity_Related == null) ? [] : (
                        m.Animal___1.out_Entity_Related
                         .collect{entry -> entry.inV.next()}
                         .findAll{entry -> ['Animal'].contains(entry['@class'])}
                         .collect{entry -> entry.name}
                    )
                )
            ])}
        '''

        check_test_data(self, test_data, expected_match, expected_gremlin)

    def test_coercion_on_interface_within_fold_traversal(self):
        test_data = test_input_data.coercion_on_interface_within_fold_traversal()

        expected_match = '''
            SELECT
                Animal___1.name AS `animal_name`,
                $Animal___1___in_Animal_ParentOf.name AS `related_animal_species`
            FROM (
                MATCH {{
                    class: Animal,
                    as: Animal___1
                }}
                RETURN $matches
            ) LET
                $Animal___1___in_Animal_ParentOf =
                    Animal___1.in("Animal_ParentOf")
                              .out("Entity_Related")[(@this INSTANCEOF 'Animal')]
                              .out("Animal_OfSpecies").asList()
        '''
        expected_gremlin = '''
            g.V('@class', 'Animal')
            .as('Animal___1')
            .transform{it, m -> new com.orientechnologies.orient.core.record.impl.ODocument([
                animal_name: m.Animal___1.name,
                related_animal_species: ((m.Animal___1.in_Animal_ParentOf == null) ? [] : (
                    m.Animal___1.in_Animal_ParentOf
                    .collect{entry -> entry.outV.next()}
                    .collectMany{
                        entry -> entry.out_Entity_Related
                            .collect{edge -> edge.inV.next()}
                    }
                    .findAll{entry -> ['Animal'].contains(entry['@class'])}
                    .collectMany{
                        entry -> entry.out_Animal_OfSpecies
                            .collect{edge -> edge.inV.next()}
                    }
                    .collect{entry -> entry.name}
                ))
            ])}
        '''

        check_test_data(self, test_data, expected_match, expected_gremlin)

    def test_coercion_on_union_within_fold_scope(self):
        test_data = test_input_data.coercion_on_union_within_fold_scope()

        expected_match = '''
            SELECT
                $Animal___1___out_Animal_ImportantEvent.name AS `birth_events`,
                Animal___1.name AS `name`
            FROM (
                MATCH {{
                    class: Animal,
                    as: Animal___1
                }}
                RETURN $matches
            ) LET
                $Animal___1___out_Animal_ImportantEvent =
                   Animal___1.out("Animal_ImportantEvent")[(@this INSTANCEOF 'BirthEvent')].asList()
        '''
        expected_gremlin = '''
            g.V('@class', 'Animal')
            .as('Animal___1')
            .transform{it, m -> new com.orientechnologies.orient.core.record.impl.ODocument([
                birth_events: (
                    (m.Animal___1.out_Animal_ImportantEvent == null) ? [] : (
                        m.Animal___1.out_Animal_ImportantEvent
                         .collect{entry -> entry.inV.next()}
                         .findAll{entry -> ['BirthEvent'].contains(entry['@class'])}
                         .collect{entry -> entry.name}
                    )
                ),
                name: m.Animal___1.name
            ])}
        '''

        check_test_data(self, test_data, expected_match, expected_gremlin)

    def test_coercion_filters_and_multiple_outputs_within_fold_scope(self):
        test_data = test_input_data.coercion_filters_and_multiple_outputs_within_fold_scope()

        expected_match = '''
    SELECT
        Animal___1.name AS `name`,
        $Animal___1___out_Entity_Related.name AS `related_animals`,
        $Animal___1___out_Entity_Related.birthday.format("yyyy-MM-dd") AS `related_birthdays`
    FROM (
        MATCH {{
            class: Animal,
            as: Animal___1
        }}
        RETURN $matches
    ) LET
        $Animal___1___out_Entity_Related =
            Animal___1.out("Entity_Related")[(
                (@this INSTANCEOF 'Animal') AND
                ((name LIKE ('%' + ({substring} + '%'))) AND
                (birthday <= date({latest}, "yyyy-MM-dd"))))].asList()
        '''
        expected_gremlin = '''
            g.V('@class', 'Animal')
            .as('Animal___1')
            .transform{it, m -> new com.orientechnologies.orient.core.record.impl.ODocument([
                name: m.Animal___1.name,
                related_animals: (
                    (m.Animal___1.out_Entity_Related == null) ? [] : (
                        m.Animal___1.out_Entity_Related
                         .collect{entry -> entry.inV.next()}
                         .findAll{entry -> (
                            (['Animal'].contains(entry['@class']) &&
                             entry.name.contains($substring)) &&
                             (entry.birthday <= Date.parse("yyyy-MM-dd", $latest)))}
                         .collect{entry -> entry.name}
                    )
                ),
                related_birthdays: (
                    (m.Animal___1.out_Entity_Related == null) ? [] : (
                        m.Animal___1.out_Entity_Related
                         .collect{entry -> entry.inV.next()}
                         .findAll{entry -> (
                            (['Animal'].contains(entry['@class']) &&
                             entry.name.contains($substring)) &&
                             (entry.birthday <= Date.parse("yyyy-MM-dd", $latest)))}
                         .collect{entry -> entry.birthday.format("yyyy-MM-dd")}
                    )
                )
            ])}
        '''

        check_test_data(self, test_data, expected_match, expected_gremlin)

    def test_coercion_filters_and_multiple_outputs_within_fold_traversal(self):
        test_data = test_input_data.coercion_filters_and_multiple_outputs_within_fold_traversal()

        expected_match = '''
            SELECT
                Animal___1.name AS `name`,
                $Animal___1___in_Animal_ParentOf.name AS `related_animals`,
                $Animal___1___in_Animal_ParentOf.birthday.format("yyyy-MM-dd")
                    AS `related_birthdays`
            FROM (
                MATCH {{
                    class: Animal,
                    as: Animal___1
                }}
                RETURN $matches
            ) LET
                $Animal___1___in_Animal_ParentOf =
                    Animal___1
                        .in("Animal_ParentOf")
                        .out("Entity_Related")[(
                            (@this INSTANCEOF 'Animal') AND
                            ((name LIKE ('%' + ({substring} + '%'))) AND
                            (birthday <= date({latest}, "yyyy-MM-dd"))))].asList()
        '''
        expected_gremlin = '''
            g.V('@class', 'Animal')
            .as('Animal___1')
            .transform{it, m -> new com.orientechnologies.orient.core.record.impl.ODocument([
                name: m.Animal___1.name,
                related_animals: (
                    (m.Animal___1.in_Animal_ParentOf == null) ? [] : (
                         m.Animal___1.in_Animal_ParentOf
                             .collect{entry -> entry.outV.next()}
                             .collectMany{
                                 entry -> entry.out_Entity_Related
                                     .collect{edge -> edge.inV.next()}
                             }
                             .findAll{entry -> (
                                  (['Animal'].contains(entry['@class']) &&
                                  entry.name.contains($substring)) &&
                                  (entry.birthday <= Date.parse("yyyy-MM-dd", $latest)))}
                             .collect{entry -> entry.name}
                    )
                ),
                related_birthdays: (
                    (m.Animal___1.in_Animal_ParentOf == null) ? [] : (
                         m.Animal___1.in_Animal_ParentOf
                             .collect{entry -> entry.outV.next()}
                             .collectMany{
                                 entry -> entry.out_Entity_Related
                                     .collect{edge -> edge.inV.next()}
                             }
                             .findAll{entry -> (
                                  (['Animal'].contains(entry['@class']) &&
                                  entry.name.contains($substring)) &&
                                  (entry.birthday <= Date.parse("yyyy-MM-dd", $latest)))}
                             .collect{entry -> entry.birthday.format("yyyy-MM-dd")}
                    )
                )
            ])}
        '''

        check_test_data(self, test_data, expected_match, expected_gremlin)

    def test_optional_and_traverse(self):
        test_data = test_input_data.optional_and_traverse()

        expected_match = '''
            SELECT EXPAND($result)
            LET
                $optional__0 = (
                    SELECT Animal___1.name AS `name`
                        FROM (
                            MATCH {{
                                class: Animal,
                                where: ((
                                    (in_Animal_ParentOf IS null)
                                    OR
                                    (in_Animal_ParentOf.size() = 0)
                                )),
                                as: Animal___1
                            }}
                            RETURN $matches
                        )
                ),
                $optional__1 = (
                    SELECT
                        Animal__in_Animal_ParentOf__in_Animal_ParentOf___1.name
                            AS `grandparent_name`,
                        Animal___1.name AS `name`,
                        Animal__in_Animal_ParentOf___1.name AS `parent_name`
                        FROM (
                            MATCH {{
                                class: Animal,
                                as: Animal___1
                            }}.in('Animal_ParentOf') {{
                                as: Animal__in_Animal_ParentOf___1
                            }}.in('Animal_ParentOf') {{
                                as: Animal__in_Animal_ParentOf__in_Animal_ParentOf___1
                            }}
                            RETURN $matches
                        )
                ),
                $result = UNIONALL($optional__0, $optional__1)
        '''
        expected_gremlin = '''
            g.V('@class', 'Animal')
            .as('Animal___1')
                .ifThenElse{it.in_Animal_ParentOf == null}{null}{it.in('Animal_ParentOf')}
                .as('Animal__in_Animal_ParentOf___1')
                    .ifThenElse{it == null}{null}{it.in('Animal_ParentOf')}
                    .as('Animal__in_Animal_ParentOf__in_Animal_ParentOf___1')
                .back('Animal__in_Animal_ParentOf___1')
            .optional('Animal___1')
            .as('Animal___2')
            .transform{it,
                m -> new com.orientechnologies.orient.core.record.impl.ODocument([
                grandparent_name: (
                    (m.Animal__in_Animal_ParentOf__in_Animal_ParentOf___1 != null) ?
                        m.Animal__in_Animal_ParentOf__in_Animal_ParentOf___1.name : null
                ),
                name: m.Animal___1.name,
                parent_name: (
                    (m.Animal__in_Animal_ParentOf___1 != null) ?
                        m.Animal__in_Animal_ParentOf___1.name : null
                )
            ])}
        '''

        check_test_data(self, test_data, expected_match, expected_gremlin)

    def test_optional_and_traverse_after_filter(self):
        test_data = test_input_data.optional_and_traverse_after_filter()

        expected_match = '''
            SELECT EXPAND($result)
            LET
                $optional__0 = (
                    SELECT Animal___1.name AS `name`
                        FROM (
                            MATCH {{
                                    class: Animal,
                                    where: ((
                                        (name LIKE ('%' + ({wanted} + '%')))
                                        AND
                                        (
                                            (in_Animal_ParentOf IS null)
                                            OR
                                            (in_Animal_ParentOf.size() = 0)
                                        )
                                    )),
                                    as: Animal___1
                            }}
                            RETURN $matches
                        )
                ),
                $optional__1 = (
                    SELECT
                        Animal__in_Animal_ParentOf__in_Animal_ParentOf___1.name
                            AS `grandparent_name`,
                        Animal___1.name AS `name`,
                        Animal__in_Animal_ParentOf___1.name AS `parent_name`
                        FROM (
                            MATCH {{
                                    class: Animal,
                                    where: ((name LIKE ('%' + ({wanted} + '%')))),
                                    as: Animal___1
                            }}.in('Animal_ParentOf') {{
                                    as: Animal__in_Animal_ParentOf___1
                            }}.in('Animal_ParentOf') {{
                                    as: Animal__in_Animal_ParentOf__in_Animal_ParentOf___1
                            }}
                            RETURN $matches
                        )
                ),
                $result = UNIONALL($optional__0, $optional__1)
        '''
        expected_gremlin = '''
            g.V('@class', 'Animal')
            .filter{it, m -> it.name.contains($wanted)}
            .as('Animal___1')
                .ifThenElse{it.in_Animal_ParentOf == null}{null}{it.in('Animal_ParentOf')}
                .as('Animal__in_Animal_ParentOf___1')
                    .ifThenElse{it == null}{null}{it.in('Animal_ParentOf')}
                    .as('Animal__in_Animal_ParentOf__in_Animal_ParentOf___1')
                .back('Animal__in_Animal_ParentOf___1')
            .optional('Animal___1')
            .as('Animal___2')
            .transform{it,
                m -> new com.orientechnologies.orient.core.record.impl.ODocument([
                grandparent_name: (
                    (m.Animal__in_Animal_ParentOf__in_Animal_ParentOf___1 != null) ?
                        m.Animal__in_Animal_ParentOf__in_Animal_ParentOf___1.name : null
                ),
                name: m.Animal___1.name,
                parent_name: (
                    (m.Animal__in_Animal_ParentOf___1 != null) ?
                        m.Animal__in_Animal_ParentOf___1.name : null
                )
            ])}
        '''

        check_test_data(self, test_data, expected_match, expected_gremlin)

    def test_optional_and_deep_traverse(self):
        test_data = test_input_data.optional_and_deep_traverse()

        expected_match = '''
            SELECT EXPAND($result)
            LET
            $optional__0 = (
                SELECT Animal___1.name AS `animal_name`
                    FROM (
                        MATCH {{
                                class: Animal,
                                where: ((
                                    (in_Animal_ParentOf IS null)
                                    OR
                                    (in_Animal_ParentOf.size() = 0)
                                )),
                                as: Animal___1
                        }}
                        RETURN $matches
                    )
            ),
            $optional__1 = (
                SELECT Animal___1.name AS `animal_name`,
                    Animal__in_Animal_ParentOf___1.name AS `parent_name`,
                    Animal__in_Animal_ParentOf__out_Animal_ParentOf__out_Animal_OfSpecies___1.name
                        AS `sibling_and_self_species`,
                    Animal__in_Animal_ParentOf__out_Animal_ParentOf___1.name AS `sibling_name`
                    FROM (
                        MATCH {{
                            class: Animal,
                            as: Animal___1
                        }}.in('Animal_ParentOf') {{
                            as: Animal__in_Animal_ParentOf___1
                        }}.out('Animal_ParentOf') {{
                            as: Animal__in_Animal_ParentOf__out_Animal_ParentOf___1
                        }}.out('Animal_OfSpecies') {{
                            as: Animal__in_Animal_ParentOf__out_Animal_ParentOf
                                __out_Animal_OfSpecies___1
                        }}
                        RETURN $matches
                    )
            ),
            $result = UNIONALL($optional__0, $optional__1)
        '''
        expected_gremlin = '''
            g.V('@class', 'Animal')
            .as('Animal___1')
                .ifThenElse{it.in_Animal_ParentOf == null}{null}{it.in('Animal_ParentOf')}
                .as('Animal__in_Animal_ParentOf___1')
                    .ifThenElse{it == null}{null}{it.out('Animal_ParentOf')}
                    .as('Animal__in_Animal_ParentOf__out_Animal_ParentOf___1')
                        .ifThenElse{it == null}{null}{it.out('Animal_OfSpecies')}
                        .as('Animal__in_Animal_ParentOf__out_Animal_ParentOf
                             __out_Animal_OfSpecies___1')
                    .back('Animal__in_Animal_ParentOf__out_Animal_ParentOf___1')
                .back('Animal__in_Animal_ParentOf___1')
            .optional('Animal___1')
            .as('Animal___2')
            .transform{it,
                m -> new com.orientechnologies.orient.core.record.impl.ODocument([
                animal_name: m.Animal___1.name,
                parent_name: (
                    (m.Animal__in_Animal_ParentOf___1 != null) ?
                        m.Animal__in_Animal_ParentOf___1.name : null
                ),
                sibling_and_self_species: (
                    (m.Animal__in_Animal_ParentOf__out_Animal_ParentOf
                       __out_Animal_OfSpecies___1 != null) ?
                        m.Animal__in_Animal_ParentOf__out_Animal_ParentOf
                          __out_Animal_OfSpecies___1.name
                        : null
                ),
                sibling_name: (
                    (m.Animal__in_Animal_ParentOf__out_Animal_ParentOf___1 != null) ?
                        m.Animal__in_Animal_ParentOf__out_Animal_ParentOf___1.name : null
                )
            ])}
        '''

        check_test_data(self, test_data, expected_match, expected_gremlin)

    def test_traverse_and_optional_and_traverse(self):
        test_data = test_input_data.traverse_and_optional_and_traverse()

        expected_match = '''
            SELECT EXPAND($result)
            LET
            $optional__0 = (
                SELECT Animal___1.name AS `animal_name`,
                    Animal__in_Animal_ParentOf___1.name AS `parent_name`
                    FROM (
                        MATCH {{
                            class: Animal,
                            as: Animal___1
                        }}.in('Animal_ParentOf') {{
                            where: ((
                                (out_Animal_ParentOf IS null)
                                OR
                                (out_Animal_ParentOf.size() = 0)
                            )),
                            as: Animal__in_Animal_ParentOf___1
                        }}
                        RETURN $matches
                    )
            ),
            $optional__1 = (
                SELECT Animal___1.name AS `animal_name`,
                    Animal__in_Animal_ParentOf___1.name AS `parent_name`,
                    Animal__in_Animal_ParentOf__out_Animal_ParentOf__out_Animal_OfSpecies___1.name
                        AS `sibling_and_self_species`,
                    Animal__in_Animal_ParentOf__out_Animal_ParentOf___1.name AS `sibling_name`
                    FROM (
                        MATCH {{
                            class: Animal,
                            as: Animal___1
                        }}.in('Animal_ParentOf') {{
                            as: Animal__in_Animal_ParentOf___1
                        }}.out('Animal_ParentOf') {{
                            as: Animal__in_Animal_ParentOf__out_Animal_ParentOf___1
                        }}.out('Animal_OfSpecies') {{
                            as: Animal__in_Animal_ParentOf__out_Animal_ParentOf
                                __out_Animal_OfSpecies___1
                        }}
                        RETURN $matches
                    )
            ),
            $result = UNIONALL($optional__0, $optional__1)
        '''
        expected_gremlin = '''
            g.V('@class',
                'Animal')
            .as('Animal___1')
                .in('Animal_ParentOf')
                .as('Animal__in_Animal_ParentOf___1')
                    .ifThenElse{it.out_Animal_ParentOf == null}{null}{it.out('Animal_ParentOf')}
                    .as('Animal__in_Animal_ParentOf__out_Animal_ParentOf___1')
                        .ifThenElse{it == null}{null}{it.out('Animal_OfSpecies')}
                        .as('Animal__in_Animal_ParentOf__out_Animal_ParentOf
                             __out_Animal_OfSpecies___1')
                    .back('Animal__in_Animal_ParentOf__out_Animal_ParentOf___1')
                .optional('Animal__in_Animal_ParentOf___1')
                .as('Animal__in_Animal_ParentOf___2')
            .back('Animal___1')
            .transform{it,
                m -> new com.orientechnologies.orient.core.record.impl.ODocument([
                animal_name: m.Animal___1.name,
                parent_name: m.Animal__in_Animal_ParentOf___1.name,
                sibling_and_self_species: (
                    (m.Animal__in_Animal_ParentOf__out_Animal_ParentOf
                        __out_Animal_OfSpecies___1 != null) ?
                        m.Animal__in_Animal_ParentOf__out_Animal_ParentOf
                          __out_Animal_OfSpecies___1.name
                        : null
                ),
                sibling_name: (
                    (m.Animal__in_Animal_ParentOf__out_Animal_ParentOf___1 != null) ?
                        m.Animal__in_Animal_ParentOf__out_Animal_ParentOf___1.name : null
                )
            ])}
        '''

        check_test_data(self, test_data, expected_match, expected_gremlin)

    def test_multiple_optional_traversals_with_starting_filter(self):
        test_data = test_input_data.multiple_optional_traversals_with_starting_filter()

        expected_match = '''
            SELECT EXPAND($result)
            LET
            $optional__0 = (
                SELECT Animal___1.name AS `animal_name`
                    FROM (
                        MATCH {{
                            class: Animal,
                            where: ((
                                (
                                    (out_Animal_ParentOf IS null)
                                    OR
                                    (out_Animal_ParentOf.size() = 0)
                                )
                                AND
                                (
                                    (name LIKE ('%' + ({wanted} + '%')))
                                    AND
                                    (
                                        (in_Animal_ParentOf IS null)
                                        OR
                                        (in_Animal_ParentOf.size() = 0)
                                    )
                                )
                            )),
                            as: Animal___1
                        }} ,
                        {{
                            class: Animal,
                            as: Animal___1
                        }}
                        RETURN $matches
                    )
            ),
            $optional__1 = (
                SELECT Animal___1.name AS `animal_name`,
                        Animal__out_Animal_ParentOf___1.name AS `child_name`,
                        Animal__out_Animal_ParentOf__out_Animal_OfSpecies___1.name
                            AS `child_species`
                    FROM (
                        MATCH {{
                            class: Animal,
                            where: ((
                                (name LIKE ('%' + ({wanted} + '%')))
                                AND
                                (
                                    (in_Animal_ParentOf IS null)
                                    OR
                                    (in_Animal_ParentOf.size() = 0)
                                )
                            )),
                            as: Animal___1
                        }} ,
                        {{
                            class: Animal,
                            as: Animal___1
                        }}.out('Animal_ParentOf') {{
                            as: Animal__out_Animal_ParentOf___1
                        }}.out('Animal_OfSpecies') {{
                            as: Animal__out_Animal_ParentOf__out_Animal_OfSpecies___1
                        }}
                        RETURN $matches
                    )
            ),
            $optional__2 = (
                SELECT Animal___1.name AS `animal_name`,
                        Animal__in_Animal_ParentOf___1.name AS `parent_name`,
                        Animal__in_Animal_ParentOf__out_Animal_ParentOf___1.name AS `sibling_name`
                    FROM (
                        MATCH {{
                            class: Animal,
                            where: ((
                                (
                                    (out_Animal_ParentOf IS null)
                                    OR
                                    (out_Animal_ParentOf.size() = 0)
                                )
                                AND
                                (name LIKE ('%' + ({wanted} + '%')))
                            )),
                            as: Animal___1
                        }}.in('Animal_ParentOf') {{
                            as: Animal__in_Animal_ParentOf___1
                        }}.out('Animal_ParentOf') {{
                            as: Animal__in_Animal_ParentOf__out_Animal_ParentOf___1
                        }} ,
                        {{
                            class: Animal,
                            as: Animal___1
                        }}
                        RETURN $matches
                    )
            ),
            $optional__3 = (
                SELECT Animal___1.name AS `animal_name`,
                        Animal__out_Animal_ParentOf___1.name AS `child_name`,
                        Animal__out_Animal_ParentOf__out_Animal_OfSpecies___1.name
                            AS `child_species`,
                        Animal__in_Animal_ParentOf___1.name AS `parent_name`,
                        Animal__in_Animal_ParentOf__out_Animal_ParentOf___1.name AS `sibling_name`
                    FROM (
                        MATCH {{
                            class: Animal,
                            where: ((name LIKE ('%' + ({wanted} + '%')))),
                            as: Animal___1
                        }}.in('Animal_ParentOf') {{
                            as: Animal__in_Animal_ParentOf___1
                        }}.out('Animal_ParentOf') {{
                            as: Animal__in_Animal_ParentOf__out_Animal_ParentOf___1
                        }} ,
                        {{
                            class: Animal,
                            as: Animal___1
                        }}.out('Animal_ParentOf') {{
                            as: Animal__out_Animal_ParentOf___1
                        }}.out('Animal_OfSpecies') {{
                            as: Animal__out_Animal_ParentOf__out_Animal_OfSpecies___1
                        }}
                        RETURN $matches
                    )
            ),
            $result = UNIONALL($optional__0, $optional__1, $optional__2, $optional__3)
        '''

        expected_gremlin = '''
            g.V('@class', 'Animal')
            .filter{it,
                m -> it.name.contains($wanted)}
            .as('Animal___1')
                .ifThenElse{it.in_Animal_ParentOf == null}{null}{it.in('Animal_ParentOf')}
                .as('Animal__in_Animal_ParentOf___1')
                    .ifThenElse{it == null}{null}{it.out('Animal_ParentOf')}
                    .as('Animal__in_Animal_ParentOf__out_Animal_ParentOf___1')
                .back('Animal__in_Animal_ParentOf___1')
            .optional('Animal___1')
            .as('Animal___2')
                .ifThenElse{it.out_Animal_ParentOf == null}{null}{it.out('Animal_ParentOf')}
                .as('Animal__out_Animal_ParentOf___1')
                    .ifThenElse{it == null}{null}{it.out('Animal_OfSpecies')}
                    .as('Animal__out_Animal_ParentOf__out_Animal_OfSpecies___1')
                .back('Animal__out_Animal_ParentOf___1')
            .optional('Animal___2')
            .as('Animal___3')
            .transform{it,
                m -> new com.orientechnologies.orient.core.record.impl.ODocument([
                animal_name: m.Animal___1.name,
                child_name: (
                    (m.Animal__out_Animal_ParentOf___1 != null) ?
                        m.Animal__out_Animal_ParentOf___1.name : null
                ),
                child_species: (
                    (m.Animal__out_Animal_ParentOf__out_Animal_OfSpecies___1 != null) ?
                        m.Animal__out_Animal_ParentOf__out_Animal_OfSpecies___1.name : null
                ),
                parent_name: (
                    (m.Animal__in_Animal_ParentOf___1 != null) ?
                        m.Animal__in_Animal_ParentOf___1.name : null
                ),
                sibling_name: (
                    (m.Animal__in_Animal_ParentOf__out_Animal_ParentOf___1 != null) ?
                        m.Animal__in_Animal_ParentOf__out_Animal_ParentOf___1.name : null
                )
            ])}
        '''

        check_test_data(self, test_data, expected_match, expected_gremlin)

    def test_optional_traversal_and_optional_without_traversal(self):
        test_data = test_input_data.optional_traversal_and_optional_without_traversal()

        expected_match = '''
            SELECT EXPAND($result)
            LET
            $optional__0 = (
                SELECT Animal___1.name AS `animal_name`,
                        if(
                            eval("(Animal__in_Animal_ParentOf___1 IS NOT null)"),
                            Animal__in_Animal_ParentOf___1.name,
                            null
                        ) AS `parent_name`
                    FROM (
                        MATCH {{
                            class: Animal,
                            where: ((
                                (
                                    (out_Animal_ParentOf IS null)
                                    OR
                                    (out_Animal_ParentOf.size() = 0)
                                )
                                AND
                                (name LIKE ('%' + ({wanted} + '%')))
                                )),
                            as: Animal___1
                        }}.in('Animal_ParentOf') {{
                            optional: true,
                            as: Animal__in_Animal_ParentOf___1
                        }} ,
                        {{
                            class: Animal,
                            as: Animal___1
                        }}
                        RETURN $matches
                    )
            ),
            $optional__1 = (
                SELECT Animal___1.name AS `animal_name`,
                        Animal__out_Animal_ParentOf___1.name AS `child_name`,
                        Animal__out_Animal_ParentOf__out_Animal_OfSpecies___1.name
                            AS `child_species`,
                        if(
                            eval("(Animal__in_Animal_ParentOf___1 IS NOT null)"),
                            Animal__in_Animal_ParentOf___1.name,
                            null
                        ) AS `parent_name`
                    FROM (
                        MATCH {{
                            class: Animal,
                            where: ((name LIKE ('%' + ({wanted} + '%')))),
                            as: Animal___1
                        }}.in('Animal_ParentOf') {{
                            optional: true,
                            as: Animal__in_Animal_ParentOf___1
                        }} ,
                        {{
                            class: Animal,
                            as: Animal___1
                        }}.out('Animal_ParentOf') {{
                            as: Animal__out_Animal_ParentOf___1
                        }}.out('Animal_OfSpecies') {{
                            as: Animal__out_Animal_ParentOf__out_Animal_OfSpecies___1
                        }}
                        RETURN $matches
                    )
            ),
            $result = UNIONALL($optional__0, $optional__1)
        '''

        expected_gremlin = '''
            g.V('@class', 'Animal')
            .filter{it, m -> it.name.contains($wanted)}
            .as('Animal___1')
                .ifThenElse{it.in_Animal_ParentOf == null}{null}{it.in('Animal_ParentOf')}
                .as('Animal__in_Animal_ParentOf___1')
            .optional('Animal___1')
            .as('Animal___2')
                .ifThenElse{it.out_Animal_ParentOf == null}{null}{it.out('Animal_ParentOf')}
                .as('Animal__out_Animal_ParentOf___1')
                    .ifThenElse{it == null}{null}{it.out('Animal_OfSpecies')}
                    .as('Animal__out_Animal_ParentOf__out_Animal_OfSpecies___1')
                .back('Animal__out_Animal_ParentOf___1')
            .optional('Animal___2')
            .as('Animal___3')
            .transform{it,
                m -> new com.orientechnologies.orient.core.record.impl.ODocument([
                animal_name: m.Animal___1.name,
                child_name: (
                    (m.Animal__out_Animal_ParentOf___1 != null) ?
                        m.Animal__out_Animal_ParentOf___1.name : null
                ),
                child_species: (
                    (m.Animal__out_Animal_ParentOf__out_Animal_OfSpecies___1 != null) ?
                        m.Animal__out_Animal_ParentOf__out_Animal_OfSpecies___1.name : null
                ),
                parent_name: (
                    (m.Animal__in_Animal_ParentOf___1 != null) ?
                        m.Animal__in_Animal_ParentOf___1.name : null
                )
            ])}
        '''

        check_test_data(self, test_data, expected_match, expected_gremlin)

    def test_coercion_on_interface_within_optional_traversal(self):
        test_data = test_input_data.coercion_on_interface_within_optional_traversal()

        expected_match = '''
            SELECT EXPAND($result)
            LET
            $optional__0 = (
                SELECT Animal___1.name AS `animal_name`
                    FROM (
                        MATCH {{
                            class: Animal,
                            where: ((
                                (in_Animal_ParentOf IS null)
                                OR
                                (in_Animal_ParentOf.size() = 0))),
                            as: Animal___1
                        }}
                        RETURN $matches
                    )
            ),
            $optional__1 = (
                SELECT Animal___1.name AS `animal_name`,
                    Animal__in_Animal_ParentOf__out_Entity_Related__out_Animal_OfSpecies___1.name
                        AS `related_animal_species`
                    FROM (
                        MATCH {{
                            class: Animal,
                            as: Animal___1
                        }}.in('Animal_ParentOf') {{
                            as: Animal__in_Animal_ParentOf___1
                        }}.out('Entity_Related') {{
                            class: Animal,
                            as: Animal__in_Animal_ParentOf__out_Entity_Related___1
                        }}.out('Animal_OfSpecies') {{
                            as: Animal__in_Animal_ParentOf__out_Entity_Related
                                __out_Animal_OfSpecies___1
                        }}
                        RETURN $matches
                    )
            ),
            $result = UNIONALL($optional__0, $optional__1)
        '''

        expected_gremlin = '''
            g.V('@class', 'Animal')
            .as('Animal___1')
                .ifThenElse{it.in_Animal_ParentOf == null}{null}{it.in('Animal_ParentOf')}
                .as('Animal__in_Animal_ParentOf___1')
                    .ifThenElse{it == null}{null}{it.out('Entity_Related')}
                    .filter{it, m -> ((it == null) || ['Animal'].contains(it['@class']))}
                    .as('Animal__in_Animal_ParentOf__out_Entity_Related___1')
                        .ifThenElse{it == null}{null}{it.out('Animal_OfSpecies')}
                        .as('Animal__in_Animal_ParentOf__out_Entity_Related
                             __out_Animal_OfSpecies___1')
                    .back('Animal__in_Animal_ParentOf__out_Entity_Related___1')
                .back('Animal__in_Animal_ParentOf___1')
            .optional('Animal___1')
            .as('Animal___2')
            .transform{it,
                m -> new com.orientechnologies.orient.core.record.impl.ODocument([
                animal_name: m.Animal___1.name,
                related_animal_species: (
                    (m.Animal__in_Animal_ParentOf__out_Entity_Related
                        __out_Animal_OfSpecies___1 != null) ?
                        m.Animal__in_Animal_ParentOf__out_Entity_Related
                            __out_Animal_OfSpecies___1.name : null
                )
            ])}
        '''

<<<<<<< HEAD
        check_test_data(self, test_data, expected_match, expected_gremlin)

    def test_coercion_on_interface_within_optional_traversal(self):
        test_data = test_input_data.coercion_on_interface_within_optional_traversal()

        expected_match = '''
            SELECT EXPAND($result)
            LET
            $optional__0 = (
                SELECT Animal___1.name AS `animal_name`
                    FROM (
                        MATCH {{
                            class: Animal,
                            where: ((
                                (in_Animal_ParentOf IS null)
                                OR
                                (in_Animal_ParentOf.size() = 0))),
                            as: Animal___1
                        }}
                        RETURN $matches
                    )
            ),
            $optional__1 = (
                SELECT Animal___1.name AS `animal_name`,
                    Animal__in_Animal_ParentOf__out_Entity_Related__out_Animal_OfSpecies___1.name
                        AS `related_animal_species`
                    FROM (
                        MATCH {{
                            class: Animal,
                            as: Animal___1
                        }}.in('Animal_ParentOf') {{
                            as: Animal__in_Animal_ParentOf___1
                        }}.out('Entity_Related') {{
                            class: Animal,
                            as: Animal__in_Animal_ParentOf__out_Entity_Related___1
                        }}.out('Animal_OfSpecies') {{
                            as: Animal__in_Animal_ParentOf__out_Entity_Related
                                __out_Animal_OfSpecies___1
                        }}
                        RETURN $matches
                    )
            ),
            $result = UNIONALL($optional__0, $optional__1)
        '''

        expected_gremlin = '''
            g.V('@class', 'Animal')
            .as('Animal___1')
                .ifThenElse{it.in_Animal_ParentOf == null}{null}{it.in('Animal_ParentOf')}
                .as('Animal__in_Animal_ParentOf___1')
                    .ifThenElse{it == null}{null}{it.out('Entity_Related')}
                    .filter{it, m -> ((it == null) || ['Animal'].contains(it['@class']))}
                    .as('Animal__in_Animal_ParentOf__out_Entity_Related___1')
                        .ifThenElse{it == null}{null}{it.out('Animal_OfSpecies')}
                        .as('Animal__in_Animal_ParentOf__out_Entity_Related
                             __out_Animal_OfSpecies___1')
                    .back('Animal__in_Animal_ParentOf__out_Entity_Related___1')
                .back('Animal__in_Animal_ParentOf___1')
            .optional('Animal___1')
            .as('Animal___2')
            .transform{it,
                m -> new com.orientechnologies.orient.core.record.impl.ODocument([
                animal_name: m.Animal___1.name,
                related_animal_species: (
                    (m.Animal__in_Animal_ParentOf__out_Entity_Related
                        __out_Animal_OfSpecies___1 != null) ?
                        m.Animal__in_Animal_ParentOf__out_Entity_Related
                            __out_Animal_OfSpecies___1.name : null
                )
            ])}
        '''

=======
>>>>>>> 657428d8
        check_test_data(self, test_data, expected_match, expected_gremlin)<|MERGE_RESOLUTION|>--- conflicted
+++ resolved
@@ -3117,79 +3117,4 @@
             ])}
         '''
 
-<<<<<<< HEAD
-        check_test_data(self, test_data, expected_match, expected_gremlin)
-
-    def test_coercion_on_interface_within_optional_traversal(self):
-        test_data = test_input_data.coercion_on_interface_within_optional_traversal()
-
-        expected_match = '''
-            SELECT EXPAND($result)
-            LET
-            $optional__0 = (
-                SELECT Animal___1.name AS `animal_name`
-                    FROM (
-                        MATCH {{
-                            class: Animal,
-                            where: ((
-                                (in_Animal_ParentOf IS null)
-                                OR
-                                (in_Animal_ParentOf.size() = 0))),
-                            as: Animal___1
-                        }}
-                        RETURN $matches
-                    )
-            ),
-            $optional__1 = (
-                SELECT Animal___1.name AS `animal_name`,
-                    Animal__in_Animal_ParentOf__out_Entity_Related__out_Animal_OfSpecies___1.name
-                        AS `related_animal_species`
-                    FROM (
-                        MATCH {{
-                            class: Animal,
-                            as: Animal___1
-                        }}.in('Animal_ParentOf') {{
-                            as: Animal__in_Animal_ParentOf___1
-                        }}.out('Entity_Related') {{
-                            class: Animal,
-                            as: Animal__in_Animal_ParentOf__out_Entity_Related___1
-                        }}.out('Animal_OfSpecies') {{
-                            as: Animal__in_Animal_ParentOf__out_Entity_Related
-                                __out_Animal_OfSpecies___1
-                        }}
-                        RETURN $matches
-                    )
-            ),
-            $result = UNIONALL($optional__0, $optional__1)
-        '''
-
-        expected_gremlin = '''
-            g.V('@class', 'Animal')
-            .as('Animal___1')
-                .ifThenElse{it.in_Animal_ParentOf == null}{null}{it.in('Animal_ParentOf')}
-                .as('Animal__in_Animal_ParentOf___1')
-                    .ifThenElse{it == null}{null}{it.out('Entity_Related')}
-                    .filter{it, m -> ((it == null) || ['Animal'].contains(it['@class']))}
-                    .as('Animal__in_Animal_ParentOf__out_Entity_Related___1')
-                        .ifThenElse{it == null}{null}{it.out('Animal_OfSpecies')}
-                        .as('Animal__in_Animal_ParentOf__out_Entity_Related
-                             __out_Animal_OfSpecies___1')
-                    .back('Animal__in_Animal_ParentOf__out_Entity_Related___1')
-                .back('Animal__in_Animal_ParentOf___1')
-            .optional('Animal___1')
-            .as('Animal___2')
-            .transform{it,
-                m -> new com.orientechnologies.orient.core.record.impl.ODocument([
-                animal_name: m.Animal___1.name,
-                related_animal_species: (
-                    (m.Animal__in_Animal_ParentOf__out_Entity_Related
-                        __out_Animal_OfSpecies___1 != null) ?
-                        m.Animal__in_Animal_ParentOf__out_Entity_Related
-                            __out_Animal_OfSpecies___1.name : null
-                )
-            ])}
-        '''
-
-=======
->>>>>>> 657428d8
         check_test_data(self, test_data, expected_match, expected_gremlin)
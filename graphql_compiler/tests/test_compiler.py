--- conflicted
+++ resolved
@@ -1179,26 +1179,6 @@
         test_data = test_input_data.contains_op_filter_with_variable()
 
         expected_match = '''
-<<<<<<< HEAD
-            SELECT Animal___1.name AS `animal_name`
-                FROM (
-                    MATCH {{
-                        class: Animal,
-                        where: ((alias CONTAINS {wanted})),
-                        as: Animal___1
-                    }}
-                    RETURN $matches
-                )
-        '''
-        expected_gremlin = '''
-            g.V('@class',
-                'Animal')
-            .filter{it,
-                m -> it.alias.contains($wanted)}
-            .as('Animal___1')
-            .transform{it,
-                m -> new com.orientechnologies.orient.core.record.impl.ODocument([
-=======
             SELECT
                 Animal___1.name AS `animal_name`
             FROM (
@@ -1215,7 +1195,6 @@
             .filter{it, m -> it.alias.contains($wanted)}
             .as('Animal___1')
             .transform{it, m -> new com.orientechnologies.orient.core.record.impl.ODocument([
->>>>>>> 6cdb16a2
                 animal_name: m.Animal___1.name
             ])}
         '''
@@ -1226,31 +1205,6 @@
         test_data = test_input_data.contains_op_filter_with_tag()
 
         expected_match = '''
-<<<<<<< HEAD
-            SELECT Animal___1.name AS `animal_name`
-                FROM (
-                    MATCH {{
-                        class: Animal,
-                        as: Animal___1
-                    }}.out('Animal_ParentOf') {{
-                        where: ((alias CONTAINS $matched.Animal___1.name)),
-                        as: Animal__out_Animal_ParentOf___1
-                    }}
-                    RETURN $matches
-                )
-        '''
-        expected_gremlin = '''
-            g.V('@class',
-                'Animal')
-            .as('Animal___1')
-                .out('Animal_ParentOf')
-                .filter{it,
-                m -> it.alias.contains(m.Animal___1.name)}
-                .as('Animal__out_Animal_ParentOf___1')
-            .back('Animal___1')
-            .transform{it,
-                m -> new com.orientechnologies.orient.core.record.impl.ODocument([
-=======
             SELECT
                 Animal___1.name AS `animal_name`
             FROM (
@@ -1272,7 +1226,6 @@
                 .as('Animal__out_Animal_ParentOf___1')
             .back('Animal___1')
             .transform{it, m -> new com.orientechnologies.orient.core.record.impl.ODocument([
->>>>>>> 6cdb16a2
                 animal_name: m.Animal___1.name
             ])}
         '''
@@ -1283,33 +1236,6 @@
         test_data = test_input_data.contains_op_filter_with_optional_tag()
 
         expected_match = '''
-<<<<<<< HEAD
-            SELECT Animal___1.name AS `animal_name`
-                FROM (
-                    MATCH {{
-                        class: Animal,
-                        as: Animal___1
-                    }}.in('Animal_ParentOf') {{
-                        optional: true,
-                        as: Animal__in_Animal_ParentOf___1
-                    }} ,
-                    {{
-                        class: Animal,
-                        as: Animal___1
-                    }}.out('Animal_ParentOf') {{
-                        where: ((
-                            ($matched.Animal__in_Animal_ParentOf___1 IS null)
-                            OR
-                            (alias CONTAINS $matched.Animal__in_Animal_ParentOf___1.name))),
-                        as: Animal__out_Animal_ParentOf___1
-                    }}
-                    RETURN $matches
-                )
-        '''
-        expected_gremlin = '''
-            g.V('@class',
-                'Animal')
-=======
             SELECT
                 Animal___1.name AS `animal_name`
             FROM (
@@ -1335,20 +1261,14 @@
         '''
         expected_gremlin = '''
             g.V('@class', 'Animal')
->>>>>>> 6cdb16a2
             .as('Animal___1')
                 .ifThenElse{it.in_Animal_ParentOf == null}{null}{it.in('Animal_ParentOf')}
                 .as('Animal__in_Animal_ParentOf___1')
             .optional('Animal___1')
             .as('Animal___2')
                 .out('Animal_ParentOf')
-<<<<<<< HEAD
-                .filter{it,
-                    m -> (
-=======
                 .filter{it, m ->
                 (
->>>>>>> 6cdb16a2
                         (m.Animal__in_Animal_ParentOf___1 == null)
                         ||
                         it.alias.contains(m.Animal__in_Animal_ParentOf___1.name)
@@ -1356,12 +1276,7 @@
                 }
                 .as('Animal__out_Animal_ParentOf___1')
             .back('Animal___2')
-<<<<<<< HEAD
-            .transform{it,
-                m -> new com.orientechnologies.orient.core.record.impl.ODocument([
-=======
-            .transform{it, m -> new com.orientechnologies.orient.core.record.impl.ODocument([
->>>>>>> 6cdb16a2
+            .transform{it, m -> new com.orientechnologies.orient.core.record.impl.ODocument([
                 animal_name: m.Animal___1.name
             ])}
         '''
@@ -1372,26 +1287,6 @@
         test_data = test_input_data.has_substring_op_filter()
 
         expected_match = '''
-<<<<<<< HEAD
-            SELECT Animal___1.name AS `animal_name`
-                FROM (
-                    MATCH {{
-                        class: Animal,
-                        where: ((name LIKE ('%' + ({wanted} + '%')))),
-                        as: Animal___1
-                    }}
-                    RETURN $matches
-                )
-        '''
-        expected_gremlin = '''
-            g.V('@class',
-                'Animal')
-            .filter{it,
-                m -> it.name.contains($wanted)}
-            .as('Animal___1')
-            .transform{it,
-                m -> new com.orientechnologies.orient.core.record.impl.ODocument([
-=======
             SELECT
                 Animal___1.name AS `animal_name`
             FROM (
@@ -1408,7 +1303,6 @@
             .filter{it, m -> it.name.contains($wanted)}
             .as('Animal___1')
             .transform{it, m -> new com.orientechnologies.orient.core.record.impl.ODocument([
->>>>>>> 6cdb16a2
                 animal_name: m.Animal___1.name
             ])}
         '''

--- conflicted
+++ resolved
@@ -2345,32 +2345,30 @@
         expected_postgresql = """
             WITH RECURSIVE anon_1(name, parent, uuid, __cte_key, __cte_depth) AS (
                 SELECT
-                    "Animal_2".name AS name,
-                    "Animal_2".parent AS parent,
-                    "Animal_2".uuid AS uuid,
-                    "Animal_2".uuid AS __cte_key,
+                    "Animal_1".name AS name,
+                    "Animal_1".parent AS parent,
+                    "Animal_1".uuid AS uuid,
+                    "Animal_1".uuid AS __cte_key,
                     0 AS __cte_depth
                 FROM
-                    schema_1."Animal" AS "Animal_2"
+                    schema_1."Animal" AS "Animal_1"
                 UNION ALL
                     SELECT
-                        "Animal_3".name AS name,
-                        "Animal_3".parent AS parent,
-                        "Animal_3".uuid AS uuid,
+                        "Animal_2".name AS name,
+                        "Animal_2".parent AS parent,
+                        "Animal_2".uuid AS uuid,
                         anon_1.__cte_key AS __cte_key,
                         anon_1.__cte_depth + 1 AS __cte_depth
                     FROM
                         anon_1
-                        JOIN schema_1."Animal" AS "Animal_3"
-                            ON anon_1.uuid = "Animal_3".parent
+                        JOIN schema_1."Animal" AS "Animal_2"
+                            ON anon_1.uuid = "Animal_2".parent
                     WHERE anon_1.__cte_depth < 1
             )
             SELECT
                 anon_1.name AS relation_name
             FROM
-                schema_1."Animal" AS "Animal_1"
-                JOIN anon_1
-                    ON "Animal_1".uuid = anon_1.__cte_key
+                anon_1
         """
 
         check_test_data(
@@ -2388,7 +2386,7 @@
 
         expected_match = SKIP_TEST
         expected_gremlin = SKIP_TEST
-        expected_sql = """
+        expected_mssql = """
             WITH anon_2 AS (
                 SELECT
                     [Animal_1].name AS [Animal__name],
@@ -2426,9 +2424,16 @@
                 anon_1
         """
         expected_cypher = SKIP_TEST
-
-        check_test_data(
-            self, test_data, expected_match, expected_gremlin, expected_sql, expected_cypher
+        expected_postgresql = SKIP_TEST
+
+        check_test_data(
+            self,
+            test_data,
+            expected_match,
+            expected_gremlin,
+            expected_mssql,
+            expected_cypher,
+            expected_postgresql,
         )
 
     def test_traverse_then_recurse(self):
@@ -2800,13 +2805,8 @@
             )
             SELECT
                 anon_1.name AS relation_name
-<<<<<<< HEAD
-            FROM anon_1
-=======
             FROM
-                db_1.schema_1.[Animal] AS [Animal_1]
-                JOIN anon_1
-                    ON [Animal_1].uuid = anon_1.__cte_key
+                anon_1
             WHERE
                 anon_1.color = :wanted
         """
@@ -2814,35 +2814,32 @@
         expected_postgresql = """
             WITH RECURSIVE anon_1(color, name, parent, uuid, __cte_key, __cte_depth) AS (
                 SELECT
-                    "Animal_2".color AS color,
-                    "Animal_2".name AS name,
-                    "Animal_2".parent AS parent,
-                    "Animal_2".uuid AS uuid,
-                    "Animal_2".uuid AS __cte_key,
+                    "Animal_1".color AS color,
+                    "Animal_1".name AS name,
+                    "Animal_1".parent AS parent,
+                    "Animal_1".uuid AS uuid,
+                    "Animal_1".uuid AS __cte_key,
                     0 AS __cte_depth
                 FROM
-                    schema_1."Animal" AS "Animal_2"
+                    schema_1."Animal" AS "Animal_1"
                 UNION ALL
                     SELECT
-                        "Animal_3".color AS color,
-                        "Animal_3".name AS name,
-                        "Animal_3".parent AS parent,
-                        "Animal_3".uuid AS uuid,
+                        "Animal_2".color AS color,
+                        "Animal_2".name AS name,
+                        "Animal_2".parent AS parent,
+                        "Animal_2".uuid AS uuid,
                         anon_1.__cte_key AS __cte_key,
                         anon_1.__cte_depth + 1 AS __cte_depth
                     FROM
                         anon_1
-                        JOIN schema_1."Animal" AS "Animal_3"
-                            ON anon_1.uuid = "Animal_3".parent
+                        JOIN schema_1."Animal" AS "Animal_2"
+                            ON anon_1.uuid = "Animal_2".parent
                     WHERE anon_1.__cte_depth < 3
             )
             SELECT
                 anon_1.name AS relation_name
             FROM
-                schema_1."Animal" AS "Animal_1"
-                JOIN anon_1
-                    ON "Animal_1".uuid = anon_1.__cte_key
->>>>>>> dafe8e3a
+                anon_1
             WHERE
                 anon_1.color = %(wanted)s
         """
@@ -9317,8 +9314,7 @@
                     )
             ])}
         """
-<<<<<<< HEAD
-        expected_sql = """
+        expected_mssql = """
             WITH anon_1 AS (
                 SELECT
                     [Animal_1].name AS [Animal__name],
@@ -9341,10 +9337,6 @@
                 FROM
                     anon_1
                 UNION ALL
-=======
-        expected_mssql = """
-            WITH anon_1(name, parent, uuid, __cte_key, __cte_depth) AS (
->>>>>>> dafe8e3a
                 SELECT
                     [Animal_3].name AS name,
                     [Animal_3].parent AS parent,
@@ -9367,39 +9359,47 @@
         #      left join misses from the parent optional traversal.
         expected_cypher = SKIP_TEST
         expected_postgresql = """
-            WITH RECURSIVE anon_1(name, parent, uuid, __cte_key, __cte_depth) AS (
+            WITH RECURSIVE anon_1 AS (
+                SELECT
+                    "Animal_1".name AS "Animal__name",
+                    "Animal_1".parent AS "Animal__parent",
+                    "Animal_2".name AS "Animal_in_Animal_ParentOf__name",
+                    "Animal_2".parent AS "Animal_in_Animal_ParentOf__parent",
+                    "Animal_2".uuid AS "Animal_in_Animal_ParentOf__uuid"
+                FROM
+                    schema_1."Animal" AS "Animal_1"
+                    LEFT OUTER JOIN schema_1."Animal" AS "Animal_2"
+                        ON "Animal_1".parent = "Animal_2".uuid
+            ),
+            anon_2(name, parent, uuid, __cte_key, __cte_depth) AS (
+                SELECT
+                    anon_1."Animal_in_Animal_ParentOf__name" AS name,
+                    anon_1."Animal_in_Animal_ParentOf__parent" AS parent,
+                    anon_1."Animal_in_Animal_ParentOf__uuid" AS uuid,
+                    anon_1."Animal_in_Animal_ParentOf__uuid" AS __cte_key,
+                    0 AS __cte_depth
+                FROM
+                    anon_1
+                UNION ALL
                 SELECT
                     "Animal_3".name AS name,
                     "Animal_3".parent AS parent,
                     "Animal_3".uuid AS uuid,
-                    "Animal_3".uuid AS __cte_key,
-                    0 AS __cte_depth
+                    anon_2.__cte_key AS __cte_key,
+                    anon_2.__cte_depth + 1 AS __cte_depth
                 FROM
-                    schema_1."Animal" AS "Animal_3"
-                UNION ALL
-                    SELECT
-                        "Animal_4".name AS name,
-                        "Animal_4".parent AS parent,
-                        "Animal_4".uuid AS uuid, anon_1.__cte_key AS __cte_key,
-                        anon_1.__cte_depth + 1 AS __cte_depth
-                    FROM
-                        anon_1
-                        JOIN schema_1."Animal" AS "Animal_4"
-                            ON anon_1.uuid = "Animal_4".parent
-                    WHERE anon_1.__cte_depth < 3
-            )
-            SELECT
-                "Animal_1".name AS child_name,
-                "Animal_2".name AS name,
-                anon_1.name AS self_and_ancestor_name
+                    anon_2
+                    JOIN schema_1."Animal" AS "Animal_3"
+                        ON anon_2.uuid = "Animal_3".parent
+                WHERE
+                    anon_2.__cte_depth < 3
+            )
+            SELECT
+                anon_1."Animal_in_Animal_ParentOf__name" AS child_name,
+                anon_1."Animal__name" AS name,
+                anon_2.name AS self_and_ancestor_name
             FROM
-                schema_1."Animal" AS "Animal_2"
-                LEFT OUTER JOIN schema_1."Animal" AS "Animal_1"
-                    ON "Animal_2".parent = "Animal_1".uuid
-                LEFT OUTER JOIN anon_1
-                    ON "Animal_1".uuid = anon_1.__cte_key
-            WHERE
-                anon_1.__cte_key IS NOT NULL OR "Animal_1".uuid IS NULL
+                anon_1, anon_2
         """
 
         check_test_data(

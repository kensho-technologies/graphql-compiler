--- conflicted
+++ resolved
@@ -55,15 +55,7 @@
     if expected_match == SKIP_TEST:
         pass
     else:
-<<<<<<< HEAD
-        result = compile_graphql_to_match(
-            test_case.schema,
-            test_data.graphql_input,
-            type_equivalence_hints=schema_based_type_equivalence_hints,
-        )
-=======
         result = compile_graphql_to_match(common_schema_info, test_data.graphql_input)
->>>>>>> a13e7b26
         compare_match(test_case, expected_match, result.query)
         test_case.assertEqual(test_data.expected_output_metadata, result.output_metadata)
         compare_input_metadata(test_case, test_data.expected_input_metadata, result.input_metadata)
@@ -73,23 +65,9 @@
         pass
     elif expected_gremlin == NotImplementedError:
         with test_case.assertRaises(NotImplementedError):
-<<<<<<< HEAD
-            compile_graphql_to_gremlin(
-                test_case.schema,
-                test_data.graphql_input,
-                type_equivalence_hints=schema_based_type_equivalence_hints,
-            )
-    else:
-        result = compile_graphql_to_gremlin(
-            test_case.schema,
-            test_data.graphql_input,
-            type_equivalence_hints=schema_based_type_equivalence_hints,
-        )
-=======
             compile_graphql_to_gremlin(common_schema_info, graphql_query)
     else:
         result = compile_graphql_to_gremlin(common_schema_info, graphql_query)
->>>>>>> a13e7b26
         compare_gremlin(test_case, expected_gremlin, result.query)
         test_case.assertEqual(test_data.expected_output_metadata, result.output_metadata)
         compare_input_metadata(test_case, test_data.expected_input_metadata, result.input_metadata)
@@ -128,23 +106,9 @@
         pass
     elif expected_cypher == NotImplementedError:
         with test_case.assertRaises(NotImplementedError):
-<<<<<<< HEAD
-            compile_graphql_to_cypher(
-                test_case.schema,
-                test_data.graphql_input,
-                type_equivalence_hints=schema_based_type_equivalence_hints,
-            )
-    else:
-        result = compile_graphql_to_cypher(
-            test_case.schema,
-            test_data.graphql_input,
-            type_equivalence_hints=schema_based_type_equivalence_hints,
-        )
-=======
             compile_graphql_to_cypher(common_schema_info, graphql_query)
     else:
         result = compile_graphql_to_cypher(common_schema_info, graphql_query)
->>>>>>> a13e7b26
         compare_cypher(test_case, expected_cypher, result.query)
         test_case.assertEqual(test_data.expected_output_metadata, result.output_metadata)
         compare_input_metadata(test_case, test_data.expected_input_metadata, result.input_metadata)
@@ -437,15 +401,9 @@
                     }}
                     RETURN $matches
                 )
-<<<<<<< HEAD
-            """ % {
-                "operator": match_operator
-            }  # nosec, the operators are hardcoded above
-=======
             """ % {  # nosec, the operators are hardcoded above
                 "operator": match_operator
             }
->>>>>>> a13e7b26
 
             # In Gremlin, equality comparisons use two equal signs instead of one.
             gremlin_operator = u"==" if operator == u"=" else operator
@@ -456,11 +414,7 @@
                 .transform{it, m -> new com.orientechnologies.orient.core.record.impl.ODocument([
                     animal_name: m.Animal___1.name
                 ])}
-<<<<<<< HEAD
-            """ % {
-=======
             """ % {  # nosec, the operators are hardcoded above
->>>>>>> a13e7b26
                 "operator": gremlin_operator
             }
 
@@ -471,15 +425,9 @@
                     db_1.schema_1.[Animal] AS [Animal_1]
                 WHERE
                     [Animal_1].name %(operator)s :wanted
-<<<<<<< HEAD
-            """ % {
-                "operator": operator
-            }  # nosec, the operators are hardcoded above
-=======
             """ % {  # nosec, the operators are hardcoded above
                 "operator": operator
             }
->>>>>>> a13e7b26
 
             # In Cypher, inequality comparisons use "<>" instead of "!=".
             cypher_operator = u"<>" if operator == u"!=" else operator
@@ -487,15 +435,9 @@
                 MATCH (Animal___1:Animal)
                     WHERE (Animal___1.name %(operator)s $wanted)
                 RETURN Animal___1.name AS `animal_name`
-<<<<<<< HEAD
-            """ % {
-                "operator": cypher_operator
-            }  # nosec, the operators are hardcoded above
-=======
             """ % {  # nosec, the operators are hardcoded above
                 "operator": cypher_operator
             }
->>>>>>> a13e7b26
 
             expected_output_metadata = {
                 "animal_name": OutputMetadata(type=GraphQLString, optional=False),

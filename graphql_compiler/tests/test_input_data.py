--- conflicted
+++ resolved
@@ -2552,9 +2552,8 @@
     )
 
 
-<<<<<<< HEAD
-def filter_field_with_tagged_optional_parameter_in_fold_scope():  # noqa: D103
-    graphql_input = '''{
+def filter_field_with_tagged_optional_parameter_in_fold_scope() -> CommonTestData:  # noqa: D103
+    graphql_input = """{
         Animal {
             name @output(out_name: "name")
             out_Animal_ParentOf @optional {
@@ -2566,23 +2565,25 @@
             }
         }
     }
-    '''
-    expected_output_metadata = {
-        'name': OutputMetadata(type=GraphQLString, optional=False),
-        'children_with_higher_net_worth': OutputMetadata(
-            type=GraphQLList(GraphQLString), optional=False),
-    }
-    expected_input_metadata = {}
-
-    return CommonTestData(
-        graphql_input=graphql_input,
-        expected_output_metadata=expected_output_metadata,
-        expected_input_metadata=expected_input_metadata,
-        type_equivalence_hints=None)
-
-
-def filter_count_with_tagged_optional_parameter_in_fold_scope():  # noqa: D103
-    graphql_input = '''{
+    """
+    expected_output_metadata = {
+        "name": OutputMetadata(type=GraphQLString, optional=False, folded=False),
+        "children_with_higher_net_worth": OutputMetadata(
+            type=GraphQLList(GraphQLString), optional=False, folded=True
+        ),
+    }
+    expected_input_metadata: Dict[str, GraphQLSchemaFieldType] = {}
+
+    return CommonTestData(
+        graphql_input=graphql_input,
+        expected_output_metadata=expected_output_metadata,
+        expected_input_metadata=expected_input_metadata,
+        type_equivalence_hints=None,
+    )
+
+
+def filter_count_with_tagged_optional_parameter_in_fold_scope() -> CommonTestData:  # noqa: D103
+    graphql_input = """{
             Animal {
                 name @output(out_name: "name")
                 out_Animal_OfSpecies @optional {
@@ -2593,26 +2594,23 @@
                     name @output(out_name: "child_names")
                 }
             }
-        }'''
-    expected_output_metadata = {
-        'name': OutputMetadata(type=GraphQLString, optional=False),
-        'child_names': OutputMetadata(type=GraphQLList(GraphQLString), optional=False),
-    }
-    expected_input_metadata = {}
-
-    return CommonTestData(
-        graphql_input=graphql_input,
-        expected_output_metadata=expected_output_metadata,
-        expected_input_metadata=expected_input_metadata,
-        type_equivalence_hints=None)
-
-
-def filter_count_with_tagged_parameter_in_fold_scope():  # noqa: D103
-    graphql_input = '''{
-=======
+        }"""
+    expected_output_metadata = {
+        "name": OutputMetadata(type=GraphQLString, optional=False, folded=False),
+        "child_names": OutputMetadata(type=GraphQLList(GraphQLString), optional=False, folded=True),
+    }
+    expected_input_metadata: Dict[str, GraphQLSchemaFieldType] = {}
+
+    return CommonTestData(
+        graphql_input=graphql_input,
+        expected_output_metadata=expected_output_metadata,
+        expected_input_metadata=expected_input_metadata,
+        type_equivalence_hints=None,
+    )
+
+
 def filter_count_with_tagged_parameter_in_fold_scope() -> CommonTestData:  # noqa: D103
     graphql_input = """{
->>>>>>> 4c310d70
         Animal {
             name @output(out_name: "name")
             out_Animal_OfSpecies {

# Copyright 2017-present Kensho Technologies, LLC.
"""Common GraphQL test inputs and expected outputs."""

from collections import namedtuple

from graphql import GraphQLID, GraphQLInt, GraphQLList, GraphQLString

from ..compiler.compiler_frontend import OutputMetadata
from ..schema import GraphQLDate, GraphQLDateTime, GraphQLDecimal


CommonTestData = namedtuple(
    'CommonTestData',
    (
        'graphql_input',
        'expected_output_metadata',
        'expected_input_metadata',
        'type_equivalence_hints',
    ))


def immediate_output():  # noqa: D103
    graphql_input = '''{
        Animal {
            name @output(out_name: "animal_name")
        }
    }'''
    expected_output_metadata = {
        'animal_name': OutputMetadata(type=GraphQLString, optional=False),
    }
    expected_input_metadata = {}

    return CommonTestData(
        graphql_input=graphql_input,
        expected_output_metadata=expected_output_metadata,
        expected_input_metadata=expected_input_metadata,
        type_equivalence_hints=None)


def immediate_output_custom_scalars():  # noqa: D103
    graphql_input = '''{
        Animal {
            birthday @output(out_name: "birthday")
            net_worth @output(out_name: "net_worth")
        }
    }'''
    expected_output_metadata = {
        'birthday': OutputMetadata(type=GraphQLDate, optional=False),
        'net_worth': OutputMetadata(type=GraphQLDecimal, optional=False),
    }
    expected_input_metadata = {}

    return CommonTestData(
        graphql_input=graphql_input,
        expected_output_metadata=expected_output_metadata,
        expected_input_metadata=expected_input_metadata,
        type_equivalence_hints=None)


def immediate_output_with_custom_scalar_filter():  # noqa: D103
    graphql_input = '''{
        Animal {
            name @output(out_name: "animal_name")
            net_worth @filter(op_name: ">=", value: ["$min_worth"])
        }
    }'''
    expected_output_metadata = {
        'animal_name': OutputMetadata(type=GraphQLString, optional=False),
    }
    expected_input_metadata = {
        'min_worth': GraphQLDecimal,
    }

    return CommonTestData(
        graphql_input=graphql_input,
        expected_output_metadata=expected_output_metadata,
        expected_input_metadata=expected_input_metadata,
        type_equivalence_hints=None)


def colocated_filter_and_tag():  # noqa: D103
    graphql_input = '''{
        Animal {
            out_Entity_Related {
                name @output(out_name: "related_name")
                     @tag(tag_name: "name")
                alias @filter(op_name: "contains", value: ["%name"])
            }
        }
    }'''
    expected_output_metadata = {
        'related_name': OutputMetadata(type=GraphQLString, optional=False),
    }
    expected_input_metadata = {}

    return CommonTestData(
        graphql_input=graphql_input,
        expected_output_metadata=expected_output_metadata,
        expected_input_metadata=expected_input_metadata,
        type_equivalence_hints=None)


def colocated_filter_with_differently_named_column_and_tag():  # noqa: D103
    graphql_input = '''{
        Animal {
            out_Entity_Related {
                name @output(out_name: "related_name")
                     @tag(tag_name: "tagged_name")
                alias @filter(op_name: "contains", value: ["%tagged_name"])
            }
        }
    }'''
    expected_output_metadata = {
        'related_name': OutputMetadata(type=GraphQLString, optional=False),
    }
    expected_input_metadata = {}

    return CommonTestData(
        graphql_input=graphql_input,
        expected_output_metadata=expected_output_metadata,
        expected_input_metadata=expected_input_metadata,
        type_equivalence_hints=None)


def colocated_filter_and_tag_sharing_name_with_other_column():  # noqa: D103
    graphql_input = '''{
        Animal {
            out_Entity_Related {
                name @output(out_name: "related_name")
                     @tag(tag_name: "parent")
                alias @filter(op_name: "contains", value: ["%parent"])
            }
        }
    }'''
    expected_output_metadata = {
        'related_name': OutputMetadata(type=GraphQLString, optional=False),
    }
    expected_input_metadata = {}

    return CommonTestData(
        graphql_input=graphql_input,
        expected_output_metadata=expected_output_metadata,
        expected_input_metadata=expected_input_metadata,
        type_equivalence_hints=None)


def colocated_out_of_order_filter_and_tag():  # noqa: D103
    graphql_input = '''{
        Animal {
            out_Entity_Related {
                alias @filter(op_name: "contains", value: ["%name"])
                name @output(out_name: "related_name")
                     @tag(tag_name: "name")
            }
        }
    }'''
    expected_output_metadata = {
        'related_name': OutputMetadata(type=GraphQLString, optional=False),
    }
    expected_input_metadata = {}

    return CommonTestData(
        graphql_input=graphql_input,
        expected_output_metadata=expected_output_metadata,
        expected_input_metadata=expected_input_metadata,
        type_equivalence_hints=None)


def multiple_filters():  # noqa: D103
    graphql_input = '''{
        Animal {
            name @filter(op_name: ">=", value: ["$lower_bound"])
                 @filter(op_name: "<", value: ["$upper_bound"])
                 @output(out_name: "animal_name")
        }
    }'''
    expected_output_metadata = {
        'animal_name': OutputMetadata(type=GraphQLString, optional=False),
    }
    expected_input_metadata = {
        'lower_bound': GraphQLString,
        'upper_bound': GraphQLString,
    }

    return CommonTestData(
        graphql_input=graphql_input,
        expected_output_metadata=expected_output_metadata,
        expected_input_metadata=expected_input_metadata,
        type_equivalence_hints=None)


def traverse_and_output():  # noqa: D103
    graphql_input = '''{
        Animal {
            out_Animal_ParentOf {
                name @output(out_name: "parent_name")
            }
        }
    }'''
    expected_output_metadata = {
        'parent_name': OutputMetadata(type=GraphQLString, optional=False),
    }
    expected_input_metadata = {}

    return CommonTestData(
        graphql_input=graphql_input,
        expected_output_metadata=expected_output_metadata,
        expected_input_metadata=expected_input_metadata,
        type_equivalence_hints=None)


def optional_traverse_after_mandatory_traverse():  # noqa: D103
    graphql_input = '''{
        Animal {
            out_Animal_OfSpecies {
                name @output(out_name: "species_name")
            }
            out_Animal_ParentOf @optional {
                name @output(out_name: "child_name")
            }
        }
    }'''
    expected_output_metadata = {
        'species_name': OutputMetadata(type=GraphQLString, optional=False),
        'child_name': OutputMetadata(type=GraphQLString, optional=True),
    }
    expected_input_metadata = {}

    return CommonTestData(
        graphql_input=graphql_input,
        expected_output_metadata=expected_output_metadata,
        expected_input_metadata=expected_input_metadata,
        type_equivalence_hints=None)


def traverse_filter_and_output():  # noqa: D103
    graphql_input = '''{
        Animal {
            out_Animal_ParentOf @filter(op_name: "name_or_alias", value: ["$wanted"]) {
                name @output(out_name: "parent_name")
            }
        }
    }'''
    expected_output_metadata = {
        'parent_name': OutputMetadata(type=GraphQLString, optional=False),
    }
    expected_input_metadata = {
        'wanted': GraphQLString,
    }

    return CommonTestData(
        graphql_input=graphql_input,
        expected_output_metadata=expected_output_metadata,
        expected_input_metadata=expected_input_metadata,
        type_equivalence_hints=None)


def name_or_alias_filter_on_interface_type():  # noqa: D103
    graphql_input = '''{
        Animal {
            out_Entity_Related @filter(op_name: "name_or_alias", value: ["$wanted"]) {
                name @output(out_name: "related_entity")
            }
        }
    }'''
    expected_output_metadata = {
        'related_entity': OutputMetadata(type=GraphQLString, optional=False),
    }
    expected_input_metadata = {
        'wanted': GraphQLString,
    }

    return CommonTestData(
        graphql_input=graphql_input,
        expected_output_metadata=expected_output_metadata,
        expected_input_metadata=expected_input_metadata,
        type_equivalence_hints=None)


def output_source_and_complex_output():  # noqa: D103
    graphql_input = '''{
        Animal {
            name @filter(op_name: "=", value: ["$wanted"]) @output(out_name: "animal_name")
            out_Animal_ParentOf @output_source {
                name @output(out_name: "parent_name")
            }
        }
    }'''
    expected_output_metadata = {
        'animal_name': OutputMetadata(type=GraphQLString, optional=False),
        'parent_name': OutputMetadata(type=GraphQLString, optional=False),
    }
    expected_input_metadata = {
        'wanted': GraphQLString,
    }

    return CommonTestData(
        graphql_input=graphql_input,
        expected_output_metadata=expected_output_metadata,
        expected_input_metadata=expected_input_metadata,
        type_equivalence_hints=None)


def filter_on_optional_variable_equality():  # noqa: D103
    # The operand in the @filter directive originates from an optional block.
    graphql_input = '''{
        Animal {
            name @output(out_name: "animal_name")
            out_Animal_ParentOf {
                out_Animal_FedAt @optional {
                    name @tag(tag_name: "child_fed_at_event")
                }
            }
            out_Animal_FedAt @output_source {
                name @filter(op_name: "=", value: ["%child_fed_at_event"])
            }
        }
    }'''
    expected_output_metadata = {
        'animal_name': OutputMetadata(type=GraphQLString, optional=False),
    }
    expected_input_metadata = {}

    return CommonTestData(
        graphql_input=graphql_input,
        expected_output_metadata=expected_output_metadata,
        expected_input_metadata=expected_input_metadata,
        type_equivalence_hints=None)


def filter_on_optional_variable_name_or_alias():  # noqa: D103
    # The operand in the @filter directive originates from an optional block.
    graphql_input = '''{
        Animal {
            in_Animal_ParentOf @optional {
                name @tag(tag_name: "parent_name")
            }
            out_Animal_ParentOf @filter(op_name: "name_or_alias", value: ["%parent_name"])
                                @output_source {
                name @output(out_name: "animal_name")
            }
        }
    }'''
    expected_output_metadata = {
        'animal_name': OutputMetadata(type=GraphQLString, optional=False),
    }
    expected_input_metadata = {}

    return CommonTestData(
        graphql_input=graphql_input,
        expected_output_metadata=expected_output_metadata,
        expected_input_metadata=expected_input_metadata,
        type_equivalence_hints=None)


def filter_in_optional_block():  # noqa: D103
    graphql_input = '''{
        Animal {
            name @output(out_name: "animal_name")
            out_Animal_ParentOf @optional {
                name @filter(op_name: "=", value: ["$name"])
                     @output(out_name: "parent_name")
                uuid @output(out_name: "uuid")
            }
        }
    }'''
    expected_output_metadata = {
        'animal_name': OutputMetadata(type=GraphQLString, optional=False),
        'parent_name': OutputMetadata(type=GraphQLString, optional=True),
        'uuid': OutputMetadata(type=GraphQLID, optional=True),
    }
    expected_input_metadata = {
        'name': GraphQLString,
    }

    return CommonTestData(
        graphql_input=graphql_input,
        expected_output_metadata=expected_output_metadata,
        expected_input_metadata=expected_input_metadata,
        type_equivalence_hints=None)


def filter_in_optional_and_count():  # noqa: D103
    graphql_input = '''{
        Species {
            name @output(out_name: "species_name")

            in_Animal_OfSpecies @optional {
                name @filter(op_name: "=", value: ["$animal_name"])
            }

            in_Species_Eats @fold {
                _x_count @filter(op_name: ">=", value: ["$predators"])
            }
        }
    }'''
    expected_output_metadata = {
        'species_name': OutputMetadata(type=GraphQLString, optional=False),
    }
    expected_input_metadata = {
        'animal_name': GraphQLString,
        'predators': GraphQLInt,
    }
    return CommonTestData(
        graphql_input=graphql_input,
        expected_output_metadata=expected_output_metadata,
        expected_input_metadata=expected_input_metadata,
        type_equivalence_hints=None)


def between_filter_on_simple_scalar():  # noqa: D103
    # The "between" filter emits different output depending on what the compared types are.
    # This test checks for correct code generation when the type is a simple scalar (a String).
    graphql_input = '''{
        Animal {
            name @filter(op_name: "between", value: ["$lower", "$upper"])
                 @output(out_name: "name")
        }
    }'''
    expected_output_metadata = {
        'name': OutputMetadata(type=GraphQLString, optional=False),
    }
    expected_input_metadata = {
        'lower': GraphQLString,
        'upper': GraphQLString,
    }

    return CommonTestData(
        graphql_input=graphql_input,
        expected_output_metadata=expected_output_metadata,
        expected_input_metadata=expected_input_metadata,
        type_equivalence_hints=None)


def between_filter_on_date():  # noqa: D103
    # The "between" filter emits different output depending on what the compared types are.
    # This test checks for correct code generation when the type is a custom scalar (Date).
    graphql_input = '''{
        Animal {
            birthday @filter(op_name: "between", value: ["$lower", "$upper"])
                     @output(out_name: "birthday")
        }
    }'''
    expected_output_metadata = {
        'birthday': OutputMetadata(type=GraphQLDate, optional=False),
    }
    expected_input_metadata = {
        'lower': GraphQLDate,
        'upper': GraphQLDate,
    }

    return CommonTestData(
        graphql_input=graphql_input,
        expected_output_metadata=expected_output_metadata,
        expected_input_metadata=expected_input_metadata,
        type_equivalence_hints=None)


def between_filter_on_datetime():  # noqa: D103
    # The "between" filter emits different output depending on what the compared types are.
    # This test checks for correct code generation when the type is a custom scalar (DateTime).
    graphql_input = '''{
        Event {
            event_date @filter(op_name: "between", value: ["$lower", "$upper"])
                       @output(out_name: "event_date")
        }
    }'''
    expected_output_metadata = {
        'event_date': OutputMetadata(type=GraphQLDateTime, optional=False),
    }
    expected_input_metadata = {
        'lower': GraphQLDateTime,
        'upper': GraphQLDateTime,
    }

    return CommonTestData(
        graphql_input=graphql_input,
        expected_output_metadata=expected_output_metadata,
        expected_input_metadata=expected_input_metadata,
        type_equivalence_hints=None)


def between_lowering_on_simple_scalar():  # noqa: D103
    # The "between" filter emits different output depending on what the compared types are.
    # This test checks for correct code generation when the type is a simple scalar (a String).
    graphql_input = '''{
        Animal {
            name @filter(op_name: "<=", value: ["$upper"])
                 @filter(op_name: ">=", value: ["$lower"])
                 @output(out_name: "name")
        }
    }'''
    expected_output_metadata = {
        'name': OutputMetadata(type=GraphQLString, optional=False),
    }
    expected_input_metadata = {
        'lower': GraphQLString,
        'upper': GraphQLString,
    }

    return CommonTestData(
        graphql_input=graphql_input,
        expected_output_metadata=expected_output_metadata,
        expected_input_metadata=expected_input_metadata,
        type_equivalence_hints=None)


def between_lowering_with_extra_filters():  # noqa: D103
    graphql_input = '''{
        Animal {
            name @filter(op_name: "<=", value: ["$upper"])
                 @filter(op_name: "has_substring", value: ["$substring"])
                 @filter(op_name: "in_collection", value: ["$fauna"])
                 @filter(op_name: ">=", value: ["$lower"])
                 @output(out_name: "name")
        }
    }'''
    expected_output_metadata = {
        'name': OutputMetadata(type=GraphQLString, optional=False),
    }
    expected_input_metadata = {
        'lower': GraphQLString,
        'upper': GraphQLString,
        'substring': GraphQLString,
        'fauna': GraphQLList(GraphQLString)
    }

    return CommonTestData(
        graphql_input=graphql_input,
        expected_output_metadata=expected_output_metadata,
        expected_input_metadata=expected_input_metadata,
        type_equivalence_hints=None)


def no_between_lowering_on_simple_scalar():  # noqa: D103
    # The following filters do not get lowered to a BETWEEN clause.
    # This is because the compiler has no way to decide which lower bound to use.
    # The parameters are not provided to the compiler.
    graphql_input = '''{
        Animal {
            name @filter(op_name: "<=", value: ["$upper"])
                 @filter(op_name: ">=", value: ["$lower0"])
                 @filter(op_name: ">=", value: ["$lower1"])
                 @output(out_name: "name")
        }
    }'''
    expected_output_metadata = {
        'name': OutputMetadata(type=GraphQLString, optional=False),
    }
    expected_input_metadata = {
        'lower0': GraphQLString,
        'lower1': GraphQLString,
        'upper': GraphQLString,
    }

    return CommonTestData(
        graphql_input=graphql_input,
        expected_output_metadata=expected_output_metadata,
        expected_input_metadata=expected_input_metadata,
        type_equivalence_hints=None)


def complex_optional_variables():  # noqa: D103
    # The operands in the @filter directives originate from an optional block.
    graphql_input = '''{
        Animal {
            out_Animal_ParentOf {
                out_Animal_FedAt @optional {
                    name @tag(tag_name: "child_fed_at_event")
                    event_date @tag(tag_name: "child_fed_at")
                               @output(out_name: "child_fed_at")
                }
                in_Animal_ParentOf {
                    out_Animal_FedAt @optional {
                        event_date @tag(tag_name: "other_parent_fed_at")
                                   @output(out_name: "other_parent_fed_at")
                    }
                }
            }
            in_Animal_ParentOf {
                out_Animal_FedAt {
                    name @filter(op_name: "=", value: ["%child_fed_at_event"])
                    event_date @output(out_name: "grandparent_fed_at")
                               @filter(op_name: "between",
                                       value: ["%other_parent_fed_at", "%child_fed_at"])
                }
            }
        }
    }'''
    expected_output_metadata = {
        'child_fed_at': OutputMetadata(type=GraphQLDateTime, optional=True),
        'other_parent_fed_at': OutputMetadata(type=GraphQLDateTime, optional=True),
        'grandparent_fed_at': OutputMetadata(type=GraphQLDateTime, optional=False),
    }
    expected_input_metadata = {}

    return CommonTestData(
        graphql_input=graphql_input,
        expected_output_metadata=expected_output_metadata,
        expected_input_metadata=expected_input_metadata,
        type_equivalence_hints=None)


def complex_optional_variables_with_starting_filter():  # noqa: D103
    # The operands in the @filter directives originate from an optional block.
    graphql_input = '''{
        Animal {
            name @filter(op_name: "=", value: ["$animal_name"])
            out_Animal_ParentOf {
                out_Animal_FedAt @optional {
                    name @tag(tag_name: "child_fed_at_event")
                    event_date @tag(tag_name: "child_fed_at")
                               @output(out_name: "child_fed_at")
                }
                in_Animal_ParentOf {
                    out_Animal_FedAt @optional {
                        event_date @tag(tag_name: "other_parent_fed_at")
                                   @output(out_name: "other_parent_fed_at")
                    }
                }
            }
            in_Animal_ParentOf {
                out_Animal_FedAt {
                    name @filter(op_name: "=", value: ["%child_fed_at_event"])
                    event_date @output(out_name: "grandparent_fed_at")
                               @filter(op_name: "between",
                                       value: ["%other_parent_fed_at", "%child_fed_at"])
                }
            }
        }
    }'''
    expected_output_metadata = {
        'child_fed_at': OutputMetadata(type=GraphQLDateTime, optional=True),
        'other_parent_fed_at': OutputMetadata(type=GraphQLDateTime, optional=True),
        'grandparent_fed_at': OutputMetadata(type=GraphQLDateTime, optional=False),
    }
    expected_input_metadata = {
        'animal_name': GraphQLString,
    }

    return CommonTestData(
        graphql_input=graphql_input,
        expected_output_metadata=expected_output_metadata,
        expected_input_metadata=expected_input_metadata,
        type_equivalence_hints=None)


def simple_fragment():  # noqa: D103
    graphql_input = '''{
        Animal {
            name @output(out_name: "animal_name")
            out_Entity_Related {
                ... on Animal {
                    name @output(out_name: "related_animal_name")
                    out_Animal_OfSpecies {
                        name @output(out_name: "related_animal_species")
                    }
                }
            }
        }
    }'''
    expected_output_metadata = {
        'animal_name': OutputMetadata(type=GraphQLString, optional=False),
        'related_animal_name': OutputMetadata(type=GraphQLString, optional=False),
        'related_animal_species': OutputMetadata(type=GraphQLString, optional=False),
    }
    expected_input_metadata = {}

    return CommonTestData(
        graphql_input=graphql_input,
        expected_output_metadata=expected_output_metadata,
        expected_input_metadata=expected_input_metadata,
        type_equivalence_hints=None)


def simple_union():  # noqa: D103
    graphql_input = '''{
        Species {
            name @output(out_name: "species_name")
            out_Species_Eats {
                ... on Food {
                    name @output(out_name: "food_name")
                }
            }
        }
    }'''
    expected_output_metadata = {
        'species_name': OutputMetadata(type=GraphQLString, optional=False),
        'food_name': OutputMetadata(type=GraphQLString, optional=False),
    }
    expected_input_metadata = {}

    return CommonTestData(
        graphql_input=graphql_input,
        expected_output_metadata=expected_output_metadata,
        expected_input_metadata=expected_input_metadata,
        type_equivalence_hints=None)


def filter_then_apply_fragment():  # noqa: D103
    graphql_input = '''{
        Species {
            name @filter(op_name: "in_collection", value: ["$species"])
                 @output(out_name: "species_name")
            out_Species_Eats {
                ... on Food {
                    name @output(out_name: "food_name")
                }
            }
        }
    }'''
    expected_output_metadata = {
        'species_name': OutputMetadata(type=GraphQLString, optional=False),
        'food_name': OutputMetadata(type=GraphQLString, optional=False),
    }
    expected_input_metadata = {
        'species': GraphQLList(GraphQLString),
    }

    return CommonTestData(
        graphql_input=graphql_input,
        expected_output_metadata=expected_output_metadata,
        expected_input_metadata=expected_input_metadata,
        type_equivalence_hints=None)


def filter_then_apply_fragment_with_multiple_traverses():  # noqa: D103
    graphql_input = '''{
        Species {
            name @filter(op_name: "in_collection", value: ["$species"])
                 @output(out_name: "species_name")
            out_Species_Eats {
                ... on Food {
                    name @output(out_name: "food_name")
                    out_Entity_Related {
                        name @output(out_name: "entity_related_to_food")
                    }
                    in_Entity_Related {
                        name @output(out_name: "food_related_to_entity")
                    }
                }
            }
        }
    }'''
    expected_output_metadata = {
        'species_name': OutputMetadata(type=GraphQLString, optional=False),
        'food_name': OutputMetadata(type=GraphQLString, optional=False),
        'entity_related_to_food': OutputMetadata(type=GraphQLString, optional=False),
        'food_related_to_entity': OutputMetadata(type=GraphQLString, optional=False),
    }
    expected_input_metadata = {
        'species': GraphQLList(GraphQLString),
    }

    return CommonTestData(
        graphql_input=graphql_input,
        expected_output_metadata=expected_output_metadata,
        expected_input_metadata=expected_input_metadata,
        type_equivalence_hints=None)


def filter_on_fragment_in_union():  # noqa: D103
    graphql_input = '''{
        Species {
            name @output(out_name: "species_name")
            out_Species_Eats {
                ... on Food @filter(op_name: "name_or_alias", value: ["$wanted"]) {
                    name @output(out_name: "food_name")
                }
            }
        }
    }'''
    expected_output_metadata = {
        'species_name': OutputMetadata(type=GraphQLString, optional=False),
        'food_name': OutputMetadata(type=GraphQLString, optional=False),
    }
    expected_input_metadata = {
        'wanted': GraphQLString,
    }

    return CommonTestData(
        graphql_input=graphql_input,
        expected_output_metadata=expected_output_metadata,
        expected_input_metadata=expected_input_metadata,
        type_equivalence_hints=None)


def optional_on_union():  # noqa: D103
    graphql_input = '''{
        Species {
            name @output(out_name: "species_name")
            out_Species_Eats @optional {
                ... on Food {
                    name @output(out_name: "food_name")
                }
            }
        }
    }'''
    expected_output_metadata = {
        'species_name': OutputMetadata(type=GraphQLString, optional=False),
        'food_name': OutputMetadata(type=GraphQLString, optional=True),
    }
    expected_input_metadata = {}

    return CommonTestData(
        graphql_input=graphql_input,
        expected_output_metadata=expected_output_metadata,
        expected_input_metadata=expected_input_metadata,
        type_equivalence_hints=None)


def typename_output():  # noqa: D103
    graphql_input = '''{
        Animal {
            __typename @output(out_name: "base_cls")
            out_Animal_OfSpecies {
                __typename @output(out_name: "child_cls")
            }
        }
    }'''
    expected_output_metadata = {
        'base_cls': OutputMetadata(type=GraphQLString, optional=False),
        'child_cls': OutputMetadata(type=GraphQLString, optional=False),
    }
    expected_input_metadata = {}

    return CommonTestData(
        graphql_input=graphql_input,
        expected_output_metadata=expected_output_metadata,
        expected_input_metadata=expected_input_metadata,
        type_equivalence_hints=None)


def typename_filter():  # noqa: D103
    graphql_input = '''{
        Entity {
            __typename @filter(op_name: "=", value: ["$base_cls"])
            name @output(out_name: "entity_name")
        }
    }'''
    expected_output_metadata = {
        'entity_name': OutputMetadata(type=GraphQLString, optional=False),
    }
    expected_input_metadata = {
        'base_cls': GraphQLString,
    }

    return CommonTestData(
        graphql_input=graphql_input,
        expected_output_metadata=expected_output_metadata,
        expected_input_metadata=expected_input_metadata,
        type_equivalence_hints=None)


def simple_recurse():  # noqa: D103
    graphql_input = '''{
        Animal {
            out_Animal_ParentOf @recurse(depth: 1) {
                name @output(out_name: "relation_name")
            }
        }
    }'''
    expected_output_metadata = {
        'relation_name': OutputMetadata(type=GraphQLString, optional=False),
    }
    expected_input_metadata = {}

    return CommonTestData(
        graphql_input=graphql_input,
        expected_output_metadata=expected_output_metadata,
        expected_input_metadata=expected_input_metadata,
        type_equivalence_hints=None)


def traverse_then_recurse():  # noqa: D103
    graphql_input = '''{
        Animal {
            name @output(out_name: "animal_name")
            out_Animal_ImportantEvent {
                ... on Event {
                    name @output(out_name: "important_event")
                }
            }
            out_Animal_ParentOf @recurse(depth: 2) {
                name @output(out_name: "ancestor_name")
            }
        }
    }'''

    expected_output_metadata = {
        'animal_name': OutputMetadata(type=GraphQLString, optional=False),
        'important_event': OutputMetadata(type=GraphQLString, optional=False),
        'ancestor_name': OutputMetadata(type=GraphQLString, optional=False),
    }

    expected_input_metadata = {}

    return CommonTestData(
        graphql_input=graphql_input,
        expected_output_metadata=expected_output_metadata,
        expected_input_metadata=expected_input_metadata,
        type_equivalence_hints=None)


def filter_then_traverse_and_recurse():  # noqa: D103
    graphql_input = '''{
        Animal @filter(op_name: "name_or_alias", value: ["$animal_name_or_alias"]) {
            name @output(out_name: "animal_name")
            out_Animal_ImportantEvent {
                ... on Event {
                    name @output(out_name: "important_event")
                }
            }
            out_Animal_ParentOf @recurse(depth: 2) {
                name @output(out_name: "ancestor_name")
            }
        }
    }'''

    expected_output_metadata = {
        'animal_name': OutputMetadata(type=GraphQLString, optional=False),
        'important_event': OutputMetadata(type=GraphQLString, optional=False),
        'ancestor_name': OutputMetadata(type=GraphQLString, optional=False),
    }

    expected_input_metadata = {
        'animal_name_or_alias': GraphQLString
    }

    return CommonTestData(
        graphql_input=graphql_input,
        expected_output_metadata=expected_output_metadata,
        expected_input_metadata=expected_input_metadata,
        type_equivalence_hints=None)


def two_consecutive_recurses():  # noqa: D103
    graphql_input = '''{
        Animal @filter(op_name: "name_or_alias", value: ["$animal_name_or_alias"]) {
            name @output(out_name: "animal_name")
            out_Animal_ImportantEvent {
                ... on Event {
                    name @output(out_name: "important_event")
                }
            }
            out_Animal_ParentOf @recurse(depth: 2) {
                name @output(out_name: "ancestor_name")
            }
            in_Animal_ParentOf @recurse(depth: 2) {
                name @output(out_name: "descendent_name")
            }
        }
    }'''

    expected_output_metadata = {
        'animal_name': OutputMetadata(type=GraphQLString, optional=False),
        'important_event': OutputMetadata(type=GraphQLString, optional=False),
        'ancestor_name': OutputMetadata(type=GraphQLString, optional=False),
        'descendent_name': OutputMetadata(type=GraphQLString, optional=False)
    }

    expected_input_metadata = {
        'animal_name_or_alias': GraphQLString
    }

    return CommonTestData(
        graphql_input=graphql_input,
        expected_output_metadata=expected_output_metadata,
        expected_input_metadata=expected_input_metadata,
        type_equivalence_hints=None)


def recurse_within_fragment():  # noqa: D103
    graphql_input = '''{
        Food {
            name @output(out_name: "food_name")
            in_Entity_Related {
                ... on Animal {
                    name @output(out_name: "animal_name")
                    out_Animal_ParentOf @recurse(depth: 3) {
                        name @output(out_name: "relation_name")
                    }
                }
            }
        }
    }'''
    expected_output_metadata = {
        'food_name': OutputMetadata(type=GraphQLString, optional=False),
        'animal_name': OutputMetadata(type=GraphQLString, optional=False),
        'relation_name': OutputMetadata(type=GraphQLString, optional=False),
    }
    expected_input_metadata = {}

    return CommonTestData(
        graphql_input=graphql_input,
        expected_output_metadata=expected_output_metadata,
        expected_input_metadata=expected_input_metadata,
        type_equivalence_hints=None)


def filter_within_recurse():  # noqa: D103
    graphql_input = '''{
        Animal {
            out_Animal_ParentOf @recurse(depth: 3) {
                name @output(out_name: "relation_name")
                color @filter(op_name: "=", value: ["$wanted"])
            }
        }
    }'''
    expected_output_metadata = {
        'relation_name': OutputMetadata(type=GraphQLString, optional=False),
    }
    expected_input_metadata = {
        'wanted': GraphQLString,
    }

    return CommonTestData(
        graphql_input=graphql_input,
        expected_output_metadata=expected_output_metadata,
        expected_input_metadata=expected_input_metadata,
        type_equivalence_hints=None)


def recurse_with_immediate_type_coercion():  # noqa: D103
    graphql_input = '''{
        Animal {
            in_Entity_Related @recurse(depth: 4) {
                ... on Animal {
                    name @output(out_name: "name")
                }
            }
        }
    }'''
    expected_output_metadata = {
        'name': OutputMetadata(type=GraphQLString, optional=False),
    }
    expected_input_metadata = {}

    return CommonTestData(
        graphql_input=graphql_input,
        expected_output_metadata=expected_output_metadata,
        expected_input_metadata=expected_input_metadata,
        type_equivalence_hints=None)


def recurse_with_immediate_type_coercion_and_filter():  # noqa: D103
    graphql_input = '''{
        Animal {
            in_Entity_Related @recurse(depth: 4) {
                ... on Animal {
                    name @output(out_name: "name")
                    color @filter(op_name: "=", value: ["$color"])
                }
            }
        }
    }'''
    expected_output_metadata = {
        'name': OutputMetadata(type=GraphQLString, optional=False),
    }
    expected_input_metadata = {
        'color': GraphQLString,
    }

    return CommonTestData(
        graphql_input=graphql_input,
        expected_output_metadata=expected_output_metadata,
        expected_input_metadata=expected_input_metadata,
        type_equivalence_hints=None)


def in_collection_op_filter_with_variable():  # noqa: D103
    graphql_input = '''{
        Animal {
            name @filter(op_name: "in_collection", value: ["$wanted"])
                 @output(out_name: "animal_name")
        }
    }'''
    expected_output_metadata = {
        'animal_name': OutputMetadata(type=GraphQLString, optional=False),
    }
    expected_input_metadata = {
        'wanted': GraphQLList(GraphQLString)
    }

    return CommonTestData(
        graphql_input=graphql_input,
        expected_output_metadata=expected_output_metadata,
        expected_input_metadata=expected_input_metadata,
        type_equivalence_hints=None)


def in_collection_op_filter_with_tag():  # noqa: D103
    graphql_input = '''{
        Animal {
            name @output(out_name: "animal_name")
            alias @tag(tag_name: "aliases")
            out_Animal_ParentOf {
                name @filter(op_name: "in_collection", value: ["%aliases"])
            }
        }
    }'''
    expected_output_metadata = {
        'animal_name': OutputMetadata(type=GraphQLString, optional=False),
    }
    expected_input_metadata = {}

    return CommonTestData(
        graphql_input=graphql_input,
        expected_output_metadata=expected_output_metadata,
        expected_input_metadata=expected_input_metadata,
        type_equivalence_hints=None)


def in_collection_op_filter_with_optional_tag():  # noqa: D103
    graphql_input = '''{
        Animal {
            name @output(out_name: "animal_name")
            in_Animal_ParentOf @optional {
                alias @tag(tag_name: "parent_aliases")
            }
            out_Animal_ParentOf {
                name @filter(op_name: "in_collection", value: ["%parent_aliases"])
            }
        }
    }'''
    expected_output_metadata = {
        'animal_name': OutputMetadata(type=GraphQLString, optional=False),
    }
    expected_input_metadata = {}

    return CommonTestData(
        graphql_input=graphql_input,
        expected_output_metadata=expected_output_metadata,
        expected_input_metadata=expected_input_metadata,
        type_equivalence_hints=None)


def not_in_collection_op_filter_with_variable():  # noqa: D103
    graphql_input = '''{
        Animal {
            name @filter(op_name: "not_in_collection", value: ["$wanted"])
                 @output(out_name: "animal_name")
        }
    }'''
    expected_output_metadata = {
        'animal_name': OutputMetadata(type=GraphQLString, optional=False),
    }
    expected_input_metadata = {
        'wanted': GraphQLList(GraphQLString)
    }

    return CommonTestData(
        graphql_input=graphql_input,
        expected_output_metadata=expected_output_metadata,
        expected_input_metadata=expected_input_metadata,
        type_equivalence_hints=None)


def not_in_collection_op_filter_with_tag():  # noqa: D103
    graphql_input = '''{
        Animal {
            name @output(out_name: "animal_name")
            alias @tag(tag_name: "aliases")
            out_Animal_ParentOf {
                name @filter(op_name: "not_in_collection", value: ["%aliases"])
            }
        }
    }'''
    expected_output_metadata = {
        'animal_name': OutputMetadata(type=GraphQLString, optional=False),
    }
    expected_input_metadata = {}

    return CommonTestData(
        graphql_input=graphql_input,
        expected_output_metadata=expected_output_metadata,
        expected_input_metadata=expected_input_metadata,
        type_equivalence_hints=None)


def not_in_collection_op_filter_with_optional_tag():  # noqa: D103
    graphql_input = '''{
        Animal {
            name @output(out_name: "animal_name")
            in_Animal_ParentOf @optional {
                alias @tag(tag_name: "parent_aliases")
            }
            out_Animal_ParentOf {
                name @filter(op_name: "not_in_collection", value: ["%parent_aliases"])
            }
        }
    }'''
    expected_output_metadata = {
        'animal_name': OutputMetadata(type=GraphQLString, optional=False),
    }
    expected_input_metadata = {}

    return CommonTestData(
        graphql_input=graphql_input,
        expected_output_metadata=expected_output_metadata,
        expected_input_metadata=expected_input_metadata,
        type_equivalence_hints=None)


def intersects_op_filter_with_variable():  # noqa: D103
    graphql_input = '''{
        Animal {
            alias @filter(op_name: "intersects", value: ["$wanted"])
            name @output(out_name: "animal_name")
        }
    }'''
    expected_output_metadata = {
        'animal_name': OutputMetadata(type=GraphQLString, optional=False),
    }
    expected_input_metadata = {
        'wanted': GraphQLList(GraphQLString)
    }

    return CommonTestData(
        graphql_input=graphql_input,
        expected_output_metadata=expected_output_metadata,
        expected_input_metadata=expected_input_metadata,
        type_equivalence_hints=None)


def intersects_op_filter_with_tag():  # noqa: D103
    graphql_input = '''{
        Animal {
            name @output(out_name: "animal_name")
            alias @tag(tag_name: "aliases")
            out_Animal_ParentOf {
                alias @filter(op_name: "intersects", value: ["%aliases"])
            }
        }
    }'''
    expected_output_metadata = {
        'animal_name': OutputMetadata(type=GraphQLString, optional=False),
    }
    expected_input_metadata = {}

    return CommonTestData(
        graphql_input=graphql_input,
        expected_output_metadata=expected_output_metadata,
        expected_input_metadata=expected_input_metadata,
        type_equivalence_hints=None)


def intersects_op_filter_with_optional_tag():  # noqa: D103
    graphql_input = '''{
        Animal {
            name @output(out_name: "animal_name")
            in_Animal_ParentOf @optional {
                alias @tag(tag_name: "parent_aliases")
            }
            out_Animal_ParentOf {
                alias @filter(op_name: "intersects", value: ["%parent_aliases"])
            }
        }
    }'''
    expected_output_metadata = {
        'animal_name': OutputMetadata(type=GraphQLString, optional=False),
    }
    expected_input_metadata = {}

    return CommonTestData(
        graphql_input=graphql_input,
        expected_output_metadata=expected_output_metadata,
        expected_input_metadata=expected_input_metadata,
        type_equivalence_hints=None)


def contains_op_filter_with_variable():  # noqa: D103
    graphql_input = '''{
        Animal {
            alias @filter(op_name: "contains", value: ["$wanted"])
            name @output(out_name: "animal_name")
        }
    }'''
    expected_output_metadata = {
        'animal_name': OutputMetadata(type=GraphQLString, optional=False),
    }
    expected_input_metadata = {
        'wanted': GraphQLString,
    }

    return CommonTestData(
        graphql_input=graphql_input,
        expected_output_metadata=expected_output_metadata,
        expected_input_metadata=expected_input_metadata,
        type_equivalence_hints=None)


def contains_op_filter_with_tag():  # noqa: D103
    graphql_input = '''{
        Animal {
            name @output(out_name: "animal_name") @tag(tag_name: "name")
            in_Animal_ParentOf {
                alias @filter(op_name: "contains", value: ["%name"])
            }
        }
    }'''
    expected_output_metadata = {
        'animal_name': OutputMetadata(type=GraphQLString, optional=False),
    }
    expected_input_metadata = {}

    return CommonTestData(
        graphql_input=graphql_input,
        expected_output_metadata=expected_output_metadata,
        expected_input_metadata=expected_input_metadata,
        type_equivalence_hints=None)


def contains_op_filter_with_optional_tag():  # noqa: D103
    graphql_input = '''{
        Animal {
            name @output(out_name: "animal_name")
            in_Animal_ParentOf @optional {
                name @tag(tag_name: "parent_name")
            }
            out_Animal_ParentOf {
                alias @filter(op_name: "contains", value: ["%parent_name"])
            }
        }
    }'''
    expected_output_metadata = {
        'animal_name': OutputMetadata(type=GraphQLString, optional=False),
    }
    expected_input_metadata = {}

    return CommonTestData(
        graphql_input=graphql_input,
        expected_output_metadata=expected_output_metadata,
        expected_input_metadata=expected_input_metadata,
        type_equivalence_hints=None)


def not_contains_op_filter_with_variable():  # noqa: D103
    graphql_input = '''{
        Animal {
            alias @filter(op_name: "not_contains", value: ["$wanted"])
            name @output(out_name: "animal_name")
        }
    }'''
    expected_output_metadata = {
        'animal_name': OutputMetadata(type=GraphQLString, optional=False),
    }
    expected_input_metadata = {
        'wanted': GraphQLString,
    }

    return CommonTestData(
        graphql_input=graphql_input,
        expected_output_metadata=expected_output_metadata,
        expected_input_metadata=expected_input_metadata,
        type_equivalence_hints=None)


def not_contains_op_filter_with_tag():  # noqa: D103
    graphql_input = '''{
        Animal {
            name @output(out_name: "animal_name") @tag(tag_name: "name")
            in_Animal_ParentOf {
                alias @filter(op_name: "not_contains", value: ["%name"])
            }
        }
    }'''
    expected_output_metadata = {
        'animal_name': OutputMetadata(type=GraphQLString, optional=False),
    }
    expected_input_metadata = {}

    return CommonTestData(
        graphql_input=graphql_input,
        expected_output_metadata=expected_output_metadata,
        expected_input_metadata=expected_input_metadata,
        type_equivalence_hints=None)


def not_contains_op_filter_with_optional_tag():  # noqa: D103
    graphql_input = '''{
        Animal {
            name @output(out_name: "animal_name")
            in_Animal_ParentOf @optional {
                name @tag(tag_name: "parent_name")
            }
            out_Animal_ParentOf {
                alias @filter(op_name: "not_contains", value: ["%parent_name"])
            }
        }
    }'''
    expected_output_metadata = {
        'animal_name': OutputMetadata(type=GraphQLString, optional=False),
    }
    expected_input_metadata = {}

    return CommonTestData(
        graphql_input=graphql_input,
        expected_output_metadata=expected_output_metadata,
        expected_input_metadata=expected_input_metadata,
        type_equivalence_hints=None)


def ends_with_op_filter():  # noqa: D103
    graphql_input = '''{
        Animal {
            name @filter(op_name: "ends_with", value: ["$wanted"])
                 @output(out_name: "animal_name")
        }
    }'''
    expected_output_metadata = {
        'animal_name': OutputMetadata(type=GraphQLString, optional=False),
    }
    expected_input_metadata = {
        'wanted': GraphQLString,
    }

    return CommonTestData(
        graphql_input=graphql_input,
        expected_output_metadata=expected_output_metadata,
        expected_input_metadata=expected_input_metadata,
        type_equivalence_hints=None)


def starts_with_op_filter():  # noqa: D103
    graphql_input = '''{
        Animal {
            name @filter(op_name: "starts_with", value: ["$wanted"])
                 @output(out_name: "animal_name")
        }
    }'''
    expected_output_metadata = {
        'animal_name': OutputMetadata(type=GraphQLString, optional=False),
    }
    expected_input_metadata = {
        'wanted': GraphQLString,
    }

    return CommonTestData(
        graphql_input=graphql_input,
        expected_output_metadata=expected_output_metadata,
        expected_input_metadata=expected_input_metadata,
        type_equivalence_hints=None)


def has_substring_op_filter():  # noqa: D103
    graphql_input = '''{
        Animal {
            name @filter(op_name: "has_substring", value: ["$wanted"])
                 @output(out_name: "animal_name")
        }
    }'''
    expected_output_metadata = {
        'animal_name': OutputMetadata(type=GraphQLString, optional=False),
    }
    expected_input_metadata = {
        'wanted': GraphQLString,
    }

    return CommonTestData(
        graphql_input=graphql_input,
        expected_output_metadata=expected_output_metadata,
        expected_input_metadata=expected_input_metadata,
        type_equivalence_hints=None)


def has_substring_op_filter_with_optional_tag():  # noqa: D103
    graphql_input = '''{
        Animal {
            name @output(out_name: "animal_name")
            in_Animal_ParentOf @optional {
                name @tag(tag_name: "parent_name")
            }
            out_Animal_ParentOf {
                name @filter(op_name: "has_substring", value: ["%parent_name"])
            }
        }
    }'''
    expected_output_metadata = {
        'animal_name': OutputMetadata(type=GraphQLString, optional=False),
    }
    expected_input_metadata = {}

    return CommonTestData(
        graphql_input=graphql_input,
        expected_output_metadata=expected_output_metadata,
        expected_input_metadata=expected_input_metadata,
        type_equivalence_hints=None)


def has_edge_degree_op_filter():  # noqa: D103
    graphql_input = '''{
        Animal {
            name @output(out_name: "animal_name")
            in_Animal_ParentOf @filter(op_name: "has_edge_degree", value: ["$child_count"])
                               @output_source {
                name @output(out_name: "child_name")
            }
        }
    }'''
    expected_output_metadata = {
        'animal_name': OutputMetadata(type=GraphQLString, optional=False),
        'child_name': OutputMetadata(type=GraphQLString, optional=False),
    }
    expected_input_metadata = {
        'child_count': GraphQLInt,
    }

    return CommonTestData(
        graphql_input=graphql_input,
        expected_output_metadata=expected_output_metadata,
        expected_input_metadata=expected_input_metadata,
        type_equivalence_hints=None)


def has_edge_degree_op_filter_with_optional():  # noqa: D103
    graphql_input = '''{
        Species {
            name @output(out_name: "species_name")

            in_Animal_OfSpecies {
                name @output(out_name: "parent_name")

                in_Animal_ParentOf @filter(op_name: "has_edge_degree", value: ["$child_count"])
                                   @optional {
                    name @output(out_name: "child_name")
                }
            }
        }
    }'''
    expected_output_metadata = {
        'species_name': OutputMetadata(type=GraphQLString, optional=False),
        'parent_name': OutputMetadata(type=GraphQLString, optional=False),
        'child_name': OutputMetadata(type=GraphQLString, optional=True),
    }
    expected_input_metadata = {
        'child_count': GraphQLInt,
    }

    return CommonTestData(
        graphql_input=graphql_input,
        expected_output_metadata=expected_output_metadata,
        expected_input_metadata=expected_input_metadata,
        type_equivalence_hints=None)


def has_edge_degree_op_filter_with_optional_and_between():  # noqa: D103
    graphql_input = '''{
        Animal {
            name @output(out_name: "animal_name")
            uuid @filter(op_name: "between", value: ["$uuid_lower_bound","$uuid_upper_bound"])

            in_Animal_ParentOf @optional
                               @filter(op_name: "has_edge_degree", value: ["$number_of_edges"]) {
                out_Entity_Related {
                    ... on Event {
                        name @output(out_name: "related_event")
                    }
                }
            }
        }
    }
    '''
    expected_output_metadata = {
        'animal_name': OutputMetadata(type=GraphQLString, optional=False),
        'related_event': OutputMetadata(type=GraphQLString, optional=True),
    }
    expected_input_metadata = {
        'uuid_lower_bound': GraphQLID,
        'uuid_upper_bound': GraphQLID,
        'number_of_edges': GraphQLInt,
    }

    return CommonTestData(
        graphql_input=graphql_input,
        expected_output_metadata=expected_output_metadata,
        expected_input_metadata=expected_input_metadata,
        type_equivalence_hints=None)


def has_edge_degree_op_filter_with_fold():  # noqa: D103
    graphql_input = '''{
        Species {
            name @output(out_name: "species_name")

            in_Animal_OfSpecies {
                name @output(out_name: "parent_name")

                in_Animal_ParentOf @filter(op_name: "has_edge_degree", value: ["$child_count"])
                                   @fold {
                    name @output(out_name: "child_names")
                }
            }
        }
    }'''
    expected_output_metadata = {
        'species_name': OutputMetadata(type=GraphQLString, optional=False),
        'parent_name': OutputMetadata(type=GraphQLString, optional=False),
        'child_names': OutputMetadata(type=GraphQLList(GraphQLString), optional=False),
    }
    expected_input_metadata = {
        'child_count': GraphQLInt,
    }

    return CommonTestData(
        graphql_input=graphql_input,
        expected_output_metadata=expected_output_metadata,
        expected_input_metadata=expected_input_metadata,
        type_equivalence_hints=None)


def is_null_op_filter_missing_value_argument():  # noqa: D103
    graphql_input = '''{
        Animal {
            name @output(out_name: "name")
            net_worth @filter(op_name: "is_null")
        }
    }'''
    expected_output_metadata = {
        'name': OutputMetadata(type=GraphQLString, optional=False)
    }
    expected_input_metadata = {}

    return CommonTestData(
        graphql_input=graphql_input,
        expected_output_metadata=expected_output_metadata,
        expected_input_metadata=expected_input_metadata,
        type_equivalence_hints=None)


def is_null_op_filter():  # noqa: D103
    graphql_input = '''{
        Animal {
            name @output(out_name: "name")
            net_worth @filter(op_name: "is_null", value: [])
        }
    }'''
    expected_output_metadata = {
        'name': OutputMetadata(type=GraphQLString, optional=False)
    }
    expected_input_metadata = {}

    return CommonTestData(
        graphql_input=graphql_input,
        expected_output_metadata=expected_output_metadata,
        expected_input_metadata=expected_input_metadata,
        type_equivalence_hints=None)


def is_not_null_op_filter():  # noqa: D103
    graphql_input = '''{
        Animal {
            name @output(out_name: "name")
            net_worth @filter(op_name: "is_not_null", value: [])
        }
    }'''
    expected_output_metadata = {
        'name': OutputMetadata(type=GraphQLString, optional=False)
    }
    expected_input_metadata = {}

    return CommonTestData(
        graphql_input=graphql_input,
        expected_output_metadata=expected_output_metadata,
        expected_input_metadata=expected_input_metadata,
        type_equivalence_hints=None)


def is_not_null_op_filter_missing_value_argument():  # noqa: D103
    graphql_input = '''{
        Animal {
            name @output(out_name: "name")
            net_worth @filter(op_name: "is_not_null")
        }
    }'''
    expected_output_metadata = {
        'name': OutputMetadata(type=GraphQLString, optional=False)
    }
    expected_input_metadata = {}

    return CommonTestData(
        graphql_input=graphql_input,
        expected_output_metadata=expected_output_metadata,
        expected_input_metadata=expected_input_metadata,
        type_equivalence_hints=None)


def fold_on_output_variable():  # noqa: D103
    graphql_input = '''{
        Animal {
            name @output(out_name: "animal_name")
            out_Animal_ParentOf @fold {
                name @output(out_name: "child_names_list")
            }
        }
    }'''
    expected_output_metadata = {
        'animal_name': OutputMetadata(type=GraphQLString, optional=False),
        'child_names_list': OutputMetadata(type=GraphQLList(GraphQLString), optional=False),
    }
    expected_input_metadata = {}

    return CommonTestData(
        graphql_input=graphql_input,
        expected_output_metadata=expected_output_metadata,
        expected_input_metadata=expected_input_metadata,
        type_equivalence_hints=None)


<<<<<<< HEAD
def fold_on_foreign_key():  # noqa: D103
=======
def fold_on_many_to_one_edge():  # noqa: D103
>>>>>>> 8ffe5fb8
    graphql_input = '''{
        Animal {
            name @output(out_name: "animal_name")
            out_Animal_LivesIn @fold {
                name @output(out_name: "homes_list")
            }
        }
    }'''
    expected_output_metadata = {
        'animal_name': OutputMetadata(type=GraphQLString, optional=False),
        'homes_list': OutputMetadata(type=GraphQLList(GraphQLString), optional=False),
    }
    expected_input_metadata = {}

    return CommonTestData(
        graphql_input=graphql_input,
        expected_output_metadata=expected_output_metadata,
        expected_input_metadata=expected_input_metadata,
        type_equivalence_hints=None)


def fold_same_edge_type_in_different_locations():  # noqa: D103
    graphql_input = '''{
        Animal {
            name @ output(out_name: "animal_name")
            out_Animal_ParentOf @fold {
                name @ output(out_name: "child_names_list")
            }
            in_Animal_ParentOf {
                out_Animal_ParentOf @fold {
                    name @output(out_name: "sibling_and_self_names_list")
                }
            }
        }
    }'''

    expected_output_metadata = {
        'animal_name': OutputMetadata(type=GraphQLString, optional=False),
        'child_names_list': OutputMetadata(type=GraphQLList(GraphQLString), optional=False),
        'sibling_and_self_names_list':
            OutputMetadata(type=GraphQLList(GraphQLString), optional=False),
    }
    expected_input_metadata = {}

    return CommonTestData(
        graphql_input=graphql_input,
        expected_output_metadata=expected_output_metadata,
        expected_input_metadata=expected_input_metadata,
        type_equivalence_hints=None)


def fold_on_two_output_variables():  # noqa: D103
    graphql_input = '''{
        Animal {
            name @output(out_name: "animal_name")
            out_Animal_ParentOf @fold {
                name @output(out_name: "child_names_list")
                color @output(out_name: "child_color_list")
            }
        }
    }'''

    expected_output_metadata = {
        'animal_name': OutputMetadata(type=GraphQLString, optional=False),
        'child_names_list': OutputMetadata(type=GraphQLList(GraphQLString), optional=False),
        'child_color_list': OutputMetadata(type=GraphQLList(GraphQLString), optional=False),
    }
    expected_input_metadata = {}

    return CommonTestData(
        graphql_input=graphql_input,
        expected_output_metadata=expected_output_metadata,
        expected_input_metadata=expected_input_metadata,
        type_equivalence_hints=None)


def fold_after_traverse_no_output_on_root():  # noqa: D103
    graphql_input = '''{
                Animal {
                    out_Animal_LivesIn {
                        name @output(out_name: "location_name")
                        in_Animal_LivesIn @fold {
                            name @output(out_name: "neighbor_and_self_names_list")
                        }
                    }
                }
            }'''
    expected_output_metadata = {
        'location_name': OutputMetadata(type=GraphQLString, optional=False),
        'neighbor_and_self_names_list': OutputMetadata(
            type=GraphQLList(GraphQLString), optional=False),
    }
    expected_input_metadata = {}

    return CommonTestData(
        graphql_input=graphql_input,
        expected_output_metadata=expected_output_metadata,
        expected_input_metadata=expected_input_metadata,
        type_equivalence_hints=None)


def fold_after_traverse_different_types():  # noqa: D103
    graphql_input = '''{
            Animal {
                name @output(out_name: "animal_name")
                out_Animal_LivesIn {
                    in_Animal_LivesIn @fold {
                        name @output(out_name: "neighbor_and_self_names_list")
                    }
                }
            }
        }'''
    expected_output_metadata = {
        'animal_name': OutputMetadata(type=GraphQLString, optional=False),
        'neighbor_and_self_names_list': OutputMetadata(
            type=GraphQLList(GraphQLString), optional=False),
    }
    expected_input_metadata = {}

    return CommonTestData(
        graphql_input=graphql_input,
        expected_output_metadata=expected_output_metadata,
        expected_input_metadata=expected_input_metadata,
        type_equivalence_hints=None)


def fold_after_traverse():  # noqa: D103
    graphql_input = '''{
        Animal {
            name @output(out_name: "animal_name")
            in_Animal_ParentOf {
                out_Animal_ParentOf @fold {
                    name @output(out_name: "sibling_and_self_names_list")
                }
            }
        }
    }'''
    expected_output_metadata = {
        'animal_name': OutputMetadata(type=GraphQLString, optional=False),
        'sibling_and_self_names_list': OutputMetadata(
            type=GraphQLList(GraphQLString), optional=False),
    }
    expected_input_metadata = {}

    return CommonTestData(
        graphql_input=graphql_input,
        expected_output_metadata=expected_output_metadata,
        expected_input_metadata=expected_input_metadata,
        type_equivalence_hints=None)


def fold_and_traverse():  # noqa: D103
    graphql_input = '''{
        Animal {
            name @output(out_name: "animal_name")
            in_Animal_ParentOf @fold {
                out_Animal_ParentOf {
                    name @output(out_name: "sibling_and_self_names_list")
                }
            }
        }
    }'''
    expected_output_metadata = {
        'animal_name': OutputMetadata(type=GraphQLString, optional=False),
        'sibling_and_self_names_list': OutputMetadata(
            type=GraphQLList(GraphQLString), optional=False),
    }
    expected_input_metadata = {}

    return CommonTestData(
        graphql_input=graphql_input,
        expected_output_metadata=expected_output_metadata,
        expected_input_metadata=expected_input_metadata,
        type_equivalence_hints=None)


def fold_and_deep_traverse():  # noqa: D103
    graphql_input = '''{
        Animal {
            name @output(out_name: "animal_name")
            in_Animal_ParentOf @fold {
                out_Animal_ParentOf {
                    out_Animal_OfSpecies {
                        name @output(out_name: "sibling_and_self_species_list")
                    }
                }
            }
        }
    }'''
    expected_output_metadata = {
        'animal_name': OutputMetadata(type=GraphQLString, optional=False),
        'sibling_and_self_species_list': OutputMetadata(
            type=GraphQLList(GraphQLString), optional=False),
    }
    expected_input_metadata = {}

    return CommonTestData(
        graphql_input=graphql_input,
        expected_output_metadata=expected_output_metadata,
        expected_input_metadata=expected_input_metadata,
        type_equivalence_hints=None)


def traverse_and_fold_and_traverse():  # noqa: D103
    graphql_input = '''{
        Animal {
            name @output(out_name: "animal_name")
            in_Animal_ParentOf {
                out_Animal_ParentOf @fold {
                    out_Animal_OfSpecies {
                        name @output(out_name: "sibling_and_self_species_list")
                    }
                }
            }
        }
    }'''
    expected_output_metadata = {
        'animal_name': OutputMetadata(type=GraphQLString, optional=False),
        'sibling_and_self_species_list': OutputMetadata(
            type=GraphQLList(GraphQLString), optional=False),
    }
    expected_input_metadata = {}

    return CommonTestData(
        graphql_input=graphql_input,
        expected_output_metadata=expected_output_metadata,
        expected_input_metadata=expected_input_metadata,
        type_equivalence_hints=None)


def multiple_outputs_in_same_fold():  # noqa: D103
    graphql_input = '''{
        Animal {
            name @output(out_name: "animal_name")
            out_Animal_ParentOf @fold {
                name @output(out_name: "child_names_list")
                uuid @output(out_name: "child_uuids_list")
            }
        }
    }'''
    expected_output_metadata = {
        'animal_name': OutputMetadata(type=GraphQLString, optional=False),
        'child_names_list': OutputMetadata(type=GraphQLList(GraphQLString), optional=False),
        'child_uuids_list': OutputMetadata(type=GraphQLList(GraphQLID), optional=False),
    }
    expected_input_metadata = {}

    return CommonTestData(
        graphql_input=graphql_input,
        expected_output_metadata=expected_output_metadata,
        expected_input_metadata=expected_input_metadata,
        type_equivalence_hints=None)


def multiple_outputs_in_same_fold_and_traverse():  # noqa: D103
    graphql_input = '''{
        Animal {
            name @output(out_name: "animal_name")
            in_Animal_ParentOf @fold {
                out_Animal_ParentOf {
                    name @output(out_name: "sibling_and_self_names_list")
                    uuid @output(out_name: "sibling_and_self_uuids_list")
                }
            }
        }
    }'''
    expected_output_metadata = {
        'animal_name': OutputMetadata(type=GraphQLString, optional=False),
        'sibling_and_self_names_list': OutputMetadata(
            type=GraphQLList(GraphQLString), optional=False),
        'sibling_and_self_uuids_list': OutputMetadata(
            type=GraphQLList(GraphQLID), optional=False),
    }
    expected_input_metadata = {}

    return CommonTestData(
        graphql_input=graphql_input,
        expected_output_metadata=expected_output_metadata,
        expected_input_metadata=expected_input_metadata,
        type_equivalence_hints=None)


def multiple_folds():  # noqa: D103
    graphql_input = '''{
        Animal {
            name @output(out_name: "animal_name")
            out_Animal_ParentOf @fold {
                name @output(out_name: "child_names_list")
                uuid @output(out_name: "child_uuids_list")
            }
            in_Animal_ParentOf @fold {
                name @output(out_name: "parent_names_list")
                uuid @output(out_name: "parent_uuids_list")
            }
        }
    }'''
    expected_output_metadata = {
        'animal_name': OutputMetadata(type=GraphQLString, optional=False),
        'child_names_list': OutputMetadata(type=GraphQLList(GraphQLString), optional=False),
        'child_uuids_list': OutputMetadata(type=GraphQLList(GraphQLID), optional=False),
        'parent_names_list': OutputMetadata(type=GraphQLList(GraphQLString), optional=False),
        'parent_uuids_list': OutputMetadata(type=GraphQLList(GraphQLID), optional=False),
    }
    expected_input_metadata = {}

    return CommonTestData(
        graphql_input=graphql_input,
        expected_output_metadata=expected_output_metadata,
        expected_input_metadata=expected_input_metadata,
        type_equivalence_hints=None)


def multiple_folds_and_traverse():  # noqa: D103
    graphql_input = '''{
        Animal {
            name @output(out_name: "animal_name")
            out_Animal_ParentOf @fold {
                in_Animal_ParentOf {
                    name @output(out_name: "spouse_and_self_names_list")
                    uuid @output(out_name: "spouse_and_self_uuids_list")
                }
            }
            in_Animal_ParentOf @fold {
                out_Animal_ParentOf {
                    name @output(out_name: "sibling_and_self_names_list")
                    uuid @output(out_name: "sibling_and_self_uuids_list")
                }
            }
        }
    }'''
    expected_output_metadata = {
        'animal_name': OutputMetadata(type=GraphQLString, optional=False),
        'spouse_and_self_names_list': OutputMetadata(
            type=GraphQLList(GraphQLString), optional=False),
        'spouse_and_self_uuids_list': OutputMetadata(
            type=GraphQLList(GraphQLID), optional=False),
        'sibling_and_self_names_list': OutputMetadata(
            type=GraphQLList(GraphQLString), optional=False),
        'sibling_and_self_uuids_list': OutputMetadata(
            type=GraphQLList(GraphQLID), optional=False),
    }
    expected_input_metadata = {}

    return CommonTestData(
        graphql_input=graphql_input,
        expected_output_metadata=expected_output_metadata,
        expected_input_metadata=expected_input_metadata,
        type_equivalence_hints=None)


def fold_date_and_datetime_fields():  # noqa: D103
    graphql_input = '''{
        Animal {
            name @output(out_name: "animal_name")
            out_Animal_ParentOf @fold {
                birthday @output(out_name: "child_birthdays_list")
            }
            out_Animal_FedAt @fold {
                event_date @output(out_name: "fed_at_datetimes_list")
            }
        }
    }'''
    expected_output_metadata = {
        'animal_name': OutputMetadata(type=GraphQLString, optional=False),
        'child_birthdays_list': OutputMetadata(type=GraphQLList(GraphQLDate), optional=False),
        'fed_at_datetimes_list': OutputMetadata(
            type=GraphQLList(GraphQLDateTime), optional=False),
    }
    expected_input_metadata = {}

    return CommonTestData(
        graphql_input=graphql_input,
        expected_output_metadata=expected_output_metadata,
        expected_input_metadata=expected_input_metadata,
        type_equivalence_hints=None)


def coercion_to_union_base_type_inside_fold():  # noqa: D103
    # Given type_equivalence_hints = { Event: Union__BirthEvent__Event__FeedingEvent },
    # the coercion should be optimized away as a no-op.
    graphql_input = '''{
        Animal {
            name @output(out_name: "animal_name")
            out_Animal_ImportantEvent @fold {
                ... on Event {
                    name @output(out_name: "important_events")
                }
            }
        }
    }'''
    type_equivalence_hints = {
        'Event': 'Union__BirthEvent__Event__FeedingEvent'
    }
    expected_output_metadata = {
        'animal_name': OutputMetadata(type=GraphQLString, optional=False),
        'important_events': OutputMetadata(
            type=GraphQLList(GraphQLString), optional=False),
    }
    expected_input_metadata = {}

    return CommonTestData(
        graphql_input=graphql_input,
        expected_output_metadata=expected_output_metadata,
        expected_input_metadata=expected_input_metadata,
        type_equivalence_hints=type_equivalence_hints)


def no_op_coercion_inside_fold():  # noqa: D103
    # The type where the coercion is applied is already Entity, so the coercion is a no-op.
    graphql_input = '''{
        Animal {
            name @output(out_name: "animal_name")
            out_Entity_Related @fold {
                ... on Entity {
                    name @output(out_name: "related_entities")
                }
            }
        }
    }'''
    type_equivalence_hints = {
        'Event': 'Union__BirthEvent__Event__FeedingEvent'
    }
    expected_output_metadata = {
        'animal_name': OutputMetadata(type=GraphQLString, optional=False),
        'related_entities': OutputMetadata(
            type=GraphQLList(GraphQLString), optional=False),
    }
    expected_input_metadata = {}

    return CommonTestData(
        graphql_input=graphql_input,
        expected_output_metadata=expected_output_metadata,
        expected_input_metadata=expected_input_metadata,
        type_equivalence_hints=type_equivalence_hints)


def no_op_coercion_with_eligible_subpath():  # noqa: D103
    # This test case has a no-op coercion and a preferred location inside an
    # eligible location. The no-op must be optimized away, or it will cause
    # problems when hiding the eligible non-preferred location.
    graphql_input = '''{
        Animal {
            out_Animal_ParentOf {
                ... on Animal {
                    out_Animal_ParentOf {
                        name @output(out_name: "animal_name")
                    }
                    out_Entity_Related {
                        ... on Entity {
                            name @filter(op_name: "in_collection", value: ["$entity_names"])
                        }
                    }
                }
            }
        }
    }'''
    type_equivalence_hints = {}
    expected_output_metadata = {
        'animal_name': OutputMetadata(type=GraphQLString, optional=False),
    }
    expected_input_metadata = {
        'entity_names': GraphQLList(GraphQLString)
    }
    return CommonTestData(
        graphql_input=graphql_input,
        expected_output_metadata=expected_output_metadata,
        expected_input_metadata=expected_input_metadata,
        type_equivalence_hints=type_equivalence_hints)


def filter_within_fold_scope():  # noqa: D103
    graphql_input = '''{
        Animal {
            name @output(out_name: "name")
            out_Animal_ParentOf @fold {
                name @filter(op_name: "=", value: ["$desired"]) @output(out_name: "child_list")
                description @output(out_name: "child_descriptions")
            }
        }
    }'''
    expected_output_metadata = {
        'name': OutputMetadata(type=GraphQLString, optional=False),
        'child_list': OutputMetadata(
            type=GraphQLList(GraphQLString), optional=False),
        'child_descriptions': OutputMetadata(
            type=GraphQLList(GraphQLString), optional=False),
    }
    expected_input_metadata = {
        'desired': GraphQLString,
    }

    return CommonTestData(
        graphql_input=graphql_input,
        expected_output_metadata=expected_output_metadata,
        expected_input_metadata=expected_input_metadata,
        type_equivalence_hints=None)


def filter_on_fold_scope():  # noqa: D103
    graphql_input = '''{
        Animal {
            name @output(out_name: "name")
            out_Animal_ParentOf @fold
                                @filter(op_name: "name_or_alias", value: ["$desired"]) {
                name @output(out_name: "child_list")
            }
        }
    }'''
    expected_output_metadata = {
        'name': OutputMetadata(type=GraphQLString, optional=False),
        'child_list': OutputMetadata(
            type=GraphQLList(GraphQLString), optional=False),
    }
    expected_input_metadata = {
        'desired': GraphQLString,
    }

    return CommonTestData(
        graphql_input=graphql_input,
        expected_output_metadata=expected_output_metadata,
        expected_input_metadata=expected_input_metadata,
        type_equivalence_hints=None)


def coercion_on_interface_within_fold_scope():  # noqa: D103
    graphql_input = '''{
        Animal {
            name @output(out_name: "name")
            out_Entity_Related @fold {
                ... on Animal {
                    name @output(out_name: "related_animals")
                }
            }
        }
    }'''
    expected_output_metadata = {
        'name': OutputMetadata(type=GraphQLString, optional=False),
        'related_animals': OutputMetadata(
            type=GraphQLList(GraphQLString), optional=False),
    }
    expected_input_metadata = {}

    return CommonTestData(
        graphql_input=graphql_input,
        expected_output_metadata=expected_output_metadata,
        expected_input_metadata=expected_input_metadata,
        type_equivalence_hints=None)


def coercion_on_interface_within_fold_traversal():  # noqa: D103
    graphql_input = '''{
        Animal {
            name @output(out_name: "animal_name")
            in_Animal_ParentOf @fold {
                out_Entity_Related {
                    ... on Animal {
                        out_Animal_OfSpecies {
                            name @output(out_name: "related_animal_species")
                        }
                    }
                }
            }
        }
    }'''
    expected_output_metadata = {
        'animal_name': OutputMetadata(type=GraphQLString, optional=False),
        'related_animal_species': OutputMetadata(
            type=GraphQLList(GraphQLString), optional=False),
    }
    expected_input_metadata = {}

    return CommonTestData(
        graphql_input=graphql_input,
        expected_output_metadata=expected_output_metadata,
        expected_input_metadata=expected_input_metadata,
        type_equivalence_hints=None)


def coercion_on_union_within_fold_scope():  # noqa: D103
    graphql_input = '''{
        Animal {
            name @output(out_name: "name")
            out_Animal_ImportantEvent @fold {
                ... on BirthEvent {
                    name @output(out_name: "birth_events")
                }
            }
        }
    }'''
    expected_output_metadata = {
        'name': OutputMetadata(type=GraphQLString, optional=False),
        'birth_events': OutputMetadata(
            type=GraphQLList(GraphQLString), optional=False),
    }
    expected_input_metadata = {}

    return CommonTestData(
        graphql_input=graphql_input,
        expected_output_metadata=expected_output_metadata,
        expected_input_metadata=expected_input_metadata,
        type_equivalence_hints=None)


def coercion_filters_and_multiple_outputs_within_fold_scope():  # noqa: D103
    graphql_input = '''{
        Animal {
            name @output(out_name: "name")
            out_Entity_Related @fold {
                ... on Animal {
                    name @filter(op_name: "has_substring", value: ["$substring"])
                         @output(out_name: "related_animals")
                    birthday @filter(op_name: "<=", value: ["$latest"])
                             @output(out_name: "related_birthdays")
                }
            }
        }
    }'''
    expected_output_metadata = {
        'name': OutputMetadata(type=GraphQLString, optional=False),
        'related_animals': OutputMetadata(
            type=GraphQLList(GraphQLString), optional=False),
        'related_birthdays': OutputMetadata(
            type=GraphQLList(GraphQLDate), optional=False),
    }
    expected_input_metadata = {
        'substring': GraphQLString,
        'latest': GraphQLDate,
    }

    return CommonTestData(
        graphql_input=graphql_input,
        expected_output_metadata=expected_output_metadata,
        expected_input_metadata=expected_input_metadata,
        type_equivalence_hints=None)


def coercion_filters_and_multiple_outputs_within_fold_traversal():  # noqa: D103
    graphql_input = '''{
        Animal {
            name @output(out_name: "name")
            in_Animal_ParentOf @fold {
                out_Entity_Related {
                    ... on Animal {
                        name @filter(op_name: "has_substring", value: ["$substring"])
                             @output(out_name: "related_animals")
                        birthday @filter(op_name: "<=", value: ["$latest"])
                                 @output(out_name: "related_birthdays")
                    }
                }
            }
        }
    }'''
    expected_output_metadata = {
        'name': OutputMetadata(type=GraphQLString, optional=False),
        'related_animals': OutputMetadata(
            type=GraphQLList(GraphQLString), optional=False),
        'related_birthdays': OutputMetadata(
            type=GraphQLList(GraphQLDate), optional=False),
    }
    expected_input_metadata = {
        'substring': GraphQLString,
        'latest': GraphQLDate,
    }

    return CommonTestData(
        graphql_input=graphql_input,
        expected_output_metadata=expected_output_metadata,
        expected_input_metadata=expected_input_metadata,
        type_equivalence_hints=None)


def output_count_in_fold_scope():  # noqa: D103
    graphql_input = '''{
        Animal {
            name @output(out_name: "name")
            out_Animal_ParentOf @fold {
                _x_count @output(out_name: "number_of_children")
                name @output(out_name: "child_names")
            }
        }
    }'''
    expected_output_metadata = {
        'name': OutputMetadata(type=GraphQLString, optional=False),
        'number_of_children': OutputMetadata(type=GraphQLInt, optional=False),
        'child_names': OutputMetadata(type=GraphQLList(GraphQLString), optional=False),
    }
    expected_input_metadata = {}

    return CommonTestData(
        graphql_input=graphql_input,
        expected_output_metadata=expected_output_metadata,
        expected_input_metadata=expected_input_metadata,
        type_equivalence_hints=None)


def filter_count_with_runtime_parameter_in_fold_scope():  # noqa: D103
    graphql_input = '''{
        Animal {
            name @output(out_name: "name")
            out_Animal_ParentOf @fold {
                _x_count @filter(op_name: ">=", value: ["$min_children"])
                name @output(out_name: "child_names")
            }
        }
    }'''
    expected_output_metadata = {
        'name': OutputMetadata(type=GraphQLString, optional=False),
        'child_names': OutputMetadata(type=GraphQLList(GraphQLString), optional=False),
    }
    expected_input_metadata = {
        'min_children': GraphQLInt,
    }

    return CommonTestData(
        graphql_input=graphql_input,
        expected_output_metadata=expected_output_metadata,
        expected_input_metadata=expected_input_metadata,
        type_equivalence_hints=None)


def filter_count_with_tagged_parameter_in_fold_scope():  # noqa: D103
    graphql_input = '''{
        Animal {
            name @output(out_name: "name")
            out_Animal_OfSpecies {
                limbs @tag(tag_name: "limbs")
            }
            out_Animal_ParentOf @fold {
                _x_count @filter(op_name: ">=", value: ["%limbs"])
                name @output(out_name: "child_names")
            }
        }
    }'''
    expected_output_metadata = {
        'name': OutputMetadata(type=GraphQLString, optional=False),
        'child_names': OutputMetadata(type=GraphQLList(GraphQLString), optional=False),
    }
    expected_input_metadata = {}

    return CommonTestData(
        graphql_input=graphql_input,
        expected_output_metadata=expected_output_metadata,
        expected_input_metadata=expected_input_metadata,
        type_equivalence_hints=None)


def filter_count_and_other_filters_in_fold_scope():  # noqa: D103
    graphql_input = '''{
        Animal {
            name @output(out_name: "name")
            out_Animal_ParentOf @fold {
                _x_count @filter(op_name: ">=", value: ["$min_children"])
                        @output(out_name: "number_of_children")
                alias @filter(op_name: "contains", value: ["$expected_alias"])
            }
        }
    }'''
    expected_output_metadata = {
        'name': OutputMetadata(type=GraphQLString, optional=False),
        'number_of_children': OutputMetadata(type=GraphQLInt, optional=False),
    }
    expected_input_metadata = {
        'min_children': GraphQLInt,
        'expected_alias': GraphQLString,
    }

    return CommonTestData(
        graphql_input=graphql_input,
        expected_output_metadata=expected_output_metadata,
        expected_input_metadata=expected_input_metadata,
        type_equivalence_hints=None)


def multiple_filters_on_count():  # noqa: D103
    graphql_input = '''{
        Animal {
            name @output(out_name: "name")
            out_Animal_ParentOf @fold {
                _x_count @filter(op_name: ">=", value: ["$min_children"])
            }
            out_Entity_Related @fold {
                _x_count @filter(op_name: ">=", value: ["$min_related"])
            }
        }
    }'''
    expected_output_metadata = {
        'name': OutputMetadata(type=GraphQLString, optional=False),
    }
    expected_input_metadata = {
        'min_children': GraphQLInt,
        'min_related': GraphQLInt,
    }

    return CommonTestData(
        graphql_input=graphql_input,
        expected_output_metadata=expected_output_metadata,
        expected_input_metadata=expected_input_metadata,
        type_equivalence_hints=None)


def filter_on_count_with_nested_filter():  # noqa: D103
    graphql_input = '''{
        Species {
            name @output(out_name: "name")
            in_Animal_OfSpecies @fold {
                out_Animal_LivesIn {
                    _x_count @filter(op_name: "=", value: ["$num_animals"])
                    name @filter(op_name: "=", value: ["$location"])
                }
            }
        }
    }'''
    expected_output_metadata = {
        'name': OutputMetadata(type=GraphQLString, optional=False),
    }
    expected_input_metadata = {
        'num_animals': GraphQLInt,
        'location': GraphQLString,
    }

    return CommonTestData(
        graphql_input=graphql_input,
        expected_output_metadata=expected_output_metadata,
        expected_input_metadata=expected_input_metadata,
        type_equivalence_hints=None)


def optional_and_traverse():  # noqa: D103
    graphql_input = '''{
        Animal {
            name @output(out_name: "name")
            in_Animal_ParentOf @optional {
                name @output(out_name: "child_name")
                in_Animal_ParentOf {
                    name @output(out_name: "grandchild_name")
                }
            }
        }
    }'''
    expected_output_metadata = {
        'name': OutputMetadata(type=GraphQLString, optional=False),
        'child_name': OutputMetadata(type=GraphQLString, optional=True),
        'grandchild_name': OutputMetadata(type=GraphQLString, optional=True),
    }
    expected_input_metadata = {}

    return CommonTestData(
        graphql_input=graphql_input,
        expected_output_metadata=expected_output_metadata,
        expected_input_metadata=expected_input_metadata,
        type_equivalence_hints=None)


def optional_and_traverse_after_filter():  # noqa: D103
    graphql_input = '''{
        Animal {
            name @output(out_name: "name")
                 @filter(op_name: "has_substring", value: ["$wanted"])
            in_Animal_ParentOf @optional {
                name @output(out_name: "child_name")
                in_Animal_ParentOf {
                    name @output(out_name: "grandchild_name")
                }
            }
        }
    }'''
    expected_output_metadata = {
        'name': OutputMetadata(type=GraphQLString, optional=False),
        'child_name': OutputMetadata(type=GraphQLString, optional=True),
        'grandchild_name': OutputMetadata(type=GraphQLString, optional=True),
    }
    expected_input_metadata = {
        'wanted': GraphQLString,
    }

    return CommonTestData(
        graphql_input=graphql_input,
        expected_output_metadata=expected_output_metadata,
        expected_input_metadata=expected_input_metadata,
        type_equivalence_hints=None)


def optional_and_deep_traverse():  # noqa: D103
    graphql_input = '''{
        Animal {
            name @output(out_name: "animal_name")
            in_Animal_ParentOf @optional {
                name @output(out_name: "child_name")
                out_Animal_ParentOf {
                    name @output(out_name: "spouse_and_self_name")
                    out_Animal_OfSpecies {
                        name @output(out_name: "spouse_species")
                    }
                }
            }
        }
    }'''
    expected_output_metadata = {
        'animal_name': OutputMetadata(type=GraphQLString, optional=False),
        'child_name': OutputMetadata(type=GraphQLString, optional=True),
        'spouse_and_self_name': OutputMetadata(type=GraphQLString, optional=True),
        'spouse_species': OutputMetadata(type=GraphQLString, optional=True),
    }
    expected_input_metadata = {}

    return CommonTestData(
        graphql_input=graphql_input,
        expected_output_metadata=expected_output_metadata,
        expected_input_metadata=expected_input_metadata,
        type_equivalence_hints=None)


def traverse_and_optional_and_traverse():  # noqa: D103
    graphql_input = '''{
        Animal {
            name @output(out_name: "animal_name")
            in_Animal_ParentOf {
                name @output(out_name: "child_name")
                out_Animal_ParentOf @optional {
                    name @output(out_name: "spouse_and_self_name")
                    out_Animal_OfSpecies {
                        name @output(out_name: "spouse_and_self_species")
                    }
                }
            }
        }
    }'''
    expected_output_metadata = {
        'animal_name': OutputMetadata(type=GraphQLString, optional=False),
        'child_name': OutputMetadata(type=GraphQLString, optional=False),
        'spouse_and_self_name': OutputMetadata(type=GraphQLString, optional=True),
        'spouse_and_self_species': OutputMetadata(type=GraphQLString, optional=True)
    }
    expected_input_metadata = {}

    return CommonTestData(
        graphql_input=graphql_input,
        expected_output_metadata=expected_output_metadata,
        expected_input_metadata=expected_input_metadata,
        type_equivalence_hints=None)


def multiple_optional_traversals_with_starting_filter():  # noqa: D103
    graphql_input = '''{
        Animal {
            name @output(out_name: "animal_name")
                 @filter(op_name: "has_substring", value: ["$wanted"])
            in_Animal_ParentOf @optional {
                name @output(out_name: "child_name")
                out_Animal_ParentOf {
                    name @output(out_name: "spouse_and_self_name")
                }
            }
            out_Animal_ParentOf @optional {
                name @output(out_name: "parent_name")
                out_Animal_OfSpecies {
                    name @output(out_name: "parent_species")
                }
            }
        }
    }'''
    expected_output_metadata = {
        'animal_name': OutputMetadata(type=GraphQLString, optional=False),
        'child_name': OutputMetadata(type=GraphQLString, optional=True),
        'spouse_and_self_name': OutputMetadata(type=GraphQLString, optional=True),
        'parent_name': OutputMetadata(type=GraphQLString, optional=True),
        'parent_species': OutputMetadata(type=GraphQLString, optional=True),
    }
    expected_input_metadata = {
        'wanted': GraphQLString,
    }

    return CommonTestData(
        graphql_input=graphql_input,
        expected_output_metadata=expected_output_metadata,
        expected_input_metadata=expected_input_metadata,
        type_equivalence_hints=None)


def optional_traversal_and_optional_without_traversal():  # noqa: D103
    graphql_input = '''{
        Animal {
            name @output(out_name: "animal_name")
                 @filter(op_name: "has_substring", value: ["$wanted"])
            in_Animal_ParentOf @optional {
                name @output(out_name: "child_name")
            }
            out_Animal_ParentOf @optional {
                name @output(out_name: "parent_name")
                out_Animal_OfSpecies {
                    name @output(out_name: "parent_species")
                }
            }
        }
    }'''
    expected_output_metadata = {
        'animal_name': OutputMetadata(type=GraphQLString, optional=False),
        'child_name': OutputMetadata(type=GraphQLString, optional=True),
        'parent_name': OutputMetadata(type=GraphQLString, optional=True),
        'parent_species': OutputMetadata(type=GraphQLString, optional=True),
    }
    expected_input_metadata = {
        'wanted': GraphQLString,
    }

    return CommonTestData(
        graphql_input=graphql_input,
        expected_output_metadata=expected_output_metadata,
        expected_input_metadata=expected_input_metadata,
        type_equivalence_hints=None)


def coercion_on_interface_within_optional_traversal():  # noqa: D103
    graphql_input = '''{
        Animal {
            name @output(out_name: "animal_name")
            in_Animal_ParentOf @optional {
                out_Entity_Related {
                    ... on Animal {
                        out_Animal_OfSpecies {
                            name @output(out_name: "related_animal_species")
                        }
                    }
                }
            }
        }
    }'''
    expected_output_metadata = {
        'animal_name': OutputMetadata(type=GraphQLString, optional=False),
        'related_animal_species': OutputMetadata(type=GraphQLString, optional=True),
    }
    expected_input_metadata = {}

    return CommonTestData(
        graphql_input=graphql_input,
        expected_output_metadata=expected_output_metadata,
        expected_input_metadata=expected_input_metadata,
        type_equivalence_hints=None)


def filter_on_optional_traversal_equality():  # noqa: D103
    # The operand in the @filter directive originates from an optional block.
    graphql_input = '''{
        Animal {
            name @output(out_name: "animal_name")
            out_Animal_ParentOf {
                out_Animal_ParentOf @optional {
                    out_Animal_FedAt {
                        name @tag(tag_name: "grandparent_fed_at_event")
                    }
                }
            }
            out_Animal_FedAt @output_source {
                name @filter(op_name: "=", value: ["%grandparent_fed_at_event"])
            }
        }
    }'''
    expected_output_metadata = {
        'animal_name': OutputMetadata(type=GraphQLString, optional=False),
    }
    expected_input_metadata = {}

    return CommonTestData(
        graphql_input=graphql_input,
        expected_output_metadata=expected_output_metadata,
        expected_input_metadata=expected_input_metadata,
        type_equivalence_hints=None)


def filter_on_optional_traversal_name_or_alias():  # noqa: D103
    # The operand in the @filter directive originates from an optional block.
    graphql_input = '''{
        Animal {
            in_Animal_ParentOf @optional {
                in_Animal_ParentOf {
                    name @tag(tag_name: "grandchild_name")
                }
            }
            out_Animal_ParentOf @filter(op_name: "name_or_alias", value: ["%grandchild_name"])
                                @output_source {
                name @output(out_name: "parent_name")
            }
        }
    }'''
    expected_output_metadata = {
        'parent_name': OutputMetadata(type=GraphQLString, optional=False),
    }
    expected_input_metadata = {}

    return CommonTestData(
        graphql_input=graphql_input,
        expected_output_metadata=expected_output_metadata,
        expected_input_metadata=expected_input_metadata,
        type_equivalence_hints=None)


def complex_optional_traversal_variables():  # noqa: D103
    # The operands in the @filter directives originate from an optional block.
    graphql_input = '''{
        Animal {
            name @filter(op_name: "=", value: ["$animal_name"])
            out_Animal_ParentOf {
                out_Animal_FedAt @optional {
                    name @tag(tag_name: "parent_fed_at_event")
                    event_date @tag(tag_name: "parent_fed_at")
                               @output(out_name: "parent_fed_at")
                }
                in_Animal_ParentOf @optional {
                    out_Animal_FedAt {
                        event_date @tag(tag_name: "other_child_fed_at")
                                   @output(out_name: "other_child_fed_at")
                    }
                }
            }
            in_Animal_ParentOf {
                out_Animal_FedAt {
                    name @filter(op_name: "=", value: ["%parent_fed_at_event"])
                    event_date @output(out_name: "grandchild_fed_at")
                               @filter(op_name: "between",
                                       value: ["%other_child_fed_at", "%parent_fed_at"])
                }
            }
        }
    }'''
    expected_output_metadata = {
        'parent_fed_at': OutputMetadata(type=GraphQLDateTime, optional=True),
        'other_child_fed_at': OutputMetadata(type=GraphQLDateTime, optional=True),
        'grandchild_fed_at': OutputMetadata(type=GraphQLDateTime, optional=False),
    }
    expected_input_metadata = {
        'animal_name': GraphQLString,
    }

    return CommonTestData(
        graphql_input=graphql_input,
        expected_output_metadata=expected_output_metadata,
        expected_input_metadata=expected_input_metadata,
        type_equivalence_hints=None)


def simple_optional_recurse():  # noqa: D103
    graphql_input = '''{
        Animal {
            name @output(out_name: "name")
            in_Animal_ParentOf @optional {
                name @output(out_name: "child_name")
                out_Animal_ParentOf @recurse(depth: 3) {
                    name @output(out_name: "self_and_ancestor_name")
                }
            }
        }
    }'''
    expected_output_metadata = {
        'name': OutputMetadata(type=GraphQLString, optional=False),
        'child_name': OutputMetadata(type=GraphQLString, optional=True),
        'self_and_ancestor_name': OutputMetadata(type=GraphQLString, optional=True),
    }
    expected_input_metadata = {}

    return CommonTestData(
        graphql_input=graphql_input,
        expected_output_metadata=expected_output_metadata,
        expected_input_metadata=expected_input_metadata,
        type_equivalence_hints=None)


def multiple_traverse_within_optional():  # noqa: D103
    graphql_input = '''{
        Animal {
            name @output(out_name: "name")
            in_Animal_ParentOf @optional {
                name @output(out_name: "child_name")
                in_Animal_ParentOf {
                    name @output(out_name: "grandchild_name")
                }
                out_Animal_FedAt {
                    name @output(out_name: "child_feeding_time")
                }
            }
        }
    }'''
    expected_output_metadata = {
        'name': OutputMetadata(type=GraphQLString, optional=False),
        'child_name': OutputMetadata(type=GraphQLString, optional=True),
        'grandchild_name': OutputMetadata(type=GraphQLString, optional=True),
        'child_feeding_time': OutputMetadata(type=GraphQLString, optional=True),
    }
    expected_input_metadata = {}

    return CommonTestData(
        graphql_input=graphql_input,
        expected_output_metadata=expected_output_metadata,
        expected_input_metadata=expected_input_metadata,
        type_equivalence_hints=None)


def optional_and_fold():  # noqa: D103
    graphql_input = '''{
        Animal {
            name @output(out_name: "animal_name")
            in_Animal_ParentOf @optional {
                name @output(out_name: "parent_name")
            }
            out_Animal_ParentOf @fold {
                name @output(out_name: "child_names_list")
            }
        }
    }'''
    expected_output_metadata = {
        'animal_name': OutputMetadata(type=GraphQLString, optional=False),
        'parent_name': OutputMetadata(type=GraphQLString, optional=True),
        'child_names_list': OutputMetadata(
            type=GraphQLList(GraphQLString), optional=False),
    }
    expected_input_metadata = {}

    return CommonTestData(
        graphql_input=graphql_input,
        expected_output_metadata=expected_output_metadata,
        expected_input_metadata=expected_input_metadata,
        type_equivalence_hints=None)


def fold_and_optional():  # noqa: D103
    graphql_input = '''{
        Animal {
            name @output(out_name: "animal_name")
            out_Animal_ParentOf @fold {
                name @output(out_name: "child_names_list")
            }
            in_Animal_ParentOf @optional {
                name @output(out_name: "parent_name")
            }
        }
    }'''
    expected_output_metadata = {
        'animal_name': OutputMetadata(type=GraphQLString, optional=False),
        'parent_name': OutputMetadata(type=GraphQLString, optional=True),
        'child_names_list': OutputMetadata(
            type=GraphQLList(GraphQLString), optional=False),
    }
    expected_input_metadata = {}

    return CommonTestData(
        graphql_input=graphql_input,
        expected_output_metadata=expected_output_metadata,
        expected_input_metadata=expected_input_metadata,
        type_equivalence_hints=None)


def optional_traversal_and_fold_traversal():  # noqa: D103
    graphql_input = '''{
        Animal {
            name @output(out_name: "animal_name")
            in_Animal_ParentOf @optional {
                in_Animal_ParentOf {
                    name @output(out_name: "grandparent_name")
                }
            }
            out_Animal_ParentOf @fold {
                out_Animal_ParentOf {
                    name @output(out_name: "grandchild_names_list")
                }
            }
        }
    }'''
    expected_output_metadata = {
        'animal_name': OutputMetadata(type=GraphQLString, optional=False),
        'grandparent_name': OutputMetadata(type=GraphQLString, optional=True),
        'grandchild_names_list': OutputMetadata(
            type=GraphQLList(GraphQLString), optional=False),
    }
    expected_input_metadata = {}

    return CommonTestData(
        graphql_input=graphql_input,
        expected_output_metadata=expected_output_metadata,
        expected_input_metadata=expected_input_metadata,
        type_equivalence_hints=None)


def fold_traversal_and_optional_traversal():  # noqa: D103
    graphql_input = '''{
        Animal {
            name @output(out_name: "animal_name")
            out_Animal_ParentOf @fold {
                out_Animal_ParentOf {
                    name @output(out_name: "grandchild_names_list")
                }
            }
            in_Animal_ParentOf @optional {
                in_Animal_ParentOf {
                    name @output(out_name: "grandparent_name")
                }
            }
        }
    }'''
    expected_output_metadata = {
        'animal_name': OutputMetadata(type=GraphQLString, optional=False),
        'grandparent_name': OutputMetadata(type=GraphQLString, optional=True),
        'grandchild_names_list': OutputMetadata(
            type=GraphQLList(GraphQLString), optional=False),
    }
    expected_input_metadata = {}

    return CommonTestData(
        graphql_input=graphql_input,
        expected_output_metadata=expected_output_metadata,
        expected_input_metadata=expected_input_metadata,
        type_equivalence_hints=None)


def between_lowering():  # noqa: D103
    graphql_input = '''{
        Animal {
            uuid @filter(op_name: "between", value: ["$uuid_lower", "$uuid_upper"])
            name @output(out_name: "animal_name")
            birthday @filter(op_name: ">=", value: ["$earliest_modified_date"])
        }
    }'''
    expected_output_metadata = {
        'animal_name': OutputMetadata(type=GraphQLString, optional=False),
    }
    expected_input_metadata = {
        'uuid_lower': GraphQLID,
        'uuid_upper': GraphQLID,
        'earliest_modified_date': GraphQLDate,
    }

    return CommonTestData(
        graphql_input=graphql_input,
        expected_output_metadata=expected_output_metadata,
        expected_input_metadata=expected_input_metadata,
        type_equivalence_hints=None)


def coercion_and_filter_with_tag():  # noqa: D103
    graphql_input = '''{
        Animal {
            name @output(out_name: "origin") @tag(tag_name: "related")
            out_Entity_Related {
                ... on Animal {
                    name @filter(op_name: "has_substring", value: ["%related"])
                         @output(out_name: "related_name")
                }
            }
        }
    }'''
    expected_output_metadata = {
        'origin': OutputMetadata(type=GraphQLString, optional=False),
        'related_name': OutputMetadata(type=GraphQLString, optional=False),
    }
    expected_input_metadata = {}

    return CommonTestData(
        graphql_input=graphql_input,
        expected_output_metadata=expected_output_metadata,
        expected_input_metadata=expected_input_metadata,
        type_equivalence_hints=None)


def nested_optional_and_traverse():  # noqa: D103
    graphql_input = '''{
        Animal {
            name @output(out_name: "animal_name")
            in_Animal_ParentOf @optional {
                name @output(out_name: "child_name")
                out_Animal_ParentOf @optional {
                    name @output(out_name: "spouse_and_self_name")
                    out_Animal_OfSpecies {
                        name @output(out_name: "spouse_species")
                    }
                }
            }
        }
    }'''
    expected_output_metadata = {
        'animal_name': OutputMetadata(type=GraphQLString, optional=False),
        'child_name': OutputMetadata(type=GraphQLString, optional=True),
        'spouse_and_self_name': OutputMetadata(type=GraphQLString, optional=True),
        'spouse_species': OutputMetadata(type=GraphQLString, optional=True),
    }
    expected_input_metadata = {}

    return CommonTestData(
        graphql_input=graphql_input,
        expected_output_metadata=expected_output_metadata,
        expected_input_metadata=expected_input_metadata,
        type_equivalence_hints=None)


def complex_nested_optionals():  # noqa: D103
    graphql_input = '''{
        Animal {
            name @output(out_name: "animal_name")
            in_Animal_ParentOf @optional {
                name @output(out_name: "child_name")
                in_Animal_ParentOf @optional {
                    name @output(out_name: "grandchild_name")
                    out_Animal_OfSpecies {
                        name @output(out_name: "grandchild_species")
                    }
                }
                in_Entity_Related @optional {
                    ... on Animal {
                        name @output(out_name: "grandchild_relation_name")
                        out_Animal_OfSpecies {
                            name @output(out_name: "grandchild_relation_species")
                        }
                    }
                }
            }
            out_Animal_ParentOf @optional {
                name @output(out_name: "parent_name")
                out_Animal_ParentOf @optional {
                    name @output(out_name: "grandparent_name")
                    out_Animal_OfSpecies {
                        name @output(out_name: "grandparent_species")
                    }
                }
            }
        }
    }'''
    expected_output_metadata = {
        'animal_name': OutputMetadata(type=GraphQLString, optional=False),
        'child_name': OutputMetadata(type=GraphQLString, optional=True),
        'grandchild_name': OutputMetadata(type=GraphQLString, optional=True),
        'grandchild_species': OutputMetadata(type=GraphQLString, optional=True),
        'grandchild_relation_name': OutputMetadata(type=GraphQLString, optional=True),
        'grandchild_relation_species': OutputMetadata(type=GraphQLString, optional=True),
        'parent_name': OutputMetadata(type=GraphQLString, optional=True),
        'grandparent_name': OutputMetadata(type=GraphQLString, optional=True),
        'grandparent_species': OutputMetadata(type=GraphQLString, optional=True),
    }
    expected_input_metadata = {}

    return CommonTestData(
        graphql_input=graphql_input,
        expected_output_metadata=expected_output_metadata,
        expected_input_metadata=expected_input_metadata,
        type_equivalence_hints=None)


def recursive_field_type_is_subtype_of_parent_field():  # noqa: D103
    """Ensure that recursion is allowed along an edge linked to a supertype of the parent field."""
    graphql_input = '''{
        BirthEvent {
            out_Event_RelatedEvent @recurse(depth:2) {
                ... on Event {
                    name @output(out_name: "related_event_name")
                }
            }
        }
    }'''
    expected_output_metadata = {
        'related_event_name': OutputMetadata(type=GraphQLString, optional=False),
    }
    expected_input_metadata = {}

    type_equivalence_hints = {
        'Event': 'Union__BirthEvent__Event__FeedingEvent',
    }

    return CommonTestData(
        graphql_input=graphql_input,
        expected_output_metadata=expected_output_metadata,
        expected_input_metadata=expected_input_metadata,
        type_equivalence_hints=type_equivalence_hints)<|MERGE_RESOLUTION|>--- conflicted
+++ resolved
@@ -1707,11 +1707,7 @@
         type_equivalence_hints=None)
 
 
-<<<<<<< HEAD
-def fold_on_foreign_key():  # noqa: D103
-=======
 def fold_on_many_to_one_edge():  # noqa: D103
->>>>>>> 8ffe5fb8
     graphql_input = '''{
         Animal {
             name @output(out_name: "animal_name")

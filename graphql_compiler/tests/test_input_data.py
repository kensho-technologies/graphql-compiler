# Copyright 2017-present Kensho Technologies, LLC.
"""Common GraphQL test inputs and expected outputs."""

from collections import namedtuple

from graphql import GraphQLID, GraphQLInt, GraphQLList, GraphQLString

from ..compiler.compiler_frontend import OutputMetadata
from ..schema import GraphQLDate, GraphQLDateTime, GraphQLDecimal


CommonTestData = namedtuple(
    'CommonTestData',
    (
        'graphql_input',
        'expected_output_metadata',
        'expected_input_metadata',
        'type_equivalence_hints',
    ))


def immediate_output():  # noqa: D103
    graphql_input = '''{
        Animal {
            name @output(out_name: "animal_name")
        }
    }'''
    expected_output_metadata = {
        'animal_name': OutputMetadata(type=GraphQLString, optional=False),
    }
    expected_input_metadata = {}

    return CommonTestData(
        graphql_input=graphql_input,
        expected_output_metadata=expected_output_metadata,
        expected_input_metadata=expected_input_metadata,
        type_equivalence_hints=None)


def immediate_output_custom_scalars():  # noqa: D103
    graphql_input = '''{
        Animal {
            birthday @output(out_name: "birthday")
            net_worth @output(out_name: "net_worth")
        }
    }'''
    expected_output_metadata = {
        'birthday': OutputMetadata(type=GraphQLDate, optional=False),
        'net_worth': OutputMetadata(type=GraphQLDecimal, optional=False),
    }
    expected_input_metadata = {}

    return CommonTestData(
        graphql_input=graphql_input,
        expected_output_metadata=expected_output_metadata,
        expected_input_metadata=expected_input_metadata,
        type_equivalence_hints=None)


def immediate_output_with_custom_scalar_filter():  # noqa: D103
    graphql_input = '''{
        Animal {
            name @output(out_name: "animal_name")
            net_worth @filter(op_name: ">=", value: ["$min_worth"])
        }
    }'''
    expected_output_metadata = {
        'animal_name': OutputMetadata(type=GraphQLString, optional=False),
    }
    expected_input_metadata = {
        'min_worth': GraphQLDecimal,
    }

    return CommonTestData(
        graphql_input=graphql_input,
        expected_output_metadata=expected_output_metadata,
        expected_input_metadata=expected_input_metadata,
        type_equivalence_hints=None)


def colocated_filter_and_tag():  # noqa: D103
    graphql_input = '''{
        Animal {
            out_Entity_Related {
                name @output(out_name: "related_name")
                     @tag(tag_name: "name")
                alias @filter(op_name: "contains", value: ["%name"])
            }
        }
    }'''
    expected_output_metadata = {
        'related_name': OutputMetadata(type=GraphQLString, optional=False),
    }
    expected_input_metadata = {}

    return CommonTestData(
        graphql_input=graphql_input,
        expected_output_metadata=expected_output_metadata,
        expected_input_metadata=expected_input_metadata,
        type_equivalence_hints=None)


def colocated_out_of_order_filter_and_tag():  # noqa: D103
    graphql_input = '''{
        Animal {
            out_Entity_Related {
                alias @filter(op_name: "contains", value: ["%name"])
                name @output(out_name: "related_name")
                     @tag(tag_name: "name")
            }
        }
    }'''
    expected_output_metadata = {
        'related_name': OutputMetadata(type=GraphQLString, optional=False),
    }
    expected_input_metadata = {}

    return CommonTestData(
        graphql_input=graphql_input,
        expected_output_metadata=expected_output_metadata,
        expected_input_metadata=expected_input_metadata,
        type_equivalence_hints=None)


def multiple_filters():  # noqa: D103
    graphql_input = '''{
        Animal {
            name @filter(op_name: ">=", value: ["$lower_bound"])
                 @filter(op_name: "<", value: ["$upper_bound"])
                 @output(out_name: "animal_name")
        }
    }'''
    expected_output_metadata = {
        'animal_name': OutputMetadata(type=GraphQLString, optional=False),
    }
    expected_input_metadata = {
        'lower_bound': GraphQLString,
        'upper_bound': GraphQLString,
    }

    return CommonTestData(
        graphql_input=graphql_input,
        expected_output_metadata=expected_output_metadata,
        expected_input_metadata=expected_input_metadata,
        type_equivalence_hints=None)


def traverse_and_output():  # noqa: D103
    graphql_input = '''{
        Animal {
            out_Animal_ParentOf {
                name @output(out_name: "parent_name")
            }
        }
    }'''
    expected_output_metadata = {
        'parent_name': OutputMetadata(type=GraphQLString, optional=False),
    }
    expected_input_metadata = {}

    return CommonTestData(
        graphql_input=graphql_input,
        expected_output_metadata=expected_output_metadata,
        expected_input_metadata=expected_input_metadata,
        type_equivalence_hints=None)


def optional_traverse_after_mandatory_traverse():  # noqa: D103
    graphql_input = '''{
        Animal {
            out_Animal_OfSpecies {
                name @output(out_name: "species_name")
            }
            out_Animal_ParentOf @optional {
                name @output(out_name: "child_name")
            }
        }
    }'''
    expected_output_metadata = {
        'species_name': OutputMetadata(type=GraphQLString, optional=False),
        'child_name': OutputMetadata(type=GraphQLString, optional=True),
    }
    expected_input_metadata = {}

    return CommonTestData(
        graphql_input=graphql_input,
        expected_output_metadata=expected_output_metadata,
        expected_input_metadata=expected_input_metadata,
        type_equivalence_hints=None)


def traverse_filter_and_output():  # noqa: D103
    graphql_input = '''{
        Animal {
            out_Animal_ParentOf @filter(op_name: "name_or_alias", value: ["$wanted"]) {
                name @output(out_name: "parent_name")
            }
        }
    }'''
    expected_output_metadata = {
        'parent_name': OutputMetadata(type=GraphQLString, optional=False),
    }
    expected_input_metadata = {
        'wanted': GraphQLString,
    }

    return CommonTestData(
        graphql_input=graphql_input,
        expected_output_metadata=expected_output_metadata,
        expected_input_metadata=expected_input_metadata,
        type_equivalence_hints=None)


def name_or_alias_filter_on_interface_type():  # noqa: D103
    graphql_input = '''{
        Animal {
            out_Entity_Related @filter(op_name: "name_or_alias", value: ["$wanted"]) {
                name @output(out_name: "related_entity")
            }
        }
    }'''
    expected_output_metadata = {
        'related_entity': OutputMetadata(type=GraphQLString, optional=False),
    }
    expected_input_metadata = {
        'wanted': GraphQLString,
    }

    return CommonTestData(
        graphql_input=graphql_input,
        expected_output_metadata=expected_output_metadata,
        expected_input_metadata=expected_input_metadata,
        type_equivalence_hints=None)


def output_source_and_complex_output():  # noqa: D103
    graphql_input = '''{
        Animal {
            name @filter(op_name: "=", value: ["$wanted"]) @output(out_name: "animal_name")
            out_Animal_ParentOf @output_source {
                name @output(out_name: "parent_name")
            }
        }
    }'''
    expected_output_metadata = {
        'animal_name': OutputMetadata(type=GraphQLString, optional=False),
        'parent_name': OutputMetadata(type=GraphQLString, optional=False),
    }
    expected_input_metadata = {
        'wanted': GraphQLString,
    }

    return CommonTestData(
        graphql_input=graphql_input,
        expected_output_metadata=expected_output_metadata,
        expected_input_metadata=expected_input_metadata,
        type_equivalence_hints=None)


def filter_on_optional_variable_equality():  # noqa: D103
    # The operand in the @filter directive originates from an optional block.
    graphql_input = '''{
        Animal {
            name @output(out_name: "animal_name")
            out_Animal_ParentOf {
                out_Animal_FedAt @optional {
                    name @tag(tag_name: "child_fed_at_event")
                }
            }
            out_Animal_FedAt @output_source {
                name @filter(op_name: "=", value: ["%child_fed_at_event"])
            }
        }
    }'''
    expected_output_metadata = {
        'animal_name': OutputMetadata(type=GraphQLString, optional=False),
    }
    expected_input_metadata = {}

    return CommonTestData(
        graphql_input=graphql_input,
        expected_output_metadata=expected_output_metadata,
        expected_input_metadata=expected_input_metadata,
        type_equivalence_hints=None)


def filter_on_optional_variable_name_or_alias():  # noqa: D103
    # The operand in the @filter directive originates from an optional block.
    graphql_input = '''{
        Animal {
            in_Animal_ParentOf @optional {
                name @tag(tag_name: "parent_name")
            }
            out_Animal_ParentOf @filter(op_name: "name_or_alias", value: ["%parent_name"])
                                @output_source {
                name @output(out_name: "animal_name")
            }
        }
    }'''
    expected_output_metadata = {
        'animal_name': OutputMetadata(type=GraphQLString, optional=False),
    }
    expected_input_metadata = {}

    return CommonTestData(
        graphql_input=graphql_input,
        expected_output_metadata=expected_output_metadata,
        expected_input_metadata=expected_input_metadata,
        type_equivalence_hints=None)


def filter_in_optional_block():  # noqa: D103
    graphql_input = '''{
        Animal {
            name @output(out_name: "animal_name")
            out_Animal_ParentOf @optional {
                name @filter(op_name: "=", value: ["$name"])
                     @output(out_name: "parent_name")
                uuid @output(out_name: "uuid")
            }
        }
    }'''
    expected_output_metadata = {
        'animal_name': OutputMetadata(type=GraphQLString, optional=False),
        'parent_name': OutputMetadata(type=GraphQLString, optional=True),
        'uuid': OutputMetadata(type=GraphQLID, optional=True),
    }
    expected_input_metadata = {
        'name': GraphQLString,
    }

    return CommonTestData(
        graphql_input=graphql_input,
        expected_output_metadata=expected_output_metadata,
        expected_input_metadata=expected_input_metadata,
        type_equivalence_hints=None)


def filter_in_optional_and_count():  # noqa: D103
    graphql_input = '''{
        Species {
            name @output(out_name: "species_name")

            in_Animal_OfSpecies @optional {
                name @filter(op_name: "=", value: ["$animal_name"])
            }

            in_Species_Eats @fold {
                _x_count @filter(op_name: ">=", value: ["$predators"])
            }
        }
    }'''
    expected_output_metadata = {
        'species_name': OutputMetadata(type=GraphQLString, optional=False),
    }
    expected_input_metadata = {
        'animal_name': GraphQLString,
        'predators': GraphQLInt,
    }
    return CommonTestData(
        graphql_input=graphql_input,
        expected_output_metadata=expected_output_metadata,
        expected_input_metadata=expected_input_metadata,
        type_equivalence_hints=None)


def between_filter_on_simple_scalar():  # noqa: D103
    # The "between" filter emits different output depending on what the compared types are.
    # This test checks for correct code generation when the type is a simple scalar (a String).
    graphql_input = '''{
        Animal {
            name @filter(op_name: "between", value: ["$lower", "$upper"])
                 @output(out_name: "name")
        }
    }'''
    expected_output_metadata = {
        'name': OutputMetadata(type=GraphQLString, optional=False),
    }
    expected_input_metadata = {
        'lower': GraphQLString,
        'upper': GraphQLString,
    }

    return CommonTestData(
        graphql_input=graphql_input,
        expected_output_metadata=expected_output_metadata,
        expected_input_metadata=expected_input_metadata,
        type_equivalence_hints=None)


def between_filter_on_date():  # noqa: D103
    # The "between" filter emits different output depending on what the compared types are.
    # This test checks for correct code generation when the type is a custom scalar (Date).
    graphql_input = '''{
        Animal {
            birthday @filter(op_name: "between", value: ["$lower", "$upper"])
                     @output(out_name: "birthday")
        }
    }'''
    expected_output_metadata = {
        'birthday': OutputMetadata(type=GraphQLDate, optional=False),
    }
    expected_input_metadata = {
        'lower': GraphQLDate,
        'upper': GraphQLDate,
    }

    return CommonTestData(
        graphql_input=graphql_input,
        expected_output_metadata=expected_output_metadata,
        expected_input_metadata=expected_input_metadata,
        type_equivalence_hints=None)


def between_filter_on_datetime():  # noqa: D103
    # The "between" filter emits different output depending on what the compared types are.
    # This test checks for correct code generation when the type is a custom scalar (DateTime).
    graphql_input = '''{
        Event {
            event_date @filter(op_name: "between", value: ["$lower", "$upper"])
                       @output(out_name: "event_date")
        }
    }'''
    expected_output_metadata = {
        'event_date': OutputMetadata(type=GraphQLDateTime, optional=False),
    }
    expected_input_metadata = {
        'lower': GraphQLDateTime,
        'upper': GraphQLDateTime,
    }

    return CommonTestData(
        graphql_input=graphql_input,
        expected_output_metadata=expected_output_metadata,
        expected_input_metadata=expected_input_metadata,
        type_equivalence_hints=None)


def between_lowering_on_simple_scalar():  # noqa: D103
    # The "between" filter emits different output depending on what the compared types are.
    # This test checks for correct code generation when the type is a simple scalar (a String).
    graphql_input = '''{
        Animal {
            name @filter(op_name: "<=", value: ["$upper"])
                 @filter(op_name: ">=", value: ["$lower"])
                 @output(out_name: "name")
        }
    }'''
    expected_output_metadata = {
        'name': OutputMetadata(type=GraphQLString, optional=False),
    }
    expected_input_metadata = {
        'lower': GraphQLString,
        'upper': GraphQLString,
    }

    return CommonTestData(
        graphql_input=graphql_input,
        expected_output_metadata=expected_output_metadata,
        expected_input_metadata=expected_input_metadata,
        type_equivalence_hints=None)


def between_lowering_with_extra_filters():  # noqa: D103
    graphql_input = '''{
        Animal {
            name @filter(op_name: "<=", value: ["$upper"])
                 @filter(op_name: "has_substring", value: ["$substring"])
                 @filter(op_name: "in_collection", value: ["$fauna"])
                 @filter(op_name: ">=", value: ["$lower"])
                 @output(out_name: "name")
        }
    }'''
    expected_output_metadata = {
        'name': OutputMetadata(type=GraphQLString, optional=False),
    }
    expected_input_metadata = {
        'lower': GraphQLString,
        'upper': GraphQLString,
        'substring': GraphQLString,
        'fauna': GraphQLList(GraphQLString)
    }

    return CommonTestData(
        graphql_input=graphql_input,
        expected_output_metadata=expected_output_metadata,
        expected_input_metadata=expected_input_metadata,
        type_equivalence_hints=None)


def no_between_lowering_on_simple_scalar():  # noqa: D103
    # The following filters do not get lowered to a BETWEEN clause.
    # This is because the compiler has no way to decide which lower bound to use.
    # The parameters are not provided to the compiler.
    graphql_input = '''{
        Animal {
            name @filter(op_name: "<=", value: ["$upper"])
                 @filter(op_name: ">=", value: ["$lower0"])
                 @filter(op_name: ">=", value: ["$lower1"])
                 @output(out_name: "name")
        }
    }'''
    expected_output_metadata = {
        'name': OutputMetadata(type=GraphQLString, optional=False),
    }
    expected_input_metadata = {
        'lower0': GraphQLString,
        'lower1': GraphQLString,
        'upper': GraphQLString,
    }

    return CommonTestData(
        graphql_input=graphql_input,
        expected_output_metadata=expected_output_metadata,
        expected_input_metadata=expected_input_metadata,
        type_equivalence_hints=None)


def complex_optional_variables():  # noqa: D103
    # The operands in the @filter directives originate from an optional block.
    graphql_input = '''{
        Animal {
            out_Animal_ParentOf {
                out_Animal_FedAt @optional {
                    name @tag(tag_name: "child_fed_at_event")
                    event_date @tag(tag_name: "child_fed_at")
                               @output(out_name: "child_fed_at")
                }
                in_Animal_ParentOf {
                    out_Animal_FedAt @optional {
                        event_date @tag(tag_name: "other_parent_fed_at")
                                   @output(out_name: "other_parent_fed_at")
                    }
                }
            }
            in_Animal_ParentOf {
                out_Animal_FedAt {
                    name @filter(op_name: "=", value: ["%child_fed_at_event"])
                    event_date @output(out_name: "grandparent_fed_at")
                               @filter(op_name: "between",
                                       value: ["%other_parent_fed_at", "%child_fed_at"])
                }
            }
        }
    }'''
    expected_output_metadata = {
        'child_fed_at': OutputMetadata(type=GraphQLDateTime, optional=True),
        'other_parent_fed_at': OutputMetadata(type=GraphQLDateTime, optional=True),
        'grandparent_fed_at': OutputMetadata(type=GraphQLDateTime, optional=False),
    }
    expected_input_metadata = {}

    return CommonTestData(
        graphql_input=graphql_input,
        expected_output_metadata=expected_output_metadata,
        expected_input_metadata=expected_input_metadata,
        type_equivalence_hints=None)


def complex_optional_variables_with_starting_filter():  # noqa: D103
    # The operands in the @filter directives originate from an optional block.
    graphql_input = '''{
        Animal {
            name @filter(op_name: "=", value: ["$animal_name"])
            out_Animal_ParentOf {
                out_Animal_FedAt @optional {
                    name @tag(tag_name: "child_fed_at_event")
                    event_date @tag(tag_name: "child_fed_at")
                               @output(out_name: "child_fed_at")
                }
                in_Animal_ParentOf {
                    out_Animal_FedAt @optional {
                        event_date @tag(tag_name: "other_parent_fed_at")
                                   @output(out_name: "other_parent_fed_at")
                    }
                }
            }
            in_Animal_ParentOf {
                out_Animal_FedAt {
                    name @filter(op_name: "=", value: ["%child_fed_at_event"])
                    event_date @output(out_name: "grandparent_fed_at")
                               @filter(op_name: "between",
                                       value: ["%other_parent_fed_at", "%child_fed_at"])
                }
            }
        }
    }'''
    expected_output_metadata = {
        'child_fed_at': OutputMetadata(type=GraphQLDateTime, optional=True),
        'other_parent_fed_at': OutputMetadata(type=GraphQLDateTime, optional=True),
        'grandparent_fed_at': OutputMetadata(type=GraphQLDateTime, optional=False),
    }
    expected_input_metadata = {
        'animal_name': GraphQLString,
    }

    return CommonTestData(
        graphql_input=graphql_input,
        expected_output_metadata=expected_output_metadata,
        expected_input_metadata=expected_input_metadata,
        type_equivalence_hints=None)


def simple_fragment():  # noqa: D103
    graphql_input = '''{
        Animal {
            name @output(out_name: "animal_name")
            out_Entity_Related {
                ... on Animal {
                    name @output(out_name: "related_animal_name")
                    out_Animal_OfSpecies {
                        name @output(out_name: "related_animal_species")
                    }
                }
            }
        }
    }'''
    expected_output_metadata = {
        'animal_name': OutputMetadata(type=GraphQLString, optional=False),
        'related_animal_name': OutputMetadata(type=GraphQLString, optional=False),
        'related_animal_species': OutputMetadata(type=GraphQLString, optional=False),
    }
    expected_input_metadata = {}

    return CommonTestData(
        graphql_input=graphql_input,
        expected_output_metadata=expected_output_metadata,
        expected_input_metadata=expected_input_metadata,
        type_equivalence_hints=None)


def simple_union():  # noqa: D103
    graphql_input = '''{
        Species {
            name @output(out_name: "species_name")
            out_Species_Eats {
                ... on Food {
                    name @output(out_name: "food_name")
                }
            }
        }
    }'''
    expected_output_metadata = {
        'species_name': OutputMetadata(type=GraphQLString, optional=False),
        'food_name': OutputMetadata(type=GraphQLString, optional=False),
    }
    expected_input_metadata = {}

    return CommonTestData(
        graphql_input=graphql_input,
        expected_output_metadata=expected_output_metadata,
        expected_input_metadata=expected_input_metadata,
        type_equivalence_hints=None)


def filter_then_apply_fragment():  # noqa: D103
    graphql_input = '''{
        Species {
            name @filter(op_name: "in_collection", value: ["$species"])
                 @output(out_name: "species_name")
            out_Species_Eats {
                ... on Food {
                    name @output(out_name: "food_name")
                }
            }
        }
    }'''
    expected_output_metadata = {
        'species_name': OutputMetadata(type=GraphQLString, optional=False),
        'food_name': OutputMetadata(type=GraphQLString, optional=False),
    }
    expected_input_metadata = {
        'species': GraphQLList(GraphQLString),
    }

    return CommonTestData(
        graphql_input=graphql_input,
        expected_output_metadata=expected_output_metadata,
        expected_input_metadata=expected_input_metadata,
        type_equivalence_hints=None)


def filter_then_apply_fragment_with_multiple_traverses():  # noqa: D103
    graphql_input = '''{
        Species {
            name @filter(op_name: "in_collection", value: ["$species"])
                 @output(out_name: "species_name")
            out_Species_Eats {
                ... on Food {
                    name @output(out_name: "food_name")
                    out_Entity_Related {
                        name @output(out_name: "entity_related_to_food")
                    }
                    in_Entity_Related {
                        name @output(out_name: "food_related_to_entity")
                    }
                }
            }
        }
    }'''
    expected_output_metadata = {
        'species_name': OutputMetadata(type=GraphQLString, optional=False),
        'food_name': OutputMetadata(type=GraphQLString, optional=False),
        'entity_related_to_food': OutputMetadata(type=GraphQLString, optional=False),
        'food_related_to_entity': OutputMetadata(type=GraphQLString, optional=False),
    }
    expected_input_metadata = {
        'species': GraphQLList(GraphQLString),
    }

    return CommonTestData(
        graphql_input=graphql_input,
        expected_output_metadata=expected_output_metadata,
        expected_input_metadata=expected_input_metadata,
        type_equivalence_hints=None)


def filter_on_fragment_in_union():  # noqa: D103
    graphql_input = '''{
        Species {
            name @output(out_name: "species_name")
            out_Species_Eats {
                ... on Food @filter(op_name: "name_or_alias", value: ["$wanted"]) {
                    name @output(out_name: "food_name")
                }
            }
        }
    }'''
    expected_output_metadata = {
        'species_name': OutputMetadata(type=GraphQLString, optional=False),
        'food_name': OutputMetadata(type=GraphQLString, optional=False),
    }
    expected_input_metadata = {
        'wanted': GraphQLString,
    }

    return CommonTestData(
        graphql_input=graphql_input,
        expected_output_metadata=expected_output_metadata,
        expected_input_metadata=expected_input_metadata,
        type_equivalence_hints=None)


def optional_on_union():  # noqa: D103
    graphql_input = '''{
        Species {
            name @output(out_name: "species_name")
            out_Species_Eats @optional {
                ... on Food {
                    name @output(out_name: "food_name")
                }
            }
        }
    }'''
    expected_output_metadata = {
        'species_name': OutputMetadata(type=GraphQLString, optional=False),
        'food_name': OutputMetadata(type=GraphQLString, optional=True),
    }
    expected_input_metadata = {}

    return CommonTestData(
        graphql_input=graphql_input,
        expected_output_metadata=expected_output_metadata,
        expected_input_metadata=expected_input_metadata,
        type_equivalence_hints=None)


def typename_output():  # noqa: D103
    graphql_input = '''{
        Animal {
            __typename @output(out_name: "base_cls")
            out_Animal_OfSpecies {
                __typename @output(out_name: "child_cls")
            }
        }
    }'''
    expected_output_metadata = {
        'base_cls': OutputMetadata(type=GraphQLString, optional=False),
        'child_cls': OutputMetadata(type=GraphQLString, optional=False),
    }
    expected_input_metadata = {}

    return CommonTestData(
        graphql_input=graphql_input,
        expected_output_metadata=expected_output_metadata,
        expected_input_metadata=expected_input_metadata,
        type_equivalence_hints=None)


def typename_filter():  # noqa: D103
    graphql_input = '''{
        Entity {
            __typename @filter(op_name: "=", value: ["$base_cls"])
            name @output(out_name: "entity_name")
        }
    }'''
    expected_output_metadata = {
        'entity_name': OutputMetadata(type=GraphQLString, optional=False),
    }
    expected_input_metadata = {
        'base_cls': GraphQLString,
    }

    return CommonTestData(
        graphql_input=graphql_input,
        expected_output_metadata=expected_output_metadata,
        expected_input_metadata=expected_input_metadata,
        type_equivalence_hints=None)


def simple_recurse():  # noqa: D103
    graphql_input = '''{
        Animal {
            out_Animal_ParentOf @recurse(depth: 1) {
                name @output(out_name: "relation_name")
            }
        }
    }'''
    expected_output_metadata = {
        'relation_name': OutputMetadata(type=GraphQLString, optional=False),
    }
    expected_input_metadata = {}

    return CommonTestData(
        graphql_input=graphql_input,
        expected_output_metadata=expected_output_metadata,
        expected_input_metadata=expected_input_metadata,
        type_equivalence_hints=None)


def traverse_then_recurse():  # noqa: D103
    graphql_input = '''{
        Animal {
            name @output(out_name: "animal_name")
            out_Animal_ImportantEvent {
                ... on Event {
                    name @output(out_name: "important_event")
                }
            }
            out_Animal_ParentOf @recurse(depth: 2) {
                name @output(out_name: "ancestor_name")
            }
        }
    }'''

    expected_output_metadata = {
        'animal_name': OutputMetadata(type=GraphQLString, optional=False),
        'important_event': OutputMetadata(type=GraphQLString, optional=False),
        'ancestor_name': OutputMetadata(type=GraphQLString, optional=False),
    }

    expected_input_metadata = {}

    return CommonTestData(
        graphql_input=graphql_input,
        expected_output_metadata=expected_output_metadata,
        expected_input_metadata=expected_input_metadata,
        type_equivalence_hints=None)


def filter_then_traverse_and_recurse():  # noqa: D103
    graphql_input = '''{
        Animal @filter(op_name: "name_or_alias", value: ["$animal_name_or_alias"]) {
            name @output(out_name: "animal_name")
            out_Animal_ImportantEvent {
                ... on Event {
                    name @output(out_name: "important_event")
                }
            }
            out_Animal_ParentOf @recurse(depth: 2) {
                name @output(out_name: "ancestor_name")
            }
        }
    }'''

    expected_output_metadata = {
        'animal_name': OutputMetadata(type=GraphQLString, optional=False),
        'important_event': OutputMetadata(type=GraphQLString, optional=False),
        'ancestor_name': OutputMetadata(type=GraphQLString, optional=False),
    }

    expected_input_metadata = {
        'animal_name_or_alias': GraphQLString
    }

    return CommonTestData(
        graphql_input=graphql_input,
        expected_output_metadata=expected_output_metadata,
        expected_input_metadata=expected_input_metadata,
        type_equivalence_hints=None)


def two_consecutive_recurses():  # noqa: D103
    graphql_input = '''{
        Animal @filter(op_name: "name_or_alias", value: ["$animal_name_or_alias"]) {
            name @output(out_name: "animal_name")
            out_Animal_ImportantEvent {
                ... on Event {
                    name @output(out_name: "important_event")
                }
            }
            out_Animal_ParentOf @recurse(depth: 2) {
                name @output(out_name: "ancestor_name")
            }
            in_Animal_ParentOf @recurse(depth: 2) {
                name @output(out_name: "descendent_name")
            }
        }
    }'''

    expected_output_metadata = {
        'animal_name': OutputMetadata(type=GraphQLString, optional=False),
        'important_event': OutputMetadata(type=GraphQLString, optional=False),
        'ancestor_name': OutputMetadata(type=GraphQLString, optional=False),
        'descendent_name': OutputMetadata(type=GraphQLString, optional=False)
    }

    expected_input_metadata = {
        'animal_name_or_alias': GraphQLString
    }

    return CommonTestData(
        graphql_input=graphql_input,
        expected_output_metadata=expected_output_metadata,
        expected_input_metadata=expected_input_metadata,
        type_equivalence_hints=None)


def recurse_within_fragment():  # noqa: D103
    graphql_input = '''{
        Food {
            name @output(out_name: "food_name")
            in_Entity_Related {
                ... on Animal {
                    name @output(out_name: "animal_name")
                    out_Animal_ParentOf @recurse(depth: 3) {
                        name @output(out_name: "relation_name")
                    }
                }
            }
        }
    }'''
    expected_output_metadata = {
        'food_name': OutputMetadata(type=GraphQLString, optional=False),
        'animal_name': OutputMetadata(type=GraphQLString, optional=False),
        'relation_name': OutputMetadata(type=GraphQLString, optional=False),
    }
    expected_input_metadata = {}

    return CommonTestData(
        graphql_input=graphql_input,
        expected_output_metadata=expected_output_metadata,
        expected_input_metadata=expected_input_metadata,
        type_equivalence_hints=None)


def filter_within_recurse():  # noqa: D103
    graphql_input = '''{
        Animal {
            out_Animal_ParentOf @recurse(depth: 3) {
                name @output(out_name: "relation_name")
                color @filter(op_name: "=", value: ["$wanted"])
            }
        }
    }'''
    expected_output_metadata = {
        'relation_name': OutputMetadata(type=GraphQLString, optional=False),
    }
    expected_input_metadata = {
        'wanted': GraphQLString,
    }

    return CommonTestData(
        graphql_input=graphql_input,
        expected_output_metadata=expected_output_metadata,
        expected_input_metadata=expected_input_metadata,
        type_equivalence_hints=None)


def recurse_with_immediate_type_coercion():  # noqa: D103
    graphql_input = '''{
        Animal {
            in_Entity_Related @recurse(depth: 4) {
                ... on Animal {
                    name @output(out_name: "name")
                }
            }
        }
    }'''
    expected_output_metadata = {
        'name': OutputMetadata(type=GraphQLString, optional=False),
    }
    expected_input_metadata = {}

    return CommonTestData(
        graphql_input=graphql_input,
        expected_output_metadata=expected_output_metadata,
        expected_input_metadata=expected_input_metadata,
        type_equivalence_hints=None)


def recurse_with_immediate_type_coercion_and_filter():  # noqa: D103
    graphql_input = '''{
        Animal {
            in_Entity_Related @recurse(depth: 4) {
                ... on Animal {
                    name @output(out_name: "name")
                    color @filter(op_name: "=", value: ["$color"])
                }
            }
        }
    }'''
    expected_output_metadata = {
        'name': OutputMetadata(type=GraphQLString, optional=False),
    }
    expected_input_metadata = {
        'color': GraphQLString,
    }

    return CommonTestData(
        graphql_input=graphql_input,
        expected_output_metadata=expected_output_metadata,
        expected_input_metadata=expected_input_metadata,
        type_equivalence_hints=None)


def in_collection_op_filter_with_variable():  # noqa: D103
    graphql_input = '''{
        Animal {
            name @filter(op_name: "in_collection", value: ["$wanted"])
                 @output(out_name: "animal_name")
        }
    }'''
    expected_output_metadata = {
        'animal_name': OutputMetadata(type=GraphQLString, optional=False),
    }
    expected_input_metadata = {
        'wanted': GraphQLList(GraphQLString)
    }

    return CommonTestData(
        graphql_input=graphql_input,
        expected_output_metadata=expected_output_metadata,
        expected_input_metadata=expected_input_metadata,
        type_equivalence_hints=None)


def in_collection_op_filter_with_tag():  # noqa: D103
    graphql_input = '''{
        Animal {
            name @output(out_name: "animal_name")
            alias @tag(tag_name: "aliases")
            out_Animal_ParentOf {
                name @filter(op_name: "in_collection", value: ["%aliases"])
            }
        }
    }'''
    expected_output_metadata = {
        'animal_name': OutputMetadata(type=GraphQLString, optional=False),
    }
    expected_input_metadata = {}

    return CommonTestData(
        graphql_input=graphql_input,
        expected_output_metadata=expected_output_metadata,
        expected_input_metadata=expected_input_metadata,
        type_equivalence_hints=None)


def in_collection_op_filter_with_optional_tag():  # noqa: D103
    graphql_input = '''{
        Animal {
            name @output(out_name: "animal_name")
            in_Animal_ParentOf @optional {
                alias @tag(tag_name: "parent_aliases")
            }
            out_Animal_ParentOf {
                name @filter(op_name: "in_collection", value: ["%parent_aliases"])
            }
        }
    }'''
    expected_output_metadata = {
        'animal_name': OutputMetadata(type=GraphQLString, optional=False),
    }
    expected_input_metadata = {}

    return CommonTestData(
        graphql_input=graphql_input,
        expected_output_metadata=expected_output_metadata,
        expected_input_metadata=expected_input_metadata,
        type_equivalence_hints=None)


def not_in_collection_op_filter_with_variable():  # noqa: D103
    graphql_input = '''{
        Animal {
            name @filter(op_name: "not_in_collection", value: ["$wanted"])
                 @output(out_name: "animal_name")
        }
    }'''
    expected_output_metadata = {
        'animal_name': OutputMetadata(type=GraphQLString, optional=False),
    }
    expected_input_metadata = {
        'wanted': GraphQLList(GraphQLString)
    }

    return CommonTestData(
        graphql_input=graphql_input,
        expected_output_metadata=expected_output_metadata,
        expected_input_metadata=expected_input_metadata,
        type_equivalence_hints=None)


def not_in_collection_op_filter_with_tag():  # noqa: D103
    graphql_input = '''{
        Animal {
            name @output(out_name: "animal_name")
            alias @tag(tag_name: "aliases")
            out_Animal_ParentOf {
                name @filter(op_name: "not_in_collection", value: ["%aliases"])
            }
        }
    }'''
    expected_output_metadata = {
        'animal_name': OutputMetadata(type=GraphQLString, optional=False),
    }
    expected_input_metadata = {}

    return CommonTestData(
        graphql_input=graphql_input,
        expected_output_metadata=expected_output_metadata,
        expected_input_metadata=expected_input_metadata,
        type_equivalence_hints=None)


def not_in_collection_op_filter_with_optional_tag():  # noqa: D103
    graphql_input = '''{
        Animal {
            name @output(out_name: "animal_name")
            in_Animal_ParentOf @optional {
                alias @tag(tag_name: "parent_aliases")
            }
            out_Animal_ParentOf {
                name @filter(op_name: "not_in_collection", value: ["%parent_aliases"])
            }
        }
    }'''
    expected_output_metadata = {
        'animal_name': OutputMetadata(type=GraphQLString, optional=False),
    }
    expected_input_metadata = {}

    return CommonTestData(
        graphql_input=graphql_input,
        expected_output_metadata=expected_output_metadata,
        expected_input_metadata=expected_input_metadata,
        type_equivalence_hints=None)


def intersects_op_filter_with_variable():  # noqa: D103
    graphql_input = '''{
        Animal {
            alias @filter(op_name: "intersects", value: ["$wanted"])
            name @output(out_name: "animal_name")
        }
    }'''
    expected_output_metadata = {
        'animal_name': OutputMetadata(type=GraphQLString, optional=False),
    }
    expected_input_metadata = {
        'wanted': GraphQLList(GraphQLString)
    }

    return CommonTestData(
        graphql_input=graphql_input,
        expected_output_metadata=expected_output_metadata,
        expected_input_metadata=expected_input_metadata,
        type_equivalence_hints=None)


def intersects_op_filter_with_tag():  # noqa: D103
    graphql_input = '''{
        Animal {
            name @output(out_name: "animal_name")
            alias @tag(tag_name: "aliases")
            out_Animal_ParentOf {
                alias @filter(op_name: "intersects", value: ["%aliases"])
            }
        }
    }'''
    expected_output_metadata = {
        'animal_name': OutputMetadata(type=GraphQLString, optional=False),
    }
    expected_input_metadata = {}

    return CommonTestData(
        graphql_input=graphql_input,
        expected_output_metadata=expected_output_metadata,
        expected_input_metadata=expected_input_metadata,
        type_equivalence_hints=None)


def intersects_op_filter_with_optional_tag():  # noqa: D103
    graphql_input = '''{
        Animal {
            name @output(out_name: "animal_name")
            in_Animal_ParentOf @optional {
                alias @tag(tag_name: "parent_aliases")
            }
            out_Animal_ParentOf {
                alias @filter(op_name: "intersects", value: ["%parent_aliases"])
            }
        }
    }'''
    expected_output_metadata = {
        'animal_name': OutputMetadata(type=GraphQLString, optional=False),
    }
    expected_input_metadata = {}

    return CommonTestData(
        graphql_input=graphql_input,
        expected_output_metadata=expected_output_metadata,
        expected_input_metadata=expected_input_metadata,
        type_equivalence_hints=None)


def contains_op_filter_with_variable():  # noqa: D103
    graphql_input = '''{
        Animal {
            alias @filter(op_name: "contains", value: ["$wanted"])
            name @output(out_name: "animal_name")
        }
    }'''
    expected_output_metadata = {
        'animal_name': OutputMetadata(type=GraphQLString, optional=False),
    }
    expected_input_metadata = {
        'wanted': GraphQLString,
    }

    return CommonTestData(
        graphql_input=graphql_input,
        expected_output_metadata=expected_output_metadata,
        expected_input_metadata=expected_input_metadata,
        type_equivalence_hints=None)


def contains_op_filter_with_tag():  # noqa: D103
    graphql_input = '''{
        Animal {
            name @output(out_name: "animal_name") @tag(tag_name: "name")
            in_Animal_ParentOf {
                alias @filter(op_name: "contains", value: ["%name"])
            }
        }
    }'''
    expected_output_metadata = {
        'animal_name': OutputMetadata(type=GraphQLString, optional=False),
    }
    expected_input_metadata = {}

    return CommonTestData(
        graphql_input=graphql_input,
        expected_output_metadata=expected_output_metadata,
        expected_input_metadata=expected_input_metadata,
        type_equivalence_hints=None)


def contains_op_filter_with_optional_tag():  # noqa: D103
    graphql_input = '''{
        Animal {
            name @output(out_name: "animal_name")
            in_Animal_ParentOf @optional {
                name @tag(tag_name: "parent_name")
            }
            out_Animal_ParentOf {
                alias @filter(op_name: "contains", value: ["%parent_name"])
            }
        }
    }'''
    expected_output_metadata = {
        'animal_name': OutputMetadata(type=GraphQLString, optional=False),
    }
    expected_input_metadata = {}

    return CommonTestData(
        graphql_input=graphql_input,
        expected_output_metadata=expected_output_metadata,
        expected_input_metadata=expected_input_metadata,
        type_equivalence_hints=None)


def not_contains_op_filter_with_variable():  # noqa: D103
    graphql_input = '''{
        Animal {
            alias @filter(op_name: "not_contains", value: ["$wanted"])
            name @output(out_name: "animal_name")
        }
    }'''
    expected_output_metadata = {
        'animal_name': OutputMetadata(type=GraphQLString, optional=False),
    }
    expected_input_metadata = {
        'wanted': GraphQLString,
    }

    return CommonTestData(
        graphql_input=graphql_input,
        expected_output_metadata=expected_output_metadata,
        expected_input_metadata=expected_input_metadata,
        type_equivalence_hints=None)


def not_contains_op_filter_with_tag():  # noqa: D103
    graphql_input = '''{
        Animal {
            name @output(out_name: "animal_name") @tag(tag_name: "name")
            in_Animal_ParentOf {
                alias @filter(op_name: "not_contains", value: ["%name"])
            }
        }
    }'''
    expected_output_metadata = {
        'animal_name': OutputMetadata(type=GraphQLString, optional=False),
    }
    expected_input_metadata = {}

    return CommonTestData(
        graphql_input=graphql_input,
        expected_output_metadata=expected_output_metadata,
        expected_input_metadata=expected_input_metadata,
        type_equivalence_hints=None)


def not_contains_op_filter_with_optional_tag():  # noqa: D103
    graphql_input = '''{
        Animal {
            name @output(out_name: "animal_name")
            in_Animal_ParentOf @optional {
                name @tag(tag_name: "parent_name")
            }
            out_Animal_ParentOf {
                alias @filter(op_name: "not_contains", value: ["%parent_name"])
            }
        }
    }'''
    expected_output_metadata = {
        'animal_name': OutputMetadata(type=GraphQLString, optional=False),
    }
    expected_input_metadata = {}

    return CommonTestData(
        graphql_input=graphql_input,
        expected_output_metadata=expected_output_metadata,
        expected_input_metadata=expected_input_metadata,
        type_equivalence_hints=None)


<<<<<<< HEAD
def has_substring_op_filter():  # noqa: D103
=======
def ends_with_op_filter():
    graphql_input = '''{
        Animal {
            name @filter(op_name: "ends_with", value: ["$wanted"])
                 @output(out_name: "animal_name")
        }
    }'''
    expected_output_metadata = {
        'animal_name': OutputMetadata(type=GraphQLString, optional=False),
    }
    expected_input_metadata = {
        'wanted': GraphQLString,
    }

    return CommonTestData(
        graphql_input=graphql_input,
        expected_output_metadata=expected_output_metadata,
        expected_input_metadata=expected_input_metadata,
        type_equivalence_hints=None)


def starts_with_op_filter():
    graphql_input = '''{
        Animal {
            name @filter(op_name: "starts_with", value: ["$wanted"])
                 @output(out_name: "animal_name")
        }
    }'''
    expected_output_metadata = {
        'animal_name': OutputMetadata(type=GraphQLString, optional=False),
    }
    expected_input_metadata = {
        'wanted': GraphQLString,
    }

    return CommonTestData(
        graphql_input=graphql_input,
        expected_output_metadata=expected_output_metadata,
        expected_input_metadata=expected_input_metadata,
        type_equivalence_hints=None)


def has_substring_op_filter():
>>>>>>> 88f1b417
    graphql_input = '''{
        Animal {
            name @filter(op_name: "has_substring", value: ["$wanted"])
                 @output(out_name: "animal_name")
        }
    }'''
    expected_output_metadata = {
        'animal_name': OutputMetadata(type=GraphQLString, optional=False),
    }
    expected_input_metadata = {
        'wanted': GraphQLString,
    }

    return CommonTestData(
        graphql_input=graphql_input,
        expected_output_metadata=expected_output_metadata,
        expected_input_metadata=expected_input_metadata,
        type_equivalence_hints=None)


def has_substring_op_filter_with_optional_tag():  # noqa: D103
    graphql_input = '''{
        Animal {
            name @output(out_name: "animal_name")
            in_Animal_ParentOf @optional {
                name @tag(tag_name: "parent_name")
            }
            out_Animal_ParentOf {
                name @filter(op_name: "has_substring", value: ["%parent_name"])
            }
        }
    }'''
    expected_output_metadata = {
        'animal_name': OutputMetadata(type=GraphQLString, optional=False),
    }
    expected_input_metadata = {}

    return CommonTestData(
        graphql_input=graphql_input,
        expected_output_metadata=expected_output_metadata,
        expected_input_metadata=expected_input_metadata,
        type_equivalence_hints=None)


def has_edge_degree_op_filter():  # noqa: D103
    graphql_input = '''{
        Animal {
            name @output(out_name: "animal_name")
            in_Animal_ParentOf @filter(op_name: "has_edge_degree", value: ["$child_count"])
                               @output_source {
                name @output(out_name: "child_name")
            }
        }
    }'''
    expected_output_metadata = {
        'animal_name': OutputMetadata(type=GraphQLString, optional=False),
        'child_name': OutputMetadata(type=GraphQLString, optional=False),
    }
    expected_input_metadata = {
        'child_count': GraphQLInt,
    }

    return CommonTestData(
        graphql_input=graphql_input,
        expected_output_metadata=expected_output_metadata,
        expected_input_metadata=expected_input_metadata,
        type_equivalence_hints=None)


def has_edge_degree_op_filter_with_optional():  # noqa: D103
    graphql_input = '''{
        Species {
            name @output(out_name: "species_name")

            in_Animal_OfSpecies {
                name @output(out_name: "parent_name")

                in_Animal_ParentOf @filter(op_name: "has_edge_degree", value: ["$child_count"])
                                   @optional {
                    name @output(out_name: "child_name")
                }
            }
        }
    }'''
    expected_output_metadata = {
        'species_name': OutputMetadata(type=GraphQLString, optional=False),
        'parent_name': OutputMetadata(type=GraphQLString, optional=False),
        'child_name': OutputMetadata(type=GraphQLString, optional=True),
    }
    expected_input_metadata = {
        'child_count': GraphQLInt,
    }

    return CommonTestData(
        graphql_input=graphql_input,
        expected_output_metadata=expected_output_metadata,
        expected_input_metadata=expected_input_metadata,
        type_equivalence_hints=None)


def has_edge_degree_op_filter_with_optional_and_between():  # noqa: D103
    graphql_input = '''{
        Animal {
            name @output(out_name: "animal_name")
            uuid @filter(op_name: "between", value: ["$uuid_lower_bound","$uuid_upper_bound"])

            in_Animal_ParentOf @optional
                               @filter(op_name: "has_edge_degree", value: ["$number_of_edges"]) {
                out_Entity_Related {
                    ... on Event {
                        name @output(out_name: "related_event")
                    }
                }
            }
        }
    }
    '''
    expected_output_metadata = {
        'animal_name': OutputMetadata(type=GraphQLString, optional=False),
        'related_event': OutputMetadata(type=GraphQLString, optional=True),
    }
    expected_input_metadata = {
        'uuid_lower_bound': GraphQLID,
        'uuid_upper_bound': GraphQLID,
        'number_of_edges': GraphQLInt,
    }

    return CommonTestData(
        graphql_input=graphql_input,
        expected_output_metadata=expected_output_metadata,
        expected_input_metadata=expected_input_metadata,
        type_equivalence_hints=None)


def has_edge_degree_op_filter_with_fold():  # noqa: D103
    graphql_input = '''{
        Species {
            name @output(out_name: "species_name")

            in_Animal_OfSpecies {
                name @output(out_name: "parent_name")

                in_Animal_ParentOf @filter(op_name: "has_edge_degree", value: ["$child_count"])
                                   @fold {
                    name @output(out_name: "child_names")
                }
            }
        }
    }'''
    expected_output_metadata = {
        'species_name': OutputMetadata(type=GraphQLString, optional=False),
        'parent_name': OutputMetadata(type=GraphQLString, optional=False),
        'child_names': OutputMetadata(type=GraphQLList(GraphQLString), optional=False),
    }
    expected_input_metadata = {
        'child_count': GraphQLInt,
    }

    return CommonTestData(
        graphql_input=graphql_input,
        expected_output_metadata=expected_output_metadata,
        expected_input_metadata=expected_input_metadata,
        type_equivalence_hints=None)


def is_null_op_filter():  # noqa: D103
    graphql_input = '''{
        Animal {
            name @output(out_name: "name")
            net_worth @filter(op_name: "is_null", value: [])
        }
    }'''

    expected_output_metadata = {
        'name': OutputMetadata(type=GraphQLString, optional=False)
    }

    expected_input_metadata = {}

    return CommonTestData(
        graphql_input=graphql_input,
        expected_output_metadata=expected_output_metadata,
        expected_input_metadata=expected_input_metadata,
        type_equivalence_hints=None)


def is_not_null_op_filter():  # noqa: D103
    graphql_input = '''{
        Animal {
            name @output(out_name: "name")
            net_worth @filter(op_name: "is_not_null", value: [])
        }
    }'''

    expected_output_metadata = {
        'name': OutputMetadata(type=GraphQLString, optional=False)
    }

    expected_input_metadata = {}

    return CommonTestData(
        graphql_input=graphql_input,
        expected_output_metadata=expected_output_metadata,
        expected_input_metadata=expected_input_metadata,
        type_equivalence_hints=None)


def fold_on_output_variable():  # noqa: D103
    graphql_input = '''{
        Animal {
            name @output(out_name: "animal_name")
            out_Animal_ParentOf @fold {
                name @output(out_name: "child_names_list")
            }
        }
    }'''
    expected_output_metadata = {
        'animal_name': OutputMetadata(type=GraphQLString, optional=False),
        'child_names_list': OutputMetadata(type=GraphQLList(GraphQLString), optional=False),
    }
    expected_input_metadata = {}

    return CommonTestData(
        graphql_input=graphql_input,
        expected_output_metadata=expected_output_metadata,
        expected_input_metadata=expected_input_metadata,
        type_equivalence_hints=None)


def fold_after_traverse():  # noqa: D103
    graphql_input = '''{
        Animal {
            name @output(out_name: "animal_name")
            in_Animal_ParentOf {
                out_Animal_ParentOf @fold {
                    name @output(out_name: "sibling_and_self_names_list")
                }
            }
        }
    }'''
    expected_output_metadata = {
        'animal_name': OutputMetadata(type=GraphQLString, optional=False),
        'sibling_and_self_names_list': OutputMetadata(
            type=GraphQLList(GraphQLString), optional=False),
    }
    expected_input_metadata = {}

    return CommonTestData(
        graphql_input=graphql_input,
        expected_output_metadata=expected_output_metadata,
        expected_input_metadata=expected_input_metadata,
        type_equivalence_hints=None)


def fold_and_traverse():  # noqa: D103
    graphql_input = '''{
        Animal {
            name @output(out_name: "animal_name")
            in_Animal_ParentOf @fold {
                out_Animal_ParentOf {
                    name @output(out_name: "sibling_and_self_names_list")
                }
            }
        }
    }'''
    expected_output_metadata = {
        'animal_name': OutputMetadata(type=GraphQLString, optional=False),
        'sibling_and_self_names_list': OutputMetadata(
            type=GraphQLList(GraphQLString), optional=False),
    }
    expected_input_metadata = {}

    return CommonTestData(
        graphql_input=graphql_input,
        expected_output_metadata=expected_output_metadata,
        expected_input_metadata=expected_input_metadata,
        type_equivalence_hints=None)


def fold_and_deep_traverse():  # noqa: D103
    graphql_input = '''{
        Animal {
            name @output(out_name: "animal_name")
            in_Animal_ParentOf @fold {
                out_Animal_ParentOf {
                    out_Animal_OfSpecies {
                        name @output(out_name: "sibling_and_self_species_list")
                    }
                }
            }
        }
    }'''
    expected_output_metadata = {
        'animal_name': OutputMetadata(type=GraphQLString, optional=False),
        'sibling_and_self_species_list': OutputMetadata(
            type=GraphQLList(GraphQLString), optional=False),
    }
    expected_input_metadata = {}

    return CommonTestData(
        graphql_input=graphql_input,
        expected_output_metadata=expected_output_metadata,
        expected_input_metadata=expected_input_metadata,
        type_equivalence_hints=None)


def traverse_and_fold_and_traverse():  # noqa: D103
    graphql_input = '''{
        Animal {
            name @output(out_name: "animal_name")
            in_Animal_ParentOf {
                out_Animal_ParentOf @fold {
                    out_Animal_OfSpecies {
                        name @output(out_name: "sibling_and_self_species_list")
                    }
                }
            }
        }
    }'''
    expected_output_metadata = {
        'animal_name': OutputMetadata(type=GraphQLString, optional=False),
        'sibling_and_self_species_list': OutputMetadata(
            type=GraphQLList(GraphQLString), optional=False),
    }
    expected_input_metadata = {}

    return CommonTestData(
        graphql_input=graphql_input,
        expected_output_metadata=expected_output_metadata,
        expected_input_metadata=expected_input_metadata,
        type_equivalence_hints=None)


def multiple_outputs_in_same_fold():  # noqa: D103
    graphql_input = '''{
        Animal {
            name @output(out_name: "animal_name")
            out_Animal_ParentOf @fold {
                name @output(out_name: "child_names_list")
                uuid @output(out_name: "child_uuids_list")
            }
        }
    }'''
    expected_output_metadata = {
        'animal_name': OutputMetadata(type=GraphQLString, optional=False),
        'child_names_list': OutputMetadata(type=GraphQLList(GraphQLString), optional=False),
        'child_uuids_list': OutputMetadata(type=GraphQLList(GraphQLID), optional=False),
    }
    expected_input_metadata = {}

    return CommonTestData(
        graphql_input=graphql_input,
        expected_output_metadata=expected_output_metadata,
        expected_input_metadata=expected_input_metadata,
        type_equivalence_hints=None)


def multiple_outputs_in_same_fold_and_traverse():  # noqa: D103
    graphql_input = '''{
        Animal {
            name @output(out_name: "animal_name")
            in_Animal_ParentOf @fold {
                out_Animal_ParentOf {
                    name @output(out_name: "sibling_and_self_names_list")
                    uuid @output(out_name: "sibling_and_self_uuids_list")
                }
            }
        }
    }'''
    expected_output_metadata = {
        'animal_name': OutputMetadata(type=GraphQLString, optional=False),
        'sibling_and_self_names_list': OutputMetadata(
            type=GraphQLList(GraphQLString), optional=False),
        'sibling_and_self_uuids_list': OutputMetadata(
            type=GraphQLList(GraphQLID), optional=False),
    }
    expected_input_metadata = {}

    return CommonTestData(
        graphql_input=graphql_input,
        expected_output_metadata=expected_output_metadata,
        expected_input_metadata=expected_input_metadata,
        type_equivalence_hints=None)


def multiple_folds():  # noqa: D103
    graphql_input = '''{
        Animal {
            name @output(out_name: "animal_name")
            out_Animal_ParentOf @fold {
                name @output(out_name: "child_names_list")
                uuid @output(out_name: "child_uuids_list")
            }
            in_Animal_ParentOf @fold {
                name @output(out_name: "parent_names_list")
                uuid @output(out_name: "parent_uuids_list")
            }
        }
    }'''
    expected_output_metadata = {
        'animal_name': OutputMetadata(type=GraphQLString, optional=False),
        'child_names_list': OutputMetadata(type=GraphQLList(GraphQLString), optional=False),
        'child_uuids_list': OutputMetadata(type=GraphQLList(GraphQLID), optional=False),
        'parent_names_list': OutputMetadata(type=GraphQLList(GraphQLString), optional=False),
        'parent_uuids_list': OutputMetadata(type=GraphQLList(GraphQLID), optional=False),
    }
    expected_input_metadata = {}

    return CommonTestData(
        graphql_input=graphql_input,
        expected_output_metadata=expected_output_metadata,
        expected_input_metadata=expected_input_metadata,
        type_equivalence_hints=None)


def multiple_folds_and_traverse():  # noqa: D103
    graphql_input = '''{
        Animal {
            name @output(out_name: "animal_name")
            out_Animal_ParentOf @fold {
                in_Animal_ParentOf {
                    name @output(out_name: "spouse_and_self_names_list")
                    uuid @output(out_name: "spouse_and_self_uuids_list")
                }
            }
            in_Animal_ParentOf @fold {
                out_Animal_ParentOf {
                    name @output(out_name: "sibling_and_self_names_list")
                    uuid @output(out_name: "sibling_and_self_uuids_list")
                }
            }
        }
    }'''
    expected_output_metadata = {
        'animal_name': OutputMetadata(type=GraphQLString, optional=False),
        'spouse_and_self_names_list': OutputMetadata(
            type=GraphQLList(GraphQLString), optional=False),
        'spouse_and_self_uuids_list': OutputMetadata(
            type=GraphQLList(GraphQLID), optional=False),
        'sibling_and_self_names_list': OutputMetadata(
            type=GraphQLList(GraphQLString), optional=False),
        'sibling_and_self_uuids_list': OutputMetadata(
            type=GraphQLList(GraphQLID), optional=False),
    }
    expected_input_metadata = {}

    return CommonTestData(
        graphql_input=graphql_input,
        expected_output_metadata=expected_output_metadata,
        expected_input_metadata=expected_input_metadata,
        type_equivalence_hints=None)


def fold_date_and_datetime_fields():  # noqa: D103
    graphql_input = '''{
        Animal {
            name @output(out_name: "animal_name")
            out_Animal_ParentOf @fold {
                birthday @output(out_name: "child_birthdays_list")
            }
            out_Animal_FedAt @fold {
                event_date @output(out_name: "fed_at_datetimes_list")
            }
        }
    }'''
    expected_output_metadata = {
        'animal_name': OutputMetadata(type=GraphQLString, optional=False),
        'child_birthdays_list': OutputMetadata(type=GraphQLList(GraphQLDate), optional=False),
        'fed_at_datetimes_list': OutputMetadata(
            type=GraphQLList(GraphQLDateTime), optional=False),
    }
    expected_input_metadata = {}

    return CommonTestData(
        graphql_input=graphql_input,
        expected_output_metadata=expected_output_metadata,
        expected_input_metadata=expected_input_metadata,
        type_equivalence_hints=None)


def coercion_to_union_base_type_inside_fold():  # noqa: D103
    # Given type_equivalence_hints = { Event: Union__BirthEvent__Event__FeedingEvent },
    # the coercion should be optimized away as a no-op.
    graphql_input = '''{
        Animal {
            name @output(out_name: "animal_name")
            out_Animal_ImportantEvent @fold {
                ... on Event {
                    name @output(out_name: "important_events")
                }
            }
        }
    }'''
    type_equivalence_hints = {
        'Event': 'Union__BirthEvent__Event__FeedingEvent'
    }
    expected_output_metadata = {
        'animal_name': OutputMetadata(type=GraphQLString, optional=False),
        'important_events': OutputMetadata(
            type=GraphQLList(GraphQLString), optional=False),
    }
    expected_input_metadata = {}

    return CommonTestData(
        graphql_input=graphql_input,
        expected_output_metadata=expected_output_metadata,
        expected_input_metadata=expected_input_metadata,
        type_equivalence_hints=type_equivalence_hints)


def no_op_coercion_inside_fold():  # noqa: D103
    # The type where the coercion is applied is already Entity, so the coercion is a no-op.
    graphql_input = '''{
        Animal {
            name @output(out_name: "animal_name")
            out_Entity_Related @fold {
                ... on Entity {
                    name @output(out_name: "related_entities")
                }
            }
        }
    }'''
    type_equivalence_hints = {
        'Event': 'Union__BirthEvent__Event__FeedingEvent'
    }
    expected_output_metadata = {
        'animal_name': OutputMetadata(type=GraphQLString, optional=False),
        'related_entities': OutputMetadata(
            type=GraphQLList(GraphQLString), optional=False),
    }
    expected_input_metadata = {}

    return CommonTestData(
        graphql_input=graphql_input,
        expected_output_metadata=expected_output_metadata,
        expected_input_metadata=expected_input_metadata,
        type_equivalence_hints=type_equivalence_hints)


def no_op_coercion_with_eligible_subpath():  # noqa: D103
    # This test case has a no-op coercion and a preferred location inside an
    # eligible location. The no-op must be optimized away, or it will cause
    # problems when hiding the eligible non-preferred location.
    graphql_input = '''{
        Animal {
            out_Animal_ParentOf {
                ... on Animal {
                    out_Animal_ParentOf {
                        name @output(out_name: "animal_name")
                    }
                    out_Entity_Related {
                        ... on Entity {
                            name @filter(op_name: "in_collection", value: ["$entity_names"])
                        }
                    }
                }
            }
        }
    }'''
    type_equivalence_hints = {}
    expected_output_metadata = {
        'animal_name': OutputMetadata(type=GraphQLString, optional=False),
    }
    expected_input_metadata = {
        'entity_names': GraphQLList(GraphQLString)
    }
    return CommonTestData(
        graphql_input=graphql_input,
        expected_output_metadata=expected_output_metadata,
        expected_input_metadata=expected_input_metadata,
        type_equivalence_hints=type_equivalence_hints)


def filter_within_fold_scope():  # noqa: D103
    graphql_input = '''{
        Animal {
            name @output(out_name: "name")
            out_Animal_ParentOf @fold {
                name @filter(op_name: "=", value: ["$desired"]) @output(out_name: "child_list")
                description @output(out_name: "child_descriptions")
            }
        }
    }'''
    expected_output_metadata = {
        'name': OutputMetadata(type=GraphQLString, optional=False),
        'child_list': OutputMetadata(
            type=GraphQLList(GraphQLString), optional=False),
        'child_descriptions': OutputMetadata(
            type=GraphQLList(GraphQLString), optional=False),
    }
    expected_input_metadata = {
        'desired': GraphQLString,
    }

    return CommonTestData(
        graphql_input=graphql_input,
        expected_output_metadata=expected_output_metadata,
        expected_input_metadata=expected_input_metadata,
        type_equivalence_hints=None)


def filter_on_fold_scope():  # noqa: D103
    graphql_input = '''{
        Animal {
            name @output(out_name: "name")
            out_Animal_ParentOf @fold
                                @filter(op_name: "name_or_alias", value: ["$desired"]) {
                name @output(out_name: "child_list")
            }
        }
    }'''
    expected_output_metadata = {
        'name': OutputMetadata(type=GraphQLString, optional=False),
        'child_list': OutputMetadata(
            type=GraphQLList(GraphQLString), optional=False),
    }
    expected_input_metadata = {
        'desired': GraphQLString,
    }

    return CommonTestData(
        graphql_input=graphql_input,
        expected_output_metadata=expected_output_metadata,
        expected_input_metadata=expected_input_metadata,
        type_equivalence_hints=None)


def coercion_on_interface_within_fold_scope():  # noqa: D103
    graphql_input = '''{
        Animal {
            name @output(out_name: "name")
            out_Entity_Related @fold {
                ... on Animal {
                    name @output(out_name: "related_animals")
                }
            }
        }
    }'''
    expected_output_metadata = {
        'name': OutputMetadata(type=GraphQLString, optional=False),
        'related_animals': OutputMetadata(
            type=GraphQLList(GraphQLString), optional=False),
    }
    expected_input_metadata = {}

    return CommonTestData(
        graphql_input=graphql_input,
        expected_output_metadata=expected_output_metadata,
        expected_input_metadata=expected_input_metadata,
        type_equivalence_hints=None)


def coercion_on_interface_within_fold_traversal():  # noqa: D103
    graphql_input = '''{
        Animal {
            name @output(out_name: "animal_name")
            in_Animal_ParentOf @fold {
                out_Entity_Related {
                    ... on Animal {
                        out_Animal_OfSpecies {
                            name @output(out_name: "related_animal_species")
                        }
                    }
                }
            }
        }
    }'''
    expected_output_metadata = {
        'animal_name': OutputMetadata(type=GraphQLString, optional=False),
        'related_animal_species': OutputMetadata(
            type=GraphQLList(GraphQLString), optional=False),
    }
    expected_input_metadata = {}

    return CommonTestData(
        graphql_input=graphql_input,
        expected_output_metadata=expected_output_metadata,
        expected_input_metadata=expected_input_metadata,
        type_equivalence_hints=None)


def coercion_on_union_within_fold_scope():  # noqa: D103
    graphql_input = '''{
        Animal {
            name @output(out_name: "name")
            out_Animal_ImportantEvent @fold {
                ... on BirthEvent {
                    name @output(out_name: "birth_events")
                }
            }
        }
    }'''
    expected_output_metadata = {
        'name': OutputMetadata(type=GraphQLString, optional=False),
        'birth_events': OutputMetadata(
            type=GraphQLList(GraphQLString), optional=False),
    }
    expected_input_metadata = {}

    return CommonTestData(
        graphql_input=graphql_input,
        expected_output_metadata=expected_output_metadata,
        expected_input_metadata=expected_input_metadata,
        type_equivalence_hints=None)


def coercion_filters_and_multiple_outputs_within_fold_scope():  # noqa: D103
    graphql_input = '''{
        Animal {
            name @output(out_name: "name")
            out_Entity_Related @fold {
                ... on Animal {
                    name @filter(op_name: "has_substring", value: ["$substring"])
                         @output(out_name: "related_animals")
                    birthday @filter(op_name: "<=", value: ["$latest"])
                             @output(out_name: "related_birthdays")
                }
            }
        }
    }'''
    expected_output_metadata = {
        'name': OutputMetadata(type=GraphQLString, optional=False),
        'related_animals': OutputMetadata(
            type=GraphQLList(GraphQLString), optional=False),
        'related_birthdays': OutputMetadata(
            type=GraphQLList(GraphQLDate), optional=False),
    }
    expected_input_metadata = {
        'substring': GraphQLString,
        'latest': GraphQLDate,
    }

    return CommonTestData(
        graphql_input=graphql_input,
        expected_output_metadata=expected_output_metadata,
        expected_input_metadata=expected_input_metadata,
        type_equivalence_hints=None)


def coercion_filters_and_multiple_outputs_within_fold_traversal():  # noqa: D103
    graphql_input = '''{
        Animal {
            name @output(out_name: "name")
            in_Animal_ParentOf @fold {
                out_Entity_Related {
                    ... on Animal {
                        name @filter(op_name: "has_substring", value: ["$substring"])
                             @output(out_name: "related_animals")
                        birthday @filter(op_name: "<=", value: ["$latest"])
                                 @output(out_name: "related_birthdays")
                    }
                }
            }
        }
    }'''
    expected_output_metadata = {
        'name': OutputMetadata(type=GraphQLString, optional=False),
        'related_animals': OutputMetadata(
            type=GraphQLList(GraphQLString), optional=False),
        'related_birthdays': OutputMetadata(
            type=GraphQLList(GraphQLDate), optional=False),
    }
    expected_input_metadata = {
        'substring': GraphQLString,
        'latest': GraphQLDate,
    }

    return CommonTestData(
        graphql_input=graphql_input,
        expected_output_metadata=expected_output_metadata,
        expected_input_metadata=expected_input_metadata,
        type_equivalence_hints=None)


def output_count_in_fold_scope():  # noqa: D103
    graphql_input = '''{
        Animal {
            name @output(out_name: "name")
            out_Animal_ParentOf @fold {
                _x_count @output(out_name: "number_of_children")
                name @output(out_name: "child_names")
            }
        }
    }'''
    expected_output_metadata = {
        'name': OutputMetadata(type=GraphQLString, optional=False),
        'number_of_children': OutputMetadata(type=GraphQLInt, optional=False),
        'child_names': OutputMetadata(type=GraphQLList(GraphQLString), optional=False),
    }
    expected_input_metadata = {}

    return CommonTestData(
        graphql_input=graphql_input,
        expected_output_metadata=expected_output_metadata,
        expected_input_metadata=expected_input_metadata,
        type_equivalence_hints=None)


def filter_count_with_runtime_parameter_in_fold_scope():  # noqa: D103
    graphql_input = '''{
        Animal {
            name @output(out_name: "name")
            out_Animal_ParentOf @fold {
                _x_count @filter(op_name: ">=", value: ["$min_children"])
                name @output(out_name: "child_names")
            }
        }
    }'''
    expected_output_metadata = {
        'name': OutputMetadata(type=GraphQLString, optional=False),
        'child_names': OutputMetadata(type=GraphQLList(GraphQLString), optional=False),
    }
    expected_input_metadata = {
        'min_children': GraphQLInt,
    }

    return CommonTestData(
        graphql_input=graphql_input,
        expected_output_metadata=expected_output_metadata,
        expected_input_metadata=expected_input_metadata,
        type_equivalence_hints=None)


def filter_count_with_tagged_parameter_in_fold_scope():  # noqa: D103
    graphql_input = '''{
        Animal {
            name @output(out_name: "name")
            out_Animal_OfSpecies {
                limbs @tag(tag_name: "limbs")
            }
            out_Animal_ParentOf @fold {
                _x_count @filter(op_name: ">=", value: ["%limbs"])
                name @output(out_name: "child_names")
            }
        }
    }'''
    expected_output_metadata = {
        'name': OutputMetadata(type=GraphQLString, optional=False),
        'child_names': OutputMetadata(type=GraphQLList(GraphQLString), optional=False),
    }
    expected_input_metadata = {}

    return CommonTestData(
        graphql_input=graphql_input,
        expected_output_metadata=expected_output_metadata,
        expected_input_metadata=expected_input_metadata,
        type_equivalence_hints=None)


def filter_count_and_other_filters_in_fold_scope():  # noqa: D103
    graphql_input = '''{
        Animal {
            name @output(out_name: "name")
            out_Animal_ParentOf @fold {
                _x_count @filter(op_name: ">=", value: ["$min_children"])
                        @output(out_name: "number_of_children")
                alias @filter(op_name: "contains", value: ["$expected_alias"])
            }
        }
    }'''
    expected_output_metadata = {
        'name': OutputMetadata(type=GraphQLString, optional=False),
        'number_of_children': OutputMetadata(type=GraphQLInt, optional=False),
    }
    expected_input_metadata = {
        'min_children': GraphQLInt,
        'expected_alias': GraphQLString,
    }

    return CommonTestData(
        graphql_input=graphql_input,
        expected_output_metadata=expected_output_metadata,
        expected_input_metadata=expected_input_metadata,
        type_equivalence_hints=None)


def multiple_filters_on_count():  # noqa: D103
    graphql_input = '''{
        Animal {
            name @output(out_name: "name")
            out_Animal_ParentOf @fold {
                _x_count @filter(op_name: ">=", value: ["$min_children"])
            }
            out_Entity_Related @fold {
                _x_count @filter(op_name: ">=", value: ["$min_related"])
            }
        }
    }'''
    expected_output_metadata = {
        'name': OutputMetadata(type=GraphQLString, optional=False),
    }
    expected_input_metadata = {
        'min_children': GraphQLInt,
        'min_related': GraphQLInt,
    }

    return CommonTestData(
        graphql_input=graphql_input,
        expected_output_metadata=expected_output_metadata,
        expected_input_metadata=expected_input_metadata,
        type_equivalence_hints=None)


def filter_on_count_with_nested_filter():  # noqa: D103
    graphql_input = '''{
        Species {
            name @output(out_name: "name")
            in_Animal_OfSpecies @fold {
                out_Animal_LivesIn {
                    _x_count @filter(op_name: "=", value: ["$num_animals"])
                    name @filter(op_name: "=", value: ["$location"])
                }
            }
        }
    }'''
    expected_output_metadata = {
        'name': OutputMetadata(type=GraphQLString, optional=False),
    }
    expected_input_metadata = {
        'num_animals': GraphQLInt,
        'location': GraphQLString,
    }

    return CommonTestData(
        graphql_input=graphql_input,
        expected_output_metadata=expected_output_metadata,
        expected_input_metadata=expected_input_metadata,
        type_equivalence_hints=None)


def optional_and_traverse():  # noqa: D103
    graphql_input = '''{
        Animal {
            name @output(out_name: "name")
            in_Animal_ParentOf @optional {
                name @output(out_name: "child_name")
                in_Animal_ParentOf {
                    name @output(out_name: "grandchild_name")
                }
            }
        }
    }'''
    expected_output_metadata = {
        'name': OutputMetadata(type=GraphQLString, optional=False),
        'child_name': OutputMetadata(type=GraphQLString, optional=True),
        'grandchild_name': OutputMetadata(type=GraphQLString, optional=True),
    }
    expected_input_metadata = {}

    return CommonTestData(
        graphql_input=graphql_input,
        expected_output_metadata=expected_output_metadata,
        expected_input_metadata=expected_input_metadata,
        type_equivalence_hints=None)


def optional_and_traverse_after_filter():  # noqa: D103
    graphql_input = '''{
        Animal {
            name @output(out_name: "name")
                 @filter(op_name: "has_substring", value: ["$wanted"])
            in_Animal_ParentOf @optional {
                name @output(out_name: "child_name")
                in_Animal_ParentOf {
                    name @output(out_name: "grandchild_name")
                }
            }
        }
    }'''
    expected_output_metadata = {
        'name': OutputMetadata(type=GraphQLString, optional=False),
        'child_name': OutputMetadata(type=GraphQLString, optional=True),
        'grandchild_name': OutputMetadata(type=GraphQLString, optional=True),
    }
    expected_input_metadata = {
        'wanted': GraphQLString,
    }

    return CommonTestData(
        graphql_input=graphql_input,
        expected_output_metadata=expected_output_metadata,
        expected_input_metadata=expected_input_metadata,
        type_equivalence_hints=None)


def optional_and_deep_traverse():  # noqa: D103
    graphql_input = '''{
        Animal {
            name @output(out_name: "animal_name")
            in_Animal_ParentOf @optional {
                name @output(out_name: "child_name")
                out_Animal_ParentOf {
                    name @output(out_name: "spouse_and_self_name")
                    out_Animal_OfSpecies {
                        name @output(out_name: "spouse_species")
                    }
                }
            }
        }
    }'''
    expected_output_metadata = {
        'animal_name': OutputMetadata(type=GraphQLString, optional=False),
        'child_name': OutputMetadata(type=GraphQLString, optional=True),
        'spouse_and_self_name': OutputMetadata(type=GraphQLString, optional=True),
        'spouse_species': OutputMetadata(type=GraphQLString, optional=True),
    }
    expected_input_metadata = {}

    return CommonTestData(
        graphql_input=graphql_input,
        expected_output_metadata=expected_output_metadata,
        expected_input_metadata=expected_input_metadata,
        type_equivalence_hints=None)


def traverse_and_optional_and_traverse():  # noqa: D103
    graphql_input = '''{
        Animal {
            name @output(out_name: "animal_name")
            in_Animal_ParentOf {
                name @output(out_name: "child_name")
                out_Animal_ParentOf @optional {
                    name @output(out_name: "spouse_and_self_name")
                    out_Animal_OfSpecies {
                        name @output(out_name: "spouse_and_self_species")
                    }
                }
            }
        }
    }'''
    expected_output_metadata = {
        'animal_name': OutputMetadata(type=GraphQLString, optional=False),
        'child_name': OutputMetadata(type=GraphQLString, optional=False),
        'spouse_and_self_name': OutputMetadata(type=GraphQLString, optional=True),
        'spouse_and_self_species': OutputMetadata(type=GraphQLString, optional=True)
    }
    expected_input_metadata = {}

    return CommonTestData(
        graphql_input=graphql_input,
        expected_output_metadata=expected_output_metadata,
        expected_input_metadata=expected_input_metadata,
        type_equivalence_hints=None)


def multiple_optional_traversals_with_starting_filter():  # noqa: D103
    graphql_input = '''{
        Animal {
            name @output(out_name: "animal_name")
                 @filter(op_name: "has_substring", value: ["$wanted"])
            in_Animal_ParentOf @optional {
                name @output(out_name: "child_name")
                out_Animal_ParentOf {
                    name @output(out_name: "spouse_and_self_name")
                }
            }
            out_Animal_ParentOf @optional {
                name @output(out_name: "parent_name")
                out_Animal_OfSpecies {
                    name @output(out_name: "parent_species")
                }
            }
        }
    }'''
    expected_output_metadata = {
        'animal_name': OutputMetadata(type=GraphQLString, optional=False),
        'child_name': OutputMetadata(type=GraphQLString, optional=True),
        'spouse_and_self_name': OutputMetadata(type=GraphQLString, optional=True),
        'parent_name': OutputMetadata(type=GraphQLString, optional=True),
        'parent_species': OutputMetadata(type=GraphQLString, optional=True),
    }
    expected_input_metadata = {
        'wanted': GraphQLString,
    }

    return CommonTestData(
        graphql_input=graphql_input,
        expected_output_metadata=expected_output_metadata,
        expected_input_metadata=expected_input_metadata,
        type_equivalence_hints=None)


def optional_traversal_and_optional_without_traversal():  # noqa: D103
    graphql_input = '''{
        Animal {
            name @output(out_name: "animal_name")
                 @filter(op_name: "has_substring", value: ["$wanted"])
            in_Animal_ParentOf @optional {
                name @output(out_name: "child_name")
            }
            out_Animal_ParentOf @optional {
                name @output(out_name: "parent_name")
                out_Animal_OfSpecies {
                    name @output(out_name: "parent_species")
                }
            }
        }
    }'''
    expected_output_metadata = {
        'animal_name': OutputMetadata(type=GraphQLString, optional=False),
        'child_name': OutputMetadata(type=GraphQLString, optional=True),
        'parent_name': OutputMetadata(type=GraphQLString, optional=True),
        'parent_species': OutputMetadata(type=GraphQLString, optional=True),
    }
    expected_input_metadata = {
        'wanted': GraphQLString,
    }

    return CommonTestData(
        graphql_input=graphql_input,
        expected_output_metadata=expected_output_metadata,
        expected_input_metadata=expected_input_metadata,
        type_equivalence_hints=None)


def coercion_on_interface_within_optional_traversal():  # noqa: D103
    graphql_input = '''{
        Animal {
            name @output(out_name: "animal_name")
            in_Animal_ParentOf @optional {
                out_Entity_Related {
                    ... on Animal {
                        out_Animal_OfSpecies {
                            name @output(out_name: "related_animal_species")
                        }
                    }
                }
            }
        }
    }'''
    expected_output_metadata = {
        'animal_name': OutputMetadata(type=GraphQLString, optional=False),
        'related_animal_species': OutputMetadata(type=GraphQLString, optional=True),
    }
    expected_input_metadata = {}

    return CommonTestData(
        graphql_input=graphql_input,
        expected_output_metadata=expected_output_metadata,
        expected_input_metadata=expected_input_metadata,
        type_equivalence_hints=None)


def filter_on_optional_traversal_equality():  # noqa: D103
    # The operand in the @filter directive originates from an optional block.
    graphql_input = '''{
        Animal {
            name @output(out_name: "animal_name")
            out_Animal_ParentOf {
                out_Animal_ParentOf @optional {
                    out_Animal_FedAt {
                        name @tag(tag_name: "grandparent_fed_at_event")
                    }
                }
            }
            out_Animal_FedAt @output_source {
                name @filter(op_name: "=", value: ["%grandparent_fed_at_event"])
            }
        }
    }'''
    expected_output_metadata = {
        'animal_name': OutputMetadata(type=GraphQLString, optional=False),
    }
    expected_input_metadata = {}

    return CommonTestData(
        graphql_input=graphql_input,
        expected_output_metadata=expected_output_metadata,
        expected_input_metadata=expected_input_metadata,
        type_equivalence_hints=None)


def filter_on_optional_traversal_name_or_alias():  # noqa: D103
    # The operand in the @filter directive originates from an optional block.
    graphql_input = '''{
        Animal {
            in_Animal_ParentOf @optional {
                in_Animal_ParentOf {
                    name @tag(tag_name: "grandchild_name")
                }
            }
            out_Animal_ParentOf @filter(op_name: "name_or_alias", value: ["%grandchild_name"])
                                @output_source {
                name @output(out_name: "parent_name")
            }
        }
    }'''
    expected_output_metadata = {
        'parent_name': OutputMetadata(type=GraphQLString, optional=False),
    }
    expected_input_metadata = {}

    return CommonTestData(
        graphql_input=graphql_input,
        expected_output_metadata=expected_output_metadata,
        expected_input_metadata=expected_input_metadata,
        type_equivalence_hints=None)


def complex_optional_traversal_variables():  # noqa: D103
    # The operands in the @filter directives originate from an optional block.
    graphql_input = '''{
        Animal {
            name @filter(op_name: "=", value: ["$animal_name"])
            out_Animal_ParentOf {
                out_Animal_FedAt @optional {
                    name @tag(tag_name: "parent_fed_at_event")
                    event_date @tag(tag_name: "parent_fed_at")
                               @output(out_name: "parent_fed_at")
                }
                in_Animal_ParentOf @optional {
                    out_Animal_FedAt {
                        event_date @tag(tag_name: "other_child_fed_at")
                                   @output(out_name: "other_child_fed_at")
                    }
                }
            }
            in_Animal_ParentOf {
                out_Animal_FedAt {
                    name @filter(op_name: "=", value: ["%parent_fed_at_event"])
                    event_date @output(out_name: "grandchild_fed_at")
                               @filter(op_name: "between",
                                       value: ["%other_child_fed_at", "%parent_fed_at"])
                }
            }
        }
    }'''
    expected_output_metadata = {
        'parent_fed_at': OutputMetadata(type=GraphQLDateTime, optional=True),
        'other_child_fed_at': OutputMetadata(type=GraphQLDateTime, optional=True),
        'grandchild_fed_at': OutputMetadata(type=GraphQLDateTime, optional=False),
    }
    expected_input_metadata = {
        'animal_name': GraphQLString,
    }

    return CommonTestData(
        graphql_input=graphql_input,
        expected_output_metadata=expected_output_metadata,
        expected_input_metadata=expected_input_metadata,
        type_equivalence_hints=None)


def simple_optional_recurse():  # noqa: D103
    graphql_input = '''{
        Animal {
            name @output(out_name: "name")
            in_Animal_ParentOf @optional {
                name @output(out_name: "child_name")
                out_Animal_ParentOf @recurse(depth: 3) {
                    name @output(out_name: "self_and_ancestor_name")
                }
            }
        }
    }'''
    expected_output_metadata = {
        'name': OutputMetadata(type=GraphQLString, optional=False),
        'child_name': OutputMetadata(type=GraphQLString, optional=True),
        'self_and_ancestor_name': OutputMetadata(type=GraphQLString, optional=True),
    }
    expected_input_metadata = {}

    return CommonTestData(
        graphql_input=graphql_input,
        expected_output_metadata=expected_output_metadata,
        expected_input_metadata=expected_input_metadata,
        type_equivalence_hints=None)


def multiple_traverse_within_optional():  # noqa: D103
    graphql_input = '''{
        Animal {
            name @output(out_name: "name")
            in_Animal_ParentOf @optional {
                name @output(out_name: "child_name")
                in_Animal_ParentOf {
                    name @output(out_name: "grandchild_name")
                }
                out_Animal_FedAt {
                    name @output(out_name: "child_feeding_time")
                }
            }
        }
    }'''
    expected_output_metadata = {
        'name': OutputMetadata(type=GraphQLString, optional=False),
        'child_name': OutputMetadata(type=GraphQLString, optional=True),
        'grandchild_name': OutputMetadata(type=GraphQLString, optional=True),
        'child_feeding_time': OutputMetadata(type=GraphQLString, optional=True),
    }
    expected_input_metadata = {}

    return CommonTestData(
        graphql_input=graphql_input,
        expected_output_metadata=expected_output_metadata,
        expected_input_metadata=expected_input_metadata,
        type_equivalence_hints=None)


def optional_and_fold():  # noqa: D103
    graphql_input = '''{
        Animal {
            name @output(out_name: "animal_name")
            in_Animal_ParentOf @optional {
                name @output(out_name: "parent_name")
            }
            out_Animal_ParentOf @fold {
                name @output(out_name: "child_names_list")
            }
        }
    }'''
    expected_output_metadata = {
        'animal_name': OutputMetadata(type=GraphQLString, optional=False),
        'parent_name': OutputMetadata(type=GraphQLString, optional=True),
        'child_names_list': OutputMetadata(
            type=GraphQLList(GraphQLString), optional=False),
    }
    expected_input_metadata = {}

    return CommonTestData(
        graphql_input=graphql_input,
        expected_output_metadata=expected_output_metadata,
        expected_input_metadata=expected_input_metadata,
        type_equivalence_hints=None)


def fold_and_optional():  # noqa: D103
    graphql_input = '''{
        Animal {
            name @output(out_name: "animal_name")
            out_Animal_ParentOf @fold {
                name @output(out_name: "child_names_list")
            }
            in_Animal_ParentOf @optional {
                name @output(out_name: "parent_name")
            }
        }
    }'''
    expected_output_metadata = {
        'animal_name': OutputMetadata(type=GraphQLString, optional=False),
        'parent_name': OutputMetadata(type=GraphQLString, optional=True),
        'child_names_list': OutputMetadata(
            type=GraphQLList(GraphQLString), optional=False),
    }
    expected_input_metadata = {}

    return CommonTestData(
        graphql_input=graphql_input,
        expected_output_metadata=expected_output_metadata,
        expected_input_metadata=expected_input_metadata,
        type_equivalence_hints=None)


def optional_traversal_and_fold_traversal():  # noqa: D103
    graphql_input = '''{
        Animal {
            name @output(out_name: "animal_name")
            in_Animal_ParentOf @optional {
                in_Animal_ParentOf {
                    name @output(out_name: "grandparent_name")
                }
            }
            out_Animal_ParentOf @fold {
                out_Animal_ParentOf {
                    name @output(out_name: "grandchild_names_list")
                }
            }
        }
    }'''
    expected_output_metadata = {
        'animal_name': OutputMetadata(type=GraphQLString, optional=False),
        'grandparent_name': OutputMetadata(type=GraphQLString, optional=True),
        'grandchild_names_list': OutputMetadata(
            type=GraphQLList(GraphQLString), optional=False),
    }
    expected_input_metadata = {}

    return CommonTestData(
        graphql_input=graphql_input,
        expected_output_metadata=expected_output_metadata,
        expected_input_metadata=expected_input_metadata,
        type_equivalence_hints=None)


def fold_traversal_and_optional_traversal():  # noqa: D103
    graphql_input = '''{
        Animal {
            name @output(out_name: "animal_name")
            out_Animal_ParentOf @fold {
                out_Animal_ParentOf {
                    name @output(out_name: "grandchild_names_list")
                }
            }
            in_Animal_ParentOf @optional {
                in_Animal_ParentOf {
                    name @output(out_name: "grandparent_name")
                }
            }
        }
    }'''
    expected_output_metadata = {
        'animal_name': OutputMetadata(type=GraphQLString, optional=False),
        'grandparent_name': OutputMetadata(type=GraphQLString, optional=True),
        'grandchild_names_list': OutputMetadata(
            type=GraphQLList(GraphQLString), optional=False),
    }
    expected_input_metadata = {}

    return CommonTestData(
        graphql_input=graphql_input,
        expected_output_metadata=expected_output_metadata,
        expected_input_metadata=expected_input_metadata,
        type_equivalence_hints=None)


def between_lowering():  # noqa: D103
    graphql_input = '''{
        Animal {
            uuid @filter(op_name: "between", value: ["$uuid_lower", "$uuid_upper"])
            name @output(out_name: "animal_name")
            birthday @filter(op_name: ">=", value: ["$earliest_modified_date"])
        }
    }'''
    expected_output_metadata = {
        'animal_name': OutputMetadata(type=GraphQLString, optional=False),
    }
    expected_input_metadata = {
        'uuid_lower': GraphQLID,
        'uuid_upper': GraphQLID,
        'earliest_modified_date': GraphQLDate,
    }

    return CommonTestData(
        graphql_input=graphql_input,
        expected_output_metadata=expected_output_metadata,
        expected_input_metadata=expected_input_metadata,
        type_equivalence_hints=None)


def coercion_and_filter_with_tag():  # noqa: D103
    graphql_input = '''{
        Animal {
            name @output(out_name: "origin") @tag(tag_name: "related")
            out_Entity_Related {
                ... on Animal {
                    name @filter(op_name: "has_substring", value: ["%related"])
                         @output(out_name: "related_name")
                }
            }
        }
    }'''
    expected_output_metadata = {
        'origin': OutputMetadata(type=GraphQLString, optional=False),
        'related_name': OutputMetadata(type=GraphQLString, optional=False),
    }
    expected_input_metadata = {}

    return CommonTestData(
        graphql_input=graphql_input,
        expected_output_metadata=expected_output_metadata,
        expected_input_metadata=expected_input_metadata,
        type_equivalence_hints=None)


def nested_optional_and_traverse():  # noqa: D103
    graphql_input = '''{
        Animal {
            name @output(out_name: "animal_name")
            in_Animal_ParentOf @optional {
                name @output(out_name: "child_name")
                out_Animal_ParentOf @optional {
                    name @output(out_name: "spouse_and_self_name")
                    out_Animal_OfSpecies {
                        name @output(out_name: "spouse_species")
                    }
                }
            }
        }
    }'''
    expected_output_metadata = {
        'animal_name': OutputMetadata(type=GraphQLString, optional=False),
        'child_name': OutputMetadata(type=GraphQLString, optional=True),
        'spouse_and_self_name': OutputMetadata(type=GraphQLString, optional=True),
        'spouse_species': OutputMetadata(type=GraphQLString, optional=True),
    }
    expected_input_metadata = {}

    return CommonTestData(
        graphql_input=graphql_input,
        expected_output_metadata=expected_output_metadata,
        expected_input_metadata=expected_input_metadata,
        type_equivalence_hints=None)


def complex_nested_optionals():  # noqa: D103
    graphql_input = '''{
        Animal {
            name @output(out_name: "animal_name")
            in_Animal_ParentOf @optional {
                name @output(out_name: "child_name")
                in_Animal_ParentOf @optional {
                    name @output(out_name: "grandchild_name")
                    out_Animal_OfSpecies {
                        name @output(out_name: "grandchild_species")
                    }
                }
                in_Entity_Related @optional {
                    ... on Animal {
                        name @output(out_name: "grandchild_relation_name")
                        out_Animal_OfSpecies {
                            name @output(out_name: "grandchild_relation_species")
                        }
                    }
                }
            }
            out_Animal_ParentOf @optional {
                name @output(out_name: "parent_name")
                out_Animal_ParentOf @optional {
                    name @output(out_name: "grandparent_name")
                    out_Animal_OfSpecies {
                        name @output(out_name: "grandparent_species")
                    }
                }
            }
        }
    }'''
    expected_output_metadata = {
        'animal_name': OutputMetadata(type=GraphQLString, optional=False),
        'child_name': OutputMetadata(type=GraphQLString, optional=True),
        'grandchild_name': OutputMetadata(type=GraphQLString, optional=True),
        'grandchild_species': OutputMetadata(type=GraphQLString, optional=True),
        'grandchild_relation_name': OutputMetadata(type=GraphQLString, optional=True),
        'grandchild_relation_species': OutputMetadata(type=GraphQLString, optional=True),
        'parent_name': OutputMetadata(type=GraphQLString, optional=True),
        'grandparent_name': OutputMetadata(type=GraphQLString, optional=True),
        'grandparent_species': OutputMetadata(type=GraphQLString, optional=True),
    }
    expected_input_metadata = {}

    return CommonTestData(
        graphql_input=graphql_input,
        expected_output_metadata=expected_output_metadata,
        expected_input_metadata=expected_input_metadata,
        type_equivalence_hints=None)


def recursive_field_type_is_subtype_of_parent_field():  # noqa: D103
    """Ensure that recursion is allowed along an edge linked to a supertype of the parent field."""
    graphql_input = '''{
        BirthEvent {
            out_Event_RelatedEvent @recurse(depth:2) {
                ... on Event {
                    name @output(out_name: "related_event_name")
                }
            }
        }
    }'''
    expected_output_metadata = {
        'related_event_name': OutputMetadata(type=GraphQLString, optional=False),
    }
    expected_input_metadata = {}

    type_equivalence_hints = {
        'Event': 'Union__BirthEvent__Event__FeedingEvent',
    }

    return CommonTestData(
        graphql_input=graphql_input,
        expected_output_metadata=expected_output_metadata,
        expected_input_metadata=expected_input_metadata,
        type_equivalence_hints=type_equivalence_hints)<|MERGE_RESOLUTION|>--- conflicted
+++ resolved
@@ -1357,9 +1357,6 @@
         type_equivalence_hints=None)
 
 
-<<<<<<< HEAD
-def has_substring_op_filter():  # noqa: D103
-=======
 def ends_with_op_filter():
     graphql_input = '''{
         Animal {
@@ -1403,7 +1400,6 @@
 
 
 def has_substring_op_filter():
->>>>>>> 88f1b417
     graphql_input = '''{
         Animal {
             name @filter(op_name: "has_substring", value: ["$wanted"])

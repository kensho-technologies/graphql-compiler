--- conflicted
+++ resolved
@@ -271,9 +271,6 @@
     return schema
 
 
-<<<<<<< HEAD
-def generate_schema(graph_client, class_to_field_type_overrides=None, hidden_classes=None):
-=======
 def generate_schema_graph(graph_client):
     """Generate SchemaGraph from a pyorient client"""
     schema_records = graph_client.command(ORIENTDB_SCHEMA_RECORDS_QUERY)
@@ -281,8 +278,7 @@
     return SchemaGraph(schema_data)
 
 
-def generate_schema(graph_client):
->>>>>>> 7c70f2e6
+def generate_schema(graph_client, class_to_field_type_overrides=None, hidden_classes=None):
     """Generate schema and type equivalence dict from a pyorient client"""
     schema_records = graph_client.command(ORIENTDB_SCHEMA_RECORDS_QUERY)
     schema_data = [x.oRecordData for x in schema_records]

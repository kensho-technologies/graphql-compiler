# Copyright 2017-present Kensho Technologies, LLC.
"""Common test data and helper functions."""
from pprint import pformat
import re

from graphql import GraphQLID, parse
from graphql.utils.build_ast_schema import build_ast_schema
import six

from graphql_compiler import get_graphql_schema_from_orientdb_schema_data
from graphql_compiler.schema_generation.utils import ORIENTDB_SCHEMA_RECORDS_QUERY

from ..debugging_utils import pretty_print_gremlin, pretty_print_match


# The strings which we will be comparing have newlines and spaces we'd like to get rid of,
# so we can compare expected and produced emitted code irrespective of whitespace.
WHITESPACE_PATTERN = re.compile(u'[\t\n ]*', flags=re.UNICODE)

# flag to indicate a test component should be skipped
SKIP_TEST = 'SKIP'

# Text representation of a GraphQL schema generated from OrientDB.
# This schema isn't meant to be a paragon of good schema design.
# Instead, it aims to capture as many real-world edge cases as possible,
# without requiring a massive number of types and interfaces.
SCHEMA_TEXT = '''
    schema {
      query: RootSchemaQuery
    }

    directive @filter(op_name: String!, value: [String!]!) on FIELD | INLINE_FRAGMENT

    directive @tag(tag_name: String!) on FIELD

    directive @output(out_name: String!) on FIELD

    directive @output_source on FIELD

    directive @optional on FIELD

    directive @recurse(depth: Int!) on FIELD

    directive @fold on FIELD

    type Animal implements Entity, UniquelyIdentifiable {
      _x_count: Int
      alias: [String]
      birthday: Date
      color: String
      description: String
      in_Animal_ParentOf: [Animal]
      in_Entity_Related: [Entity]
      name: String
      net_worth: Decimal
      out_Animal_BornAt: [BirthEvent]
      out_Animal_FedAt: [FeedingEvent]
      out_Animal_ImportantEvent: [Union__BirthEvent__Event__FeedingEvent]
      out_Animal_LivesIn: [Location]
      out_Animal_OfSpecies: [Species]
      out_Animal_ParentOf: [Animal]
      out_Entity_Related: [Entity]
      uuid: ID
    }

    type BirthEvent implements Entity, UniquelyIdentifiable {
      _x_count: Int
      alias: [String]
      description: String
      event_date: DateTime
      in_Animal_BornAt: [Animal]
      in_Animal_ImportantEvent: [Animal]
      in_Entity_Related: [Entity]
      in_Event_RelatedEvent: [Union__BirthEvent__Event__FeedingEvent]
      name: String
      out_Entity_Related: [Entity]
      out_Event_RelatedEvent: [Union__BirthEvent__Event__FeedingEvent]
      uuid: ID
    }

    scalar Date

    scalar DateTime

    scalar Decimal

    interface Entity {
      _x_count: Int
      alias: [String]
      description: String
      in_Entity_Related: [Entity]
      name: String
      out_Entity_Related: [Entity]
      uuid: ID
    }

    type Event implements Entity, UniquelyIdentifiable {
      _x_count: Int
      alias: [String]
      description: String
      event_date: DateTime
      in_Animal_ImportantEvent: [Animal]
      in_Entity_Related: [Entity]
      in_Event_RelatedEvent: [Union__BirthEvent__Event__FeedingEvent]
      name: String
      out_Entity_Related: [Entity]
      out_Event_RelatedEvent: [Union__BirthEvent__Event__FeedingEvent]
      uuid: ID
    }

    type FeedingEvent implements Entity, UniquelyIdentifiable {
      _x_count: Int
      alias: [String]
      description: String
      event_date: DateTime
      in_Animal_FedAt: [Animal]
      in_Animal_ImportantEvent: [Animal]
      in_Entity_Related: [Entity]
      in_Event_RelatedEvent: [Union__BirthEvent__Event__FeedingEvent]
      name: String
      out_Entity_Related: [Entity]
      out_Event_RelatedEvent: [Union__BirthEvent__Event__FeedingEvent]
      uuid: ID
    }

    type Food implements Entity, UniquelyIdentifiable {
      _x_count: Int
      alias: [String]
      description: String
      in_Entity_Related: [Entity]
      in_Species_Eats: [Species]
      name: String
      out_Entity_Related: [Entity]
      uuid: ID
    }

    type FoodOrSpecies implements Entity, UniquelyIdentifiable {
      _x_count: Int
      alias: [String]
      description: String
      in_Entity_Related: [Entity]
      in_Species_Eats: [Species]
      name: String
      out_Entity_Related: [Entity]
      uuid: ID
    }

    type Location implements Entity, UniquelyIdentifiable {
      _x_count: Int
      alias: [String]
      description: String
      in_Animal_LivesIn: [Animal]
      in_Entity_Related: [Entity]
      name: String
      out_Entity_Related: [Entity]
      uuid: ID
    }

    type RootSchemaQuery {
      Animal: Animal
      BirthEvent: BirthEvent
      Entity: Entity
      Event: Event
      FeedingEvent: FeedingEvent
      Food: Food
      FoodOrSpecies: FoodOrSpecies
      Location: Location
      Species: Species
      UniquelyIdentifiable: UniquelyIdentifiable
    }

    type Species implements Entity, UniquelyIdentifiable {
      _x_count: Int
      alias: [String]
      description: String
      in_Animal_OfSpecies: [Animal]
      in_Entity_Related: [Entity]
      in_Species_Eats: [Species]
      limbs: Int
      name: String
      out_Entity_Related: [Entity]
      out_Species_Eats: [Union__Food__FoodOrSpecies__Species]
      uuid: ID
    }

    union Union__BirthEvent__Event__FeedingEvent = BirthEvent | Event | FeedingEvent

    union Union__Food__FoodOrSpecies__Species = Food | FoodOrSpecies | Species

    interface UniquelyIdentifiable {
      _x_count: Int
      uuid: ID
    }
'''


def transform(emitted_output):
    """Transform emitted_output into a unique representation, regardless of lines / indentation."""
    return WHITESPACE_PATTERN.sub(u'', emitted_output)


def _get_mismatch_message(expected_blocks, received_blocks):
    """Create a well-formated error message indicating that two lists of blocks are mismatched."""
    pretty_expected = pformat(expected_blocks)
    pretty_received = pformat(received_blocks)
    return u'{}\n\n!=\n\n{}'.format(pretty_expected, pretty_received)


def compare_ir_blocks(test_case, expected_blocks, received_blocks):
    """Compare the expected and received IR blocks."""
    mismatch_message = _get_mismatch_message(expected_blocks, received_blocks)

    if len(expected_blocks) != len(received_blocks):
        test_case.fail(u'Not the same number of blocks:\n\n'
                       u'{}'.format(mismatch_message))

    for i in six.moves.xrange(len(expected_blocks)):
        expected = expected_blocks[i]
        received = received_blocks[i]
        test_case.assertEqual(expected, received,
                              msg=u'Blocks at position {} were different: {} vs {}\n\n'
                                  u'{}'.format(i, expected, received, mismatch_message))


def compare_match(test_case, expected, received, parameterized=True):
    """Compare the expected and received MATCH code, ignoring whitespace."""
    msg = '\n{}\n\n!=\n\n{}'.format(
        pretty_print_match(expected, parameterized=parameterized),
        pretty_print_match(received, parameterized=parameterized))
    compare_ignoring_whitespace(test_case, expected, received, msg)


def compare_sql(test_case, expected, received):
    """Compare the expected and received SQL query, ignoring whitespace."""
    msg = '\n{}\n\n!=\n\n{}'.format(expected, received)
    compare_ignoring_whitespace(test_case, expected, received, msg)


def compare_gremlin(test_case, expected, received):
    """Compare the expected and received Gremlin code, ignoring whitespace."""
    msg = '\n{}\n\n!=\n\n{}'.format(
        pretty_print_gremlin(expected),
        pretty_print_gremlin(received))
    compare_ignoring_whitespace(test_case, expected, received, msg)


def compare_input_metadata(test_case, expected, received):
    """Compare two dicts of input metadata, using proper GraphQL type comparison operators."""
    # First, assert that the sets of keys in both dicts are equal.
    test_case.assertEqual(set(six.iterkeys(expected)), set(six.iterkeys(received)))

    # Then, compare the values for each key in both dicts.
    for key in six.iterkeys(expected):
        expected_value = expected[key]
        received_value = received[key]

        test_case.assertTrue(expected_value.is_same_type(received_value),
                             msg=u'{} != {}'.format(str(expected_value), str(received_value)))


def compare_ignoring_whitespace(test_case, expected, received, msg):
    """Compare expected and received code, ignoring whitespace, with the given failure message."""
    test_case.assertEqual(transform(expected), transform(received), msg=msg)


def get_schema():
    """Get a schema object for testing."""
    ast = parse(SCHEMA_TEXT)
    schema = build_ast_schema(ast)
    return schema


def generate_schema(graph_client):
    """Generate schema and type equivalence dict from a pyorient client"""
    schema_records = graph_client.command(ORIENTDB_SCHEMA_RECORDS_QUERY)
    schema_data = [x.oRecordData for x in schema_records]
    type_overrides = {
<<<<<<< HEAD
        'UniquelyIdentifiable': {'uuid': GraphQLID},
        'Animal': {'birthday': GraphQLDate},
        'Event': {'event_date': GraphQLDateTime}
=======
        "UniquelyIdentifiable": {"uuid": GraphQLID},
>>>>>>> 97cd3016
    }
    return get_graphql_schema_from_orientdb_schema_data(schema_data, type_overrides)


def construct_location_types(location_types_as_strings):
    """Convert the supplied dict into a proper location_types dict with GraphQL types as values."""
    schema = get_schema()

    return {
        location: schema.get_type(type_name)
        for location, type_name in six.iteritems(location_types_as_strings)
    }<|MERGE_RESOLUTION|>--- conflicted
+++ resolved
@@ -275,13 +275,7 @@
     schema_records = graph_client.command(ORIENTDB_SCHEMA_RECORDS_QUERY)
     schema_data = [x.oRecordData for x in schema_records]
     type_overrides = {
-<<<<<<< HEAD
         'UniquelyIdentifiable': {'uuid': GraphQLID},
-        'Animal': {'birthday': GraphQLDate},
-        'Event': {'event_date': GraphQLDateTime}
-=======
-        "UniquelyIdentifiable": {"uuid": GraphQLID},
->>>>>>> 97cd3016
     }
     return get_graphql_schema_from_orientdb_schema_data(schema_data, type_overrides)
 

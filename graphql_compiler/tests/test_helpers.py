--- conflicted
+++ resolved
@@ -8,13 +8,9 @@
 
 from graphql import GraphQLList, parse
 from graphql.type.definition import GraphQLInterfaceType, GraphQLObjectType
-<<<<<<< HEAD
+from graphql.type.schema import GraphQLSchema
 from graphql.utilities.build_ast_schema import build_ast_schema
-=======
-from graphql.type.schema import GraphQLSchema
-from graphql.utils.build_ast_schema import build_ast_schema
 from pyorient.orient import OrientDB
->>>>>>> a13e7b26
 import six
 import sqlalchemy
 from sqlalchemy.dialects import mssql, postgresql
@@ -22,12 +18,8 @@
 from ..compiler.compiler_entities import BasicBlock
 from ..compiler.subclass import compute_subclass_sets
 from ..debugging_utils import pretty_print_gremlin, pretty_print_match
-<<<<<<< HEAD
 from ..global_utils import is_same_type
-from ..macros import create_macro_registry, register_macro_edge
-=======
 from ..macros import MacroRegistry, create_macro_registry, register_macro_edge
->>>>>>> a13e7b26
 from ..query_formatting.graphql_formatting import pretty_print_graphql
 from ..schema import (
     CUSTOM_SCALAR_TYPES,
@@ -408,15 +400,9 @@
         # Given a SchemaInfo and a connection pool to a database, install the given schema into
         # the database, erasing content if necessary.
         "setup_schema"
-<<<<<<< HEAD
-        # Given a SchemaInfo, a dict representation of data fitting the schema, and a connection pool
-        # to a database with the same schema, install the given data into the database, erasing any
-        # existing data.
-=======
         # Given a SchemaInfo, a dict representation of data fitting the schema,
         # and a connection pool to a database with the same schema,
         # install the given data into the database, erasing any existing data.
->>>>>>> a13e7b26
         "setup_data",
     ),
 )
@@ -506,11 +492,7 @@
         received_value = received[key]
 
         test_case.assertTrue(
-<<<<<<< HEAD
             is_same_type(expected_value, received_value),
-=======
-            expected_value.is_same_type(received_value),
->>>>>>> a13e7b26
             msg=u"{} != {}".format(str(expected_value), str(received_value)),
         )
 
@@ -566,11 +548,7 @@
     return schema
 
 
-<<<<<<< HEAD
-def get_sqlalchemy_schema_info(dialect="mssql"):
-=======
 def get_sqlalchemy_schema_info(dialect: str = "mssql") -> SQLAlchemySchemaInfo:
->>>>>>> a13e7b26
     """Get a SQLAlchemySchemaInfo for testing."""
     # We don't support list-valued property fields in SQL for now.
     schema = _get_schema_without_list_valued_property_fields()
@@ -810,19 +788,6 @@
     return get_graphql_schema_from_orientdb_schema_data(
         schema_data, class_to_field_type_overrides, hidden_classes
     )
-<<<<<<< HEAD
-
-
-def construct_location_types(location_types_as_strings):
-    """Convert the supplied dict into a proper location_types dict with GraphQL types as values."""
-    schema = get_schema()
-
-    return {
-        location: schema.get_type(type_name)
-        for location, type_name in six.iteritems(location_types_as_strings)
-    }
-=======
->>>>>>> a13e7b26
 
 
 def get_empty_test_macro_registry() -> MacroRegistry:

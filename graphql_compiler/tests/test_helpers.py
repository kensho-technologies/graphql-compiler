# Copyright 2017-present Kensho Technologies, LLC.
"""Common test data and helper functions."""
from pprint import pformat
import re

from graphql import parse
from graphql.utils.build_ast_schema import build_ast_schema
import six

from .. import get_graphql_schema_from_orientdb_schema_data
from ..compiler.subclass import compute_subclass_sets
from ..debugging_utils import pretty_print_gremlin, pretty_print_match
from ..macros import create_macro_registry, register_macro_edge
from ..query_formatting.graphql_formatting import pretty_print_graphql
from ..schema_generation.orientdb.schema_graph_builder import get_orientdb_schema_graph
from ..schema_generation.orientdb.utils import (
    ORIENTDB_INDEX_RECORDS_QUERY, ORIENTDB_SCHEMA_RECORDS_QUERY
)


# The strings which we will be comparing have newlines and spaces we'd like to get rid of,
# so we can compare expected and produced emitted code irrespective of whitespace.
WHITESPACE_PATTERN = re.compile(u'[\t\n ]*', flags=re.UNICODE)

# flag to indicate a test component should be skipped
SKIP_TEST = 'SKIP'

# Text representation of a GraphQL schema generated from OrientDB.
# This schema isn't meant to be a paragon of good schema design.
# Instead, it aims to capture as many real-world edge cases as possible,
# without requiring a massive number of types and interfaces.
SCHEMA_TEXT = '''
    schema {
        query: RootSchemaQuery
    }

    directive @filter(op_name: String!, value: [String!]!) on FIELD | INLINE_FRAGMENT

    directive @tag(tag_name: String!) on FIELD

    directive @output(out_name: String!) on FIELD

    directive @output_source on FIELD

    directive @optional on FIELD

    directive @recurse(depth: Int!) on FIELD

    directive @fold on FIELD

    type Animal implements Entity, UniquelyIdentifiable {
        _x_count: Int
        alias: [String]
        birthday: Date
        color: String
        description: String
        in_Animal_ParentOf: [Animal]
        in_Entity_Related: [Entity]
        name: String
        net_worth: Decimal
        out_Animal_BornAt: [BirthEvent]
        out_Animal_FedAt: [FeedingEvent]
        out_Animal_ImportantEvent: [Union__BirthEvent__Event__FeedingEvent]
        out_Animal_LivesIn: [Location]
        out_Animal_OfSpecies: [Species]
        out_Animal_ParentOf: [Animal]
        out_Entity_Related: [Entity]
        uuid: ID
    }

    type BirthEvent implements Entity, UniquelyIdentifiable {
        _x_count: Int
        alias: [String]
        description: String
        event_date: DateTime
        in_Animal_BornAt: [Animal]
        in_Animal_ImportantEvent: [Animal]
        in_Entity_Related: [Entity]
        in_Event_RelatedEvent: [Union__BirthEvent__Event__FeedingEvent]
        name: String
        out_Entity_Related: [Entity]
        out_Event_RelatedEvent: [Union__BirthEvent__Event__FeedingEvent]
        uuid: ID
    }

    scalar Date

    scalar DateTime

    scalar Decimal

    interface Entity {
        _x_count: Int
        alias: [String]
        description: String
        in_Entity_Related: [Entity]
        name: String
        out_Entity_Related: [Entity]
        uuid: ID
    }

    type Event implements Entity, UniquelyIdentifiable {
        _x_count: Int
        alias: [String]
        description: String
        event_date: DateTime
        in_Animal_ImportantEvent: [Animal]
        in_Entity_Related: [Entity]
        in_Event_RelatedEvent: [Union__BirthEvent__Event__FeedingEvent]
        name: String
        out_Entity_Related: [Entity]
        out_Event_RelatedEvent: [Union__BirthEvent__Event__FeedingEvent]
        uuid: ID
    }

    type FeedingEvent implements Entity, UniquelyIdentifiable {
        _x_count: Int
        alias: [String]
        description: String
        event_date: DateTime
        in_Animal_FedAt: [Animal]
        in_Animal_ImportantEvent: [Animal]
        in_Entity_Related: [Entity]
        in_Event_RelatedEvent: [Union__BirthEvent__Event__FeedingEvent]
        name: String
        out_Entity_Related: [Entity]
        out_Event_RelatedEvent: [Union__BirthEvent__Event__FeedingEvent]
        uuid: ID
    }

    type Food implements Entity, UniquelyIdentifiable {
        _x_count: Int
        alias: [String]
        description: String
        in_Entity_Related: [Entity]
        in_Species_Eats: [Species]
        name: String
        out_Entity_Related: [Entity]
        uuid: ID
    }

    type FoodOrSpecies implements Entity, UniquelyIdentifiable {
        _x_count: Int
        alias: [String]
        description: String
        in_Entity_Related: [Entity]
        in_Species_Eats: [Species]
        name: String
        out_Entity_Related: [Entity]
        uuid: ID
    }

    type Location implements Entity, UniquelyIdentifiable {
        _x_count: Int
        alias: [String]
        description: String
        in_Animal_LivesIn: [Animal]
        in_Entity_Related: [Entity]
        name: String
        out_Entity_Related: [Entity]
        uuid: ID
    }

    type RootSchemaQuery {
        Animal: [Animal]
        BirthEvent: [BirthEvent]
        Entity: [Entity]
        Event: [Event]
        FeedingEvent: [FeedingEvent]
        Food: [Food]
        FoodOrSpecies: [FoodOrSpecies]
        Location: [Location]
        Species: [Species]
        UniquelyIdentifiable: [UniquelyIdentifiable]
    }

    type Species implements Entity, UniquelyIdentifiable {
        _x_count: Int
        alias: [String]
        description: String
        in_Animal_OfSpecies: [Animal]
        in_Entity_Related: [Entity]
        in_Species_Eats: [Species]
        limbs: Int
        name: String
        out_Entity_Related: [Entity]
        out_Species_Eats: [Union__Food__FoodOrSpecies__Species]
        uuid: ID
    }

    union Union__BirthEvent__Event__FeedingEvent = BirthEvent | Event | FeedingEvent

    union Union__Food__FoodOrSpecies__Species = Food | FoodOrSpecies | Species

    interface UniquelyIdentifiable {
        _x_count: Int
        uuid: ID
    }
'''

VALID_MACROS_TEXT = [
    ('''{
            Entity @macro_edge_definition(name: "out_Entity_AlmostRelated") {
                out_Entity_Related {
                    out_Entity_Related @macro_edge_target{
                        uuid
                    }
                }
            }
        }''', {}),
    ('''{
            Animal @macro_edge_definition(name: "out_Animal_GrandparentOf") {
                out_Animal_ParentOf {
                    out_Animal_ParentOf @macro_edge_target {
                        uuid
                    }
                }
            }
        }''', {}),
    ('''{
            Animal @macro_edge_definition(name: "out_Animal_GrandchildrenCalledNate") {
                out_Animal_ParentOf {
                    out_Animal_ParentOf @filter(op_name: "name_or_alias", value: ["$wanted"])
                                        @macro_edge_target {
                        uuid
                    }
                }
            }
        }''', {
        'wanted': 'Nate',
    }),
    ('''{
            Animal @macro_edge_definition(name: "out_Animal_RichSiblings") {
                in_Animal_ParentOf {
                    net_worth @tag(tag_name: "parent_net_worth")
                    out_Animal_ParentOf @macro_edge_target {
                        net_worth @filter(op_name: ">", value: ["%parent_net_worth"])
                    }
                }
            }
        }''', {}),
    ('''{
            Location @macro_edge_definition(name: "out_Location_Orphans") {
                in_Animal_LivesIn @macro_edge_target {
                    in_Animal_ParentOf @filter(op_name: "has_edge_degree", value: ["$num_parents"])
                                       @optional {
                        uuid
                    }
                }
            }
        }''', {
        'num_parents': 0,
    }),
    ('''{
            Animal @macro_edge_definition(name: "out_Animal_RichYoungerSiblings") {
                net_worth @tag(tag_name: "net_worth")
                out_Animal_BornAt {
                    event_date @tag(tag_name: "birthday")
                }
                in_Animal_ParentOf {
                    out_Animal_ParentOf @macro_edge_target {
                        net_worth @filter(op_name: ">", value: ["%net_worth"])
                        out_Animal_BornAt {
                            event_date @filter(op_name: "<", value: ["%birthday"])
                        }
                    }
                }
            }
        }''', {}),
    ('''{
            Animal @macro_edge_definition(name: "out_Animal_RelatedFood") {
                in_Entity_Related {
                    ... on Food @macro_edge_target {
                        uuid
                    }
                }
            }
        }''', {}),
    ('''{
            Animal @macro_edge_definition(name: "out_Animal_RelatedEntity") {
                in_Entity_Related {
                    ... on Entity @macro_edge_target {
                        uuid
                    }
                }
            }
        }''', {}),
]


def transform(emitted_output):
    """Transform emitted_output into a unique representation, regardless of lines / indentation."""
    return WHITESPACE_PATTERN.sub(u'', emitted_output)


def _get_mismatch_message(expected_blocks, received_blocks):
    """Create a well-formated error message indicating that two lists of blocks are mismatched."""
    pretty_expected = pformat(expected_blocks)
    pretty_received = pformat(received_blocks)
    return u'{}\n\n!=\n\n{}'.format(pretty_expected, pretty_received)


def compare_ir_blocks(test_case, expected_blocks, received_blocks):
    """Compare the expected and received IR blocks."""
    mismatch_message = _get_mismatch_message(expected_blocks, received_blocks)

    if len(expected_blocks) != len(received_blocks):
        test_case.fail(u'Not the same number of blocks:\n\n'
                       u'{}'.format(mismatch_message))

    for i in six.moves.xrange(len(expected_blocks)):
        expected = expected_blocks[i]
        received = received_blocks[i]
        test_case.assertEqual(expected, received,
                              msg=u'Blocks at position {} were different: {} vs {}\n\n'
                                  u'{}'.format(i, expected, received, mismatch_message))


def compare_graphql(test_case, expected, received):
    """Compare the expected and received GraphQL code, ignoring whitespace."""
    msg = '\n{}\n\n!=\n\n{}'.format(
        pretty_print_graphql(expected),
        pretty_print_graphql(received))
    compare_ignoring_whitespace(test_case, expected, received, msg)


def compare_match(test_case, expected, received, parameterized=True):
    """Compare the expected and received MATCH code, ignoring whitespace."""
    msg = '\n{}\n\n!=\n\n{}'.format(
        pretty_print_match(expected, parameterized=parameterized),
        pretty_print_match(received, parameterized=parameterized))
    compare_ignoring_whitespace(test_case, expected, received, msg)


def compare_sql(test_case, expected, received):
    """Compare the expected and received SQL query, ignoring whitespace."""
    msg = '\n{}\n\n!=\n\n{}'.format(expected, received)
    compare_ignoring_whitespace(test_case, expected, received, msg)


def compare_gremlin(test_case, expected, received):
    """Compare the expected and received Gremlin code, ignoring whitespace."""
    msg = '\n{}\n\n!=\n\n{}'.format(
        pretty_print_gremlin(expected),
        pretty_print_gremlin(received))
    compare_ignoring_whitespace(test_case, expected, received, msg)


def compare_input_metadata(test_case, expected, received):
    """Compare two dicts of input metadata, using proper GraphQL type comparison operators."""
    # First, assert that the sets of keys in both dicts are equal.
    test_case.assertEqual(set(six.iterkeys(expected)), set(six.iterkeys(received)))

    # Then, compare the values for each key in both dicts.
    for key in six.iterkeys(expected):
        expected_value = expected[key]
        received_value = received[key]

        test_case.assertTrue(expected_value.is_same_type(received_value),
                             msg=u'{} != {}'.format(str(expected_value), str(received_value)))


def compare_ignoring_whitespace(test_case, expected, received, msg):
    """Compare expected and received code, ignoring whitespace, with the given failure message."""
    test_case.assertEqual(transform(expected), transform(received), msg=msg)


def get_schema():
    """Get a schema object for testing."""
    ast = parse(SCHEMA_TEXT)
    schema = build_ast_schema(ast)
    return schema


def generate_schema_graph(graph_client):
    """Generate SchemaGraph from a pyorient client"""
    schema_records = graph_client.command(ORIENTDB_SCHEMA_RECORDS_QUERY)
    schema_data = [x.oRecordData for x in schema_records]
    index_records = graph_client.command(ORIENTDB_INDEX_RECORDS_QUERY)
    index_query_data = [x.oRecordData for x in index_records]
    return get_orientdb_schema_graph(schema_data, index_query_data)


def generate_schema(graph_client, class_to_field_type_overrides=None, hidden_classes=None):
    """Generate schema and type equivalence dict from a pyorient client"""
    schema_records = graph_client.command(ORIENTDB_SCHEMA_RECORDS_QUERY)
    schema_data = [x.oRecordData for x in schema_records]
    return get_graphql_schema_from_orientdb_schema_data(schema_data, class_to_field_type_overrides,
                                                        hidden_classes)


def construct_location_types(location_types_as_strings):
    """Convert the supplied dict into a proper location_types dict with GraphQL types as values."""
    schema = get_schema()

    return {
        location: schema.get_type(type_name)
        for location, type_name in six.iteritems(location_types_as_strings)
    }


def get_empty_test_macro_registry():
    """Return a MacroRegistry with appropriate type_equivalence_hints and subclass_set."""
    schema = get_schema()
    type_equivalence_hints = {
        schema.get_type('Event'): schema.get_type('Union__BirthEvent__Event__FeedingEvent'),
    }
    subclass_sets = compute_subclass_sets(schema, type_equivalence_hints)
    macro_registry = create_macro_registry(schema, type_equivalence_hints, subclass_sets)
    return macro_registry


def get_test_macro_registry():
    """Return a MacroRegistry object containing macros used in tests."""
    macro_registry = get_empty_test_macro_registry()
<<<<<<< HEAD
    valid_macros = [
        ('''{
            Entity @macro_edge_definition(name: "out_Entity_AlmostRelated") {
                out_Entity_Related {
                    out_Entity_Related @macro_edge_target{
                        uuid
                    }
                }
            }
        }''', {}),
        ('''{
            Animal @macro_edge_definition(name: "out_Animal_GrandparentOf") {
                out_Animal_ParentOf {
                    out_Animal_ParentOf @macro_edge_target {
                        uuid
                    }
                }
            }
        }''', {}),
        ('''{
            Animal @macro_edge_definition(name: "out_Animal_GrandchildrenCalledNate") {
                out_Animal_ParentOf {
                    out_Animal_ParentOf @filter(op_name: "name_or_alias", value: ["$wanted"])
                                        @macro_edge_target {
                        uuid
                    }
                }
            }
        }''', {
            'wanted': 'Nate',
        }),
        ('''{
            Animal @macro_edge_definition(name: "out_Animal_RichSiblings") {
                in_Animal_ParentOf {
                    net_worth @tag(tag_name: "parent_net_worth")
                    out_Animal_ParentOf @macro_edge_target {
                        net_worth @filter(op_name: ">", value: ["%parent_net_worth"])
                    }
                }
            }
        }''', {}),
        ('''{
            Location @macro_edge_definition(name: "out_Location_Orphans") {
                in_Animal_LivesIn @macro_edge_target {
                    in_Animal_ParentOf @filter(op_name: "has_edge_degree", value: ["$num_parents"])
                                       @optional {
                        uuid
                    }
                }
            }
        }''', {
            'num_parents': 0,
        }),
        ('''{
            Animal @macro_edge_definition(name: "out_Animal_RichYoungerSiblings") {
                net_worth @tag(tag_name: "net_worth")
                out_Animal_BornAt {
                    event_date @tag(tag_name: "birthday")
                }
                in_Animal_ParentOf {
                    out_Animal_ParentOf @macro_edge_target {
                        net_worth @filter(op_name: ">", value: ["%net_worth"])
                        out_Animal_BornAt {
                            event_date @filter(op_name: "<", value: ["%birthday"])
                        }
                    }
                }
            }
        }''', {}),
        # The same as out_AnimalRichYoungerSiblings, but with a filter after the target.
        ('''{
            Animal @macro_edge_definition(name: "out_Animal_RichYoungerSiblings_2") {
                net_worth @tag(tag_name: "net_worth")
                in_Animal_ParentOf {
                    out_Animal_ParentOf @macro_edge_target {
                        net_worth @filter(op_name: ">", value: ["%net_worth"])
                        out_Animal_BornAt {
                            event_date @tag(tag_name: "birthday")
                        }
                    }
                }
                out_Animal_BornAt {
                    event_date @filter(op_name: ">", value: ["%birthday"])
                }
            }
        }''', {}),
        ('''{
            Animal @macro_edge_definition(name: "out_Animal_RelatedFood") {
                in_Entity_Related {
                    ... on Food @macro_edge_target {
                        uuid
                    }
                }
            }
        }''', {}),
        ('''{
            Animal @macro_edge_definition(name: "out_Animal_RelatedEntity") {
                in_Entity_Related {
                    ... on Entity @macro_edge_target {
                        uuid
                    }
                }
            }
        }''', {}),
    ]

    for graphql, args in valid_macros:
=======
    for graphql, args in VALID_MACROS_TEXT:
>>>>>>> aa11a369
        register_macro_edge(macro_registry, graphql, args)
    return macro_registry<|MERGE_RESOLUTION|>--- conflicted
+++ resolved
@@ -267,6 +267,23 @@
                 }
             }
         }''', {}),
+    # The same as out_AnimalRichYoungerSiblings, but with a filter after the target.
+    ('''{
+        Animal @macro_edge_definition(name: "out_Animal_RichYoungerSiblings_2") {
+            net_worth @tag(tag_name: "net_worth")
+            in_Animal_ParentOf {
+                out_Animal_ParentOf @macro_edge_target {
+                    net_worth @filter(op_name: ">", value: ["%net_worth"])
+                    out_Animal_BornAt {
+                        event_date @tag(tag_name: "birthday")
+                    }
+                }
+            }
+            out_Animal_BornAt {
+                event_date @filter(op_name: ">", value: ["%birthday"])
+            }
+        }
+    }''', {}),
     ('''{
             Animal @macro_edge_definition(name: "out_Animal_RelatedFood") {
                 in_Entity_Related {
@@ -413,116 +430,6 @@
 def get_test_macro_registry():
     """Return a MacroRegistry object containing macros used in tests."""
     macro_registry = get_empty_test_macro_registry()
-<<<<<<< HEAD
-    valid_macros = [
-        ('''{
-            Entity @macro_edge_definition(name: "out_Entity_AlmostRelated") {
-                out_Entity_Related {
-                    out_Entity_Related @macro_edge_target{
-                        uuid
-                    }
-                }
-            }
-        }''', {}),
-        ('''{
-            Animal @macro_edge_definition(name: "out_Animal_GrandparentOf") {
-                out_Animal_ParentOf {
-                    out_Animal_ParentOf @macro_edge_target {
-                        uuid
-                    }
-                }
-            }
-        }''', {}),
-        ('''{
-            Animal @macro_edge_definition(name: "out_Animal_GrandchildrenCalledNate") {
-                out_Animal_ParentOf {
-                    out_Animal_ParentOf @filter(op_name: "name_or_alias", value: ["$wanted"])
-                                        @macro_edge_target {
-                        uuid
-                    }
-                }
-            }
-        }''', {
-            'wanted': 'Nate',
-        }),
-        ('''{
-            Animal @macro_edge_definition(name: "out_Animal_RichSiblings") {
-                in_Animal_ParentOf {
-                    net_worth @tag(tag_name: "parent_net_worth")
-                    out_Animal_ParentOf @macro_edge_target {
-                        net_worth @filter(op_name: ">", value: ["%parent_net_worth"])
-                    }
-                }
-            }
-        }''', {}),
-        ('''{
-            Location @macro_edge_definition(name: "out_Location_Orphans") {
-                in_Animal_LivesIn @macro_edge_target {
-                    in_Animal_ParentOf @filter(op_name: "has_edge_degree", value: ["$num_parents"])
-                                       @optional {
-                        uuid
-                    }
-                }
-            }
-        }''', {
-            'num_parents': 0,
-        }),
-        ('''{
-            Animal @macro_edge_definition(name: "out_Animal_RichYoungerSiblings") {
-                net_worth @tag(tag_name: "net_worth")
-                out_Animal_BornAt {
-                    event_date @tag(tag_name: "birthday")
-                }
-                in_Animal_ParentOf {
-                    out_Animal_ParentOf @macro_edge_target {
-                        net_worth @filter(op_name: ">", value: ["%net_worth"])
-                        out_Animal_BornAt {
-                            event_date @filter(op_name: "<", value: ["%birthday"])
-                        }
-                    }
-                }
-            }
-        }''', {}),
-        # The same as out_AnimalRichYoungerSiblings, but with a filter after the target.
-        ('''{
-            Animal @macro_edge_definition(name: "out_Animal_RichYoungerSiblings_2") {
-                net_worth @tag(tag_name: "net_worth")
-                in_Animal_ParentOf {
-                    out_Animal_ParentOf @macro_edge_target {
-                        net_worth @filter(op_name: ">", value: ["%net_worth"])
-                        out_Animal_BornAt {
-                            event_date @tag(tag_name: "birthday")
-                        }
-                    }
-                }
-                out_Animal_BornAt {
-                    event_date @filter(op_name: ">", value: ["%birthday"])
-                }
-            }
-        }''', {}),
-        ('''{
-            Animal @macro_edge_definition(name: "out_Animal_RelatedFood") {
-                in_Entity_Related {
-                    ... on Food @macro_edge_target {
-                        uuid
-                    }
-                }
-            }
-        }''', {}),
-        ('''{
-            Animal @macro_edge_definition(name: "out_Animal_RelatedEntity") {
-                in_Entity_Related {
-                    ... on Entity @macro_edge_target {
-                        uuid
-                    }
-                }
-            }
-        }''', {}),
-    ]
-
-    for graphql, args in valid_macros:
-=======
     for graphql, args in VALID_MACROS_TEXT:
->>>>>>> aa11a369
         register_macro_edge(macro_registry, graphql, args)
     return macro_registry
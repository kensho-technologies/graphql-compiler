--- conflicted
+++ resolved
@@ -3,13 +3,9 @@
 from decimal import Decimal
 import unittest
 
-<<<<<<< HEAD
-from graphql import GraphQLBoolean, GraphQLFloat, GraphQLID, GraphQLInt, GraphQLList, GraphQLString
-=======
 from graphql import (
     GraphQLBoolean, GraphQLFloat, GraphQLID, GraphQLInt, GraphQLList, GraphQLNonNull, GraphQLString
 )
->>>>>>> 1aac2a78
 import pytz
 
 from .. import graphql_to_gremlin, graphql_to_match
@@ -204,9 +200,6 @@
                 validate_argument_type(graphql_type, valid_value)
             for invalid_value in invalid_values:
                 with self.assertRaises(GraphQLInvalidArgumentError):
-<<<<<<< HEAD
-                    validate_argument_type(graphql_type, invalid_value)
-=======
                     validate_argument_type(graphql_type, invalid_value)
 
     def test_non_null_types_pass_validation(self):
@@ -221,5 +214,4 @@
         ]
 
         for graphql_type, value in type_and_value:
-            validate_argument_type(graphql_type, value)
->>>>>>> 1aac2a78
+            validate_argument_type(graphql_type, value)
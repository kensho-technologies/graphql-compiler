# Copyright 2019-present Kensho Technologies, LLC.
from typing import Any, Dict
import unittest

import pytest

from ...ast_manipulation import safe_parse_graphql
from ...cost_estimation.statistics import LocalStatistics
from ...query_pagination import QueryStringWithParameters, paginate_query
from ...query_pagination.pagination_planning import (
    PaginationPlan,
    VertexPartition,
    try_get_pagination_plan,
)
from ...schema.schema_info import QueryPlanningSchemaInfo
from ...schema_generation.graphql_schema import get_graphql_schema_from_schema_graph
from ..test_helpers import generate_schema_graph


# The following TestCase class uses the 'snapshot_orientdb_client' fixture
# which pylint does not recognize as a class member.
# pylint: disable=no-member
@pytest.mark.slow
class QueryPaginationTests(unittest.TestCase):
    """Test the query pagination module."""

    def test_pagination_planning_basic(self) -> None:
        schema_graph = generate_schema_graph(self.orientdb_client)  # type: ignore  # from fixture
        graphql_schema, type_equivalence_hints = get_graphql_schema_from_schema_graph(schema_graph)
        pagination_keys = {vertex_name: "uuid" for vertex_name in schema_graph.vertex_class_names}
        uuid4_fields = {vertex_name: {"uuid"} for vertex_name in schema_graph.vertex_class_names}
        class_counts = {"Animal": 1000}
        statistics = LocalStatistics(class_counts)
        schema_info = QueryPlanningSchemaInfo(
            schema=graphql_schema,
            type_equivalence_hints=type_equivalence_hints,
            schema_graph=schema_graph,
            statistics=statistics,
            pagination_keys=pagination_keys,
            uuid4_fields=uuid4_fields,
        )

        # Check that the correct plan is generated when it's obvious (page the root)
        query = """{
            Animal {
                name @output(out_name: "animal_name")
            }
        }"""
        number_of_pages = 10
        query_ast = safe_parse_graphql(query)
        pagination_plan = try_get_pagination_plan(schema_info, query_ast, number_of_pages)
        expected_plan = PaginationPlan([VertexPartition(("Animal",), number_of_pages)])
        self.assertEqual(expected_plan, pagination_plan)

    # TODO: These tests can be sped up by having an existing test SchemaGraph object.
    @pytest.mark.usefixtures("snapshot_orientdb_client")
<<<<<<< HEAD
    def test_basic_pagination(self):
=======
    def test_basic_pagination(self) -> None:
>>>>>>> a13e7b26
        """Ensure a basic pagination query is handled correctly."""
        schema_graph = generate_schema_graph(self.orientdb_client)  # type: ignore  # from fixture
        graphql_schema, type_equivalence_hints = get_graphql_schema_from_schema_graph(schema_graph)
        pagination_keys = {vertex_name: "uuid" for vertex_name in schema_graph.vertex_class_names}
        uuid4_fields = {vertex_name: {"uuid"} for vertex_name in schema_graph.vertex_class_names}
        test_data = """{
            Animal {
                name @output(out_name: "animal")
            }
        }"""
<<<<<<< HEAD
        parameters = {}
=======
        parameters: Dict[str, Any] = {}
>>>>>>> a13e7b26

        count_data = {
            "Animal": 4,
        }

        statistics = LocalStatistics(count_data)
        schema_info = QueryPlanningSchemaInfo(
            schema=graphql_schema,
            type_equivalence_hints=type_equivalence_hints,
            schema_graph=schema_graph,
            statistics=statistics,
            pagination_keys=pagination_keys,
            uuid4_fields=uuid4_fields,
        )

        # Since query pagination is still a skeleton, we expect a NotImplementedError for this test.
        # Once query pagination is fully implemented, the result of this call should be equal to
        # expected_query_list.
        # pylint: disable=unused-variable
        with self.assertRaises(NotImplementedError):
            paginated_queries = paginate_query(  # noqa: unused-variable
                schema_info, test_data, parameters, 1
            )

        expected_query_list = (  # noqa: unused-variable
            QueryStringWithParameters(
                """{
                    Animal {
                        uuid @filter(op_name: "<", value: ["$_paged_upper_param_on_Animal_uuid"])
                        name @output(out_name: "animal")
                    }
                }""",
                {"_paged_upper_param_on_Animal_uuid": "40000000-0000-0000-0000-000000000000",},
            ),
            QueryStringWithParameters(
                """{
                    Animal {
                        uuid @filter(op_name: ">=", value: ["$_paged_lower_param_on_Animal_uuid"])
                        name @output(out_name: "animal")
                    }
                }""",
                {"_paged_lower_param_on_Animal_uuid": "40000000-0000-0000-0000-000000000000",},
            ),
        )
        # pylint: enable=unused-variable<|MERGE_RESOLUTION|>--- conflicted
+++ resolved
@@ -54,11 +54,7 @@
 
     # TODO: These tests can be sped up by having an existing test SchemaGraph object.
     @pytest.mark.usefixtures("snapshot_orientdb_client")
-<<<<<<< HEAD
-    def test_basic_pagination(self):
-=======
     def test_basic_pagination(self) -> None:
->>>>>>> a13e7b26
         """Ensure a basic pagination query is handled correctly."""
         schema_graph = generate_schema_graph(self.orientdb_client)  # type: ignore  # from fixture
         graphql_schema, type_equivalence_hints = get_graphql_schema_from_schema_graph(schema_graph)
@@ -69,11 +65,7 @@
                 name @output(out_name: "animal")
             }
         }"""
-<<<<<<< HEAD
-        parameters = {}
-=======
         parameters: Dict[str, Any] = {}
->>>>>>> a13e7b26
 
         count_data = {
             "Animal": 4,

--- conflicted
+++ resolved
@@ -75,74 +75,14 @@
 
         statistics = LocalStatistics(count_data)
 
-<<<<<<< HEAD
-        expected_first_next_page = QueryStringWithParameters(
-            '''{
-                Animal {
-                    uuid @filter(op_name: ">=", value: ["$uuid_filter"])
-                         @filter(op_name: "<", value: ["$__paged_upper_bound_0"])
-                    name @output(out_name: "animal")
-                }
-            }''',
-            {
-                'uuid_filter': '80000000-0000-0000-0000-000000000000',
-                '__paged_upper_bound_0': 'c0000000-0000-0000-0000-000000000000',
-            },
-        )
-        expected_first_remainder = QueryStringWithParameters(
-            '''{
-                Animal {
-                    uuid @filter(op_name: ">=", value: ["$uuid_filter"])
-                    name @output(out_name: "animal")
-                }
-            }''',
-            {
-                'uuid_filter': 'c0000000-0000-0000-0000-000000000000',
-            },
-        )
-        expected_second_next_page = QueryStringWithParameters(
-            '''{
-                Animal {
-                    uuid @filter(op_name: ">=", value: ["$uuid_filter"])
-                    name @output(out_name: "animal")
-                }
-            }''',
-            {
-                'uuid_filter': 'c0000000-0000-0000-0000-000000000000',
-            },
-        )
-        # This query generates 2 pages, so the remainder after 2 pages is None.
-        expected_second_remainder = None
-
-        # Since the user has added '>=' filters on uuid, the paginator can just use it instead,
-        # making sure that the parameter name is changed to reflect that the filter is used for
-        # pagination.
-        received_first_next_page, received_first_remainder = (
-            paginate_query(schema_graph, statistics, test_data, parameters, page_size)
-        )
-
-        # Then we page the remainder we've received, to ensure paginating more than once is handled
-        # correctly.
-        received_second_next_page, received_second_remainder = (
-            paginate_query(
-                schema_graph, statistics,
-                received_first_remainder.query_string,
-                received_first_remainder.parameters, page_size
+        # Since query pagination is still a skeleton, we expect a NotImplementedError for this test.
+        # Once query pagination is fully implemented, the result of this call should be equal to
+        # expected_query_list.
+        # pylint: disable=unused-variable
+        with self.assertRaises(NotImplementedError):
+            paginated_queries = paginate_query(                     # noqa: unused-variable
+                schema_graph, statistics, test_data, parameters, page_size
             )
-        )
-
-        self._compare_query_with_parameters_namedtuple(
-            expected_first_next_page, received_first_next_page
-        )
-        self._compare_query_with_parameters_namedtuple(
-            expected_first_remainder, received_first_remainder
-        )
-        self._compare_query_with_parameters_namedtuple(
-            expected_second_next_page, received_second_next_page
-        )
-        self._compare_query_with_parameters_namedtuple(
-            received_second_remainder, expected_second_remainder
-        )
 
     @pytest.mark.usefixtures('snapshot_orientdb_client')
     def test_modification_generation(self):
@@ -397,14 +337,4 @@
             schema_graph, statistics, test_ast, parameters, filter_modifications
         )
 
-        self.assertEqual(expected_parameterized_queries, received_parameterized_queries)
-=======
-        # Since query pagination is still a skeleton, we expect a NotImplementedError for this test.
-        # Once query pagination is fully implemented, the result of this call should be equal to
-        # expected_query_list.
-        # pylint: disable=unused-variable
-        with self.assertRaises(NotImplementedError):
-            paginated_queries = paginate_query(                     # noqa: unused-variable
-                schema_graph, statistics, test_data, parameters, page_size
-            )
->>>>>>> c69f4889
+        self.assertEqual(expected_parameterized_queries, received_parameterized_queries)
# Copyright 2019-present Kensho Technologies, LLC.
import unittest

from graphql.language.ast import Argument, Directive, ListValue, Name, StringValue
import pytest

from graphql_compiler.schema import FilterDirective

from ...ast_manipulation import safe_parse_graphql
from ...cost_estimation.statistics import LocalStatistics
from ...query_pagination import QueryStringWithParameters, paginate_query
<<<<<<< HEAD
from ...query_pagination.filter_modifications import (
    FilterModification, get_modifications_needed_to_vertices_for_paging,
    get_vertices_for_pagination
)
from ...query_pagination.modify_query import (
    PaginationFilter, ParameterizedPaginationQueries, generate_parameterized_queries
)
from ...query_pagination.parameter_generator import generate_parameters_for_parameterized_query
from ..test_helpers import compare_graphql, generate_schema_graph
=======
from ...schema.schema_info import QueryPlanningSchemaInfo
from ...schema_generation.graphql_schema import get_graphql_schema_from_schema_graph
from ..test_helpers import generate_schema_graph
>>>>>>> 1d4525c8


# The following TestCase class uses the 'snapshot_orientdb_client' fixture
# which pylint does not recognize as a class member.
# pylint: disable=no-member
@pytest.mark.slow
class QueryPaginationTests(unittest.TestCase):
    """Test the query pagination module."""

    def _compare_query_with_parameters_namedtuple(self, expected, received):
        """Compare two given QueryWithParameters namedtuple, raising error if not equal."""
        if expected is None and received is None:
            return True
        elif (expected is None) != (received is None):
            return False

        compare_graphql(
            self, expected.query_string, received.query_string
        )
        self.assertEqual(expected.parameters, received.parameters)

    # TODO: These tests can be sped up by having an existing test SchemaGraph object.
    @pytest.mark.usefixtures('snapshot_orientdb_client')
    def test_basic_pagination(self):
        """Ensure a basic pagination query is handled correctly."""
        schema_graph = generate_schema_graph(self.orientdb_client)
        graphql_schema, type_equivalence_hints = get_graphql_schema_from_schema_graph(schema_graph)
        pagination_keys = {vertex_name: 'uuid' for vertex_name in schema_graph.vertex_class_names}
        uuid4_fields = {vertex_name: {'uuid'} for vertex_name in schema_graph.vertex_class_names}
        test_data = '''{
            Animal {
                name @output(out_name: "animal")
            }
        }'''
        parameters = {}
        page_size = 1

        count_data = {
            'Animal': 2,
        }

        statistics = LocalStatistics(count_data)
        schema_info = QueryPlanningSchemaInfo(
            schema=graphql_schema,
            type_equivalence_hints=type_equivalence_hints,
            schema_graph=schema_graph,
            statistics=statistics,
            pagination_keys=pagination_keys,
            uuid4_fields=uuid4_fields)

<<<<<<< HEAD
        expected_first_next_page = QueryStringWithParameters(
            '''{
                Animal {
                    uuid @filter(op_name: "<", value: ["$__paged_upper_bound_0"])
                    name @output(out_name: "animal")
                }
            }''',
            {
                '__paged_upper_bound_0': '80000000-0000-0000-0000-000000000000',
            },
        )
        expected_first_remainder = QueryStringWithParameters(
            '''{
                Animal {
                    uuid @filter(op_name: ">=", value: ["$__paged_lower_bound_0"])
                    name @output(out_name: "animal")
                }
            }''',
            {
                '__paged_lower_bound_0': '80000000-0000-0000-0000-000000000000',
            },
        )
        expected_second_next_page = QueryStringWithParameters(
            '''{
                Animal {
                    uuid @filter(op_name: ">=", value: ["$__paged_lower_bound_0"])
                    name @output(out_name: "animal")
                }
            }''',
            {
                '__paged_lower_bound_0': '80000000-0000-0000-0000-000000000000',
            },
        )
        # This query generates 2 pages, so the remainder after 2 pages is None.
        expected_second_remainder = None

        received_first_next_page, received_first_remainder = (
            paginate_query(schema_graph, statistics, test_data, parameters, page_size)
        )

        # Then we page the remainder we've received, to ensure paginating more than once is handled
        # correctly.
        received_second_next_page, received_second_remainder = (
            paginate_query(
                schema_graph, statistics,
                received_first_remainder.query_string,
                received_first_remainder.parameters, page_size
=======
        # Since query pagination is still a skeleton, we expect a NotImplementedError for this test.
        # Once query pagination is fully implemented, the result of this call should be equal to
        # expected_query_list.
        # pylint: disable=unused-variable
        with self.assertRaises(NotImplementedError):
            paginated_queries = paginate_query(                     # noqa: unused-variable
                schema_info, test_data, parameters, 1
>>>>>>> 1d4525c8
            )
        )

        self._compare_query_with_parameters_namedtuple(
            expected_first_next_page, received_first_next_page
        )
        self._compare_query_with_parameters_namedtuple(
            expected_first_remainder, received_first_remainder
        )
        self._compare_query_with_parameters_namedtuple(
            expected_second_next_page, received_second_next_page
        )
        self._compare_query_with_parameters_namedtuple(
            received_second_remainder, expected_second_remainder
        )

    @pytest.mark.usefixtures('snapshot_orientdb_client')
    def test_pagination_with_filters_on_uuid(self):
        """Ensure pagination handles already-existing filters over uuid correctly."""
        schema_graph = generate_schema_graph(self.orientdb_client)
        test_data = '''{
            Animal {
                uuid @filter(op_name: ">=", value: ["$uuid_filter"])
                name @output(out_name: "animal")
            }
        }'''
        parameters = {
            'uuid_filter': '80000000-0000-0000-0000-000000000000',
        }
        page_size = 2

        count_data = {
            'Animal': 8,
        }

        statistics = LocalStatistics(count_data)

        expected_first_next_page = QueryStringWithParameters(
            '''{
                Animal {
                    uuid @filter(op_name: ">=", value: ["$uuid_filter"])
                         @filter(op_name: "<", value: ["$__paged_upper_bound_0"])
                    name @output(out_name: "animal")
                }
            }''',
            {
                'uuid_filter': '80000000-0000-0000-0000-000000000000',
                '__paged_upper_bound_0': 'c0000000-0000-0000-0000-000000000000',
            },
        )
        expected_first_remainder = QueryStringWithParameters(
            '''{
                Animal {
                    uuid @filter(op_name: ">=", value: ["$uuid_filter"])
                    name @output(out_name: "animal")
                }
            }''',
            {
                'uuid_filter': 'c0000000-0000-0000-0000-000000000000',
            },
        )
        expected_second_next_page = QueryStringWithParameters(
            '''{
                Animal {
                    uuid @filter(op_name: ">=", value: ["$uuid_filter"])
                    name @output(out_name: "animal")
                }
            }''',
            {
                'uuid_filter': 'c0000000-0000-0000-0000-000000000000',
            },
        )
        # This query generates 2 pages, so the remainder after 2 pages is None.
        expected_second_remainder = None

        # Since the user has added '>=' filters on uuid, the paginator can just use it instead,
        # making sure that the parameter name is changed to reflect that the filter is used for
        # pagination.
        received_first_next_page, received_first_remainder = (
            paginate_query(schema_graph, statistics, test_data, parameters, page_size)
        )

        # Then we page the remainder we've received, to ensure paginating more than once is handled
        # correctly.
        received_second_next_page, received_second_remainder = (
            paginate_query(
                schema_graph, statistics,
                received_first_remainder.query_string,
                received_first_remainder.parameters, page_size
            )
        )

        self._compare_query_with_parameters_namedtuple(
            expected_first_next_page, received_first_next_page
        )
        self._compare_query_with_parameters_namedtuple(
            expected_first_remainder, received_first_remainder
        )
        self._compare_query_with_parameters_namedtuple(
            expected_second_next_page, received_second_next_page
        )
        self._compare_query_with_parameters_namedtuple(
            received_second_remainder, expected_second_remainder
        )

    @pytest.mark.usefixtures('snapshot_orientdb_client')
    def test_modification_generation(self):
        """Ensure FilterModifications are found correctly."""
        schema_graph = generate_schema_graph(self.orientdb_client)
        test_data = '''{
            Animal {
                out_Animal_BornAt{
                    name @output(out_name: "birth_event")
                }
            }
        }'''
        parameters = {}

        test_ast = safe_parse_graphql(test_data)
        statistics = LocalStatistics({})

        pagination_vertices = get_vertices_for_pagination(statistics, test_ast)
        pagination_vertex = pagination_vertices[0]

        expected_modifications = [FilterModification(
            pagination_vertex,
            'uuid',
            Directive(
                name=Name(value=FilterDirective.name),
                arguments=[
                    Argument(
                        name=Name(value='op_name'),
                        value=StringValue(value='<'),
                    ),
                    Argument(
                        name=Name(value='value'),
                        value=ListValue(
                            values=[
                                StringValue(value=u'$__paged_upper_bound_0'),
                            ],
                        ),
                    ),
                ],
            ),
            Directive(
                name=Name(value=FilterDirective.name),
                arguments=[
                    Argument(
                        name=Name(value='op_name'),
                        value=StringValue(value='>='),
                    ),
                    Argument(
                        name=Name(value='value'),
                        value=ListValue(
                            values=[
                                StringValue(value=u'$__paged_lower_bound_0'),
                            ],
                        ),
                    ),
                ],
            ),
        )]

        # In this query, the paginator has to add a '>=' filter and '<' filter.
        received_modifications = get_modifications_needed_to_vertices_for_paging(
            schema_graph, statistics, test_ast, parameters, pagination_vertices
        )

        self.assertEqual(expected_modifications, received_modifications)

        test_data = '''{
            Animal {
                uuid @filter(op_name: ">=", value: ["$uuid_filter_lower_bound"])
                     @filter(op_name: "<", value: ["$uuid_filter_upper_bound"])
                out_Animal_BornAt {
                    name @output(out_name: "birth_event")
                }
            }
        }'''
        parameters = {
            'uuid_filter_lower_bound': '80000000-0000-0000-0000-000000000000',
            'uuid_filter_upper_bound': 'c0000000-0000-0000-0000-000000000000',
        }

        test_ast = safe_parse_graphql(test_data)
        statistics = LocalStatistics({})

        pagination_vertices = get_vertices_for_pagination(statistics, test_ast)
        pagination_vertex = pagination_vertices[0]

        expected_modifications = [FilterModification(
            pagination_vertex,
            'uuid',
            Directive(
                name=Name(value=FilterDirective.name),
                arguments=[
                    Argument(
                        name=Name(value='op_name'),
                        value=StringValue(value='<'),
                    ),
                    Argument(
                        name=Name(value='value'),
                        value=ListValue(
                            values=[
                                StringValue(value=u'$uuid_filter_upper_bound'),
                            ],
                        ),
                    ),
                ],
            ),
            Directive(
                name=Name(value=FilterDirective.name),
                arguments=[
                    Argument(
                        name=Name(value='op_name'),
                        value=StringValue(value='>='),
                    ),
                    Argument(
                        name=Name(value='value'),
                        value=ListValue(
                            values=[
                                StringValue(value=u'$uuid_filter_lower_bound'),
                            ],
                        ),
                    ),
                ],
            ),
        )]

        # This query already has '>=' and '<' filters defined on uuid which we expect the
        # paginator to use instead of creating a new filters.
        received_modifications = get_modifications_needed_to_vertices_for_paging(
            schema_graph, statistics, test_ast, parameters, pagination_vertices
        )

        self.assertEqual(expected_modifications, received_modifications)

    @pytest.mark.usefixtures('snapshot_orientdb_client')
    def test_modify_query(self):
        """Ensure the query is modified correctly when given FilterModification namedtuples."""
        schema_graph = generate_schema_graph(self.orientdb_client)
        test_data = '''{
            Animal {
                out_Animal_BornAt {
                    name @output(out_name: "birth_event")
                }
            }
        }'''
        parameters = {}

        test_ast = safe_parse_graphql(test_data)
        statistics = LocalStatistics({})

        pagination_vertices = get_vertices_for_pagination(statistics, test_ast)
        pagination_vertex = pagination_vertices[0]

        filter_modifications = [FilterModification(
            pagination_vertex,
            'uuid',
            Directive(
                name=Name(value=FilterDirective.name),
                arguments=[
                    Argument(
                        name=Name(value='op_name'),
                        value=StringValue(value='<'),
                    ),
                    Argument(
                        name=Name(value='value'),
                        value=ListValue(
                            values=[
                                StringValue(value=u'$__paged_upper_bound_0'),
                            ],
                        ),
                    ),
                ],
            ),
            Directive(
                name=Name(value=FilterDirective.name),
                arguments=[
                    Argument(
                        name=Name(value='op_name'),
                        value=StringValue(value='>='),
                    ),
                    Argument(
                        name=Name(value='value'),
                        value=ListValue(
                            values=[
                                StringValue(value=u'$__paged_lower_bound_0'),
                            ],
                        ),
                    ),
                ],
            ),
        )]

        expected_parameterized_queries = ParameterizedPaginationQueries(
            safe_parse_graphql('''{
                Animal {
                    uuid @filter(op_name: "<", value: ["$__paged_upper_bound_0"])
                    out_Animal_BornAt {
                        name @output(out_name: "birth_event")
                    }
                }
            }'''),
            safe_parse_graphql('''{
                Animal {
                    uuid @filter(op_name: ">=", value: ["$__paged_lower_bound_0"])
                    out_Animal_BornAt {
                        name @output(out_name: "birth_event")
                    }
                }
            }'''),
            [PaginationFilter(
                'Animal',
                'uuid',
                Directive(
                    name=Name(value=FilterDirective.name),
                    arguments=[
                        Argument(
                            name=Name(value='op_name'),
                            value=StringValue(value='<'),
                        ),
                        Argument(
                            name=Name(value='value'),
                            value=ListValue(
                                values=[
                                    StringValue(value=u'$__paged_upper_bound_0'),
                                ],
                            ),
                        ),
                    ],
                ),
                Directive(
                    name=Name(value=FilterDirective.name),
                    arguments=[
                        Argument(
                            name=Name(value='op_name'),
                            value=StringValue(value='>='),
                        ),
                        Argument(
                            name=Name(value='value'),
                            value=ListValue(
                                values=[
                                    StringValue(value=u'$__paged_lower_bound_0'),
                                ],
                            ),
                        ),
                    ],
                ),
                []      # already_existing_filters is empty, as there are no filters there.
            )],
            dict()      # the user parameters dict is empty, as no parameters were provided.
        )

        received_parameterized_queries = generate_parameterized_queries(
            schema_graph, statistics, test_ast, parameters, filter_modifications
        )

        self.assertEqual(expected_parameterized_queries, received_parameterized_queries)

    def test_parameter_generation(self):
        """Test that pagination parameters are generated correctly."""
        schema_graph = generate_schema_graph(self.orientdb_client)
        parameterized_queries = ParameterizedPaginationQueries(
            safe_parse_graphql('''{
                Animal {
                    uuid @filter(op_name: "<", value: ["$__paged_upper_bound_0"])
                    out_Animal_BornAt {
                        name @output(out_name: "birth_event")
                    }
                }
            }'''),
            safe_parse_graphql('''{
                Animal {
                    uuid @filter(op_name: ">=", value: ["$__paged_lower_bound_0"])
                    out_Animal_BornAt {
                        name @output(out_name: "birth_event")
                    }
                }
            }'''),
            [PaginationFilter(
                'Animal',
                'uuid',
                Directive(
                    name=Name(value=FilterDirective.name),
                    arguments=[
                        Argument(
                            name=Name(value='op_name'),
                            value=StringValue(value='<'),
                        ),
                        Argument(
                            name=Name(value='value'),
                            value=ListValue(
                                values=[
                                    StringValue(value=u'$__paged_upper_bound_0'),
                                ],
                            ),
                        ),
                    ],
                ),
                Directive(
                    name=Name(value=FilterDirective.name),
                    arguments=[
                        Argument(
                            name=Name(value='op_name'),
                            value=StringValue(value='>='),
                        ),
                        Argument(
                            name=Name(value='value'),
                            value=ListValue(
                                values=[
                                    StringValue(value=u'$__paged_lower_bound_0'),
                                ],
                            ),
                        ),
                    ],
                ),
                []
            )],
            dict()
        )

        count_data = {
            'Animal': 8,
        }
        statistics = LocalStatistics(count_data)

        num_pages = 4

        expected_next_page_parameters = {
            '__paged_upper_bound_0': '40000000-0000-0000-0000-000000000000',
        }
        expected_remainder_parameters = {
            '__paged_lower_bound_0': '40000000-0000-0000-0000-000000000000',
        }

        # Since the query is supposed to be split into four smaller queries, the parameter generator
        # sets a filter that only allows a quarter of all UUIDs to pass through it.
        received_next_page_parameters, received_remainder_parameters = (
            generate_parameters_for_parameterized_query(
                schema_graph, statistics, parameterized_queries, num_pages
            )
        )

        self.assertEqual(expected_next_page_parameters, received_next_page_parameters)
        self.assertEqual(expected_remainder_parameters, received_remainder_parameters)<|MERGE_RESOLUTION|>--- conflicted
+++ resolved
@@ -9,7 +9,6 @@
 from ...ast_manipulation import safe_parse_graphql
 from ...cost_estimation.statistics import LocalStatistics
 from ...query_pagination import QueryStringWithParameters, paginate_query
-<<<<<<< HEAD
 from ...query_pagination.filter_modifications import (
     FilterModification, get_modifications_needed_to_vertices_for_paging,
     get_vertices_for_pagination
@@ -19,11 +18,8 @@
 )
 from ...query_pagination.parameter_generator import generate_parameters_for_parameterized_query
 from ..test_helpers import compare_graphql, generate_schema_graph
-=======
 from ...schema.schema_info import QueryPlanningSchemaInfo
 from ...schema_generation.graphql_schema import get_graphql_schema_from_schema_graph
-from ..test_helpers import generate_schema_graph
->>>>>>> 1d4525c8
 
 
 # The following TestCase class uses the 'snapshot_orientdb_client' fixture
@@ -74,7 +70,6 @@
             pagination_keys=pagination_keys,
             uuid4_fields=uuid4_fields)
 
-<<<<<<< HEAD
         expected_first_next_page = QueryStringWithParameters(
             '''{
                 Animal {
@@ -122,15 +117,6 @@
                 schema_graph, statistics,
                 received_first_remainder.query_string,
                 received_first_remainder.parameters, page_size
-=======
-        # Since query pagination is still a skeleton, we expect a NotImplementedError for this test.
-        # Once query pagination is fully implemented, the result of this call should be equal to
-        # expected_query_list.
-        # pylint: disable=unused-variable
-        with self.assertRaises(NotImplementedError):
-            paginated_queries = paginate_query(                     # noqa: unused-variable
-                schema_info, test_data, parameters, 1
->>>>>>> 1d4525c8
             )
         )
 

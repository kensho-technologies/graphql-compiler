# Copyright 2019-present Kensho Technologies, LLC.
from datetime import date
import unittest

import pytest

from .. import test_input_data
from ...compiler.metadata import FilterInfo
from ...cost_estimation.cardinality_estimator import estimate_query_result_cardinality
from ...cost_estimation.filter_selectivity_utils import (
    ABSOLUTE_SELECTIVITY, FRACTIONAL_SELECTIVITY, Selectivity, _combine_filter_selectivities,
    _get_filter_selectivity
)
from ...cost_estimation.statistics import LocalStatistics
from ..test_helpers import generate_schema_graph


# The following TestCase class uses the 'snapshot_orientdb_client' fixture
# which pylint does not recognize as a class member.
# pylint: disable=no-member
@pytest.mark.slow
class CostEstimationTests(unittest.TestCase):
    """Test the cost estimation module using standard input data when possible."""

    # TODO: These tests can be sped up by having an existing test SchemaGraph object.
    @pytest.mark.usefixtures('snapshot_orientdb_client')
    def test_root_count(self):
        """"Ensure we correctly estimate the cardinality of the query root."""
        schema_graph = generate_schema_graph(self.orientdb_client)
        test_data = test_input_data.immediate_output()

        count_data = {
            'Animal': 3,
        }
        statistics = LocalStatistics(count_data)

        cardinality_estimate = estimate_query_result_cardinality(
            schema_graph, statistics, test_data.graphql_input, dict()
        )
        expected_cardinality_estimate = 3.0

        self.assertEqual(expected_cardinality_estimate, cardinality_estimate)

    @pytest.mark.usefixtures('snapshot_orientdb_client')
    def test_traverse(self):
        """Ensure we correctly estimate cardinality over edges."""
        schema_graph = generate_schema_graph(self.orientdb_client)
        test_data = test_input_data.traverse_and_output()

        count_data = {
            'Animal': 3,
            'Animal_ParentOf': 5,
        }
        statistics = LocalStatistics(count_data)

        cardinality_estimate = estimate_query_result_cardinality(
            schema_graph, statistics, test_data.graphql_input, dict()
        )
        # For each Animal, there are on average 5.0 / 3.0 Animal_ParentOf edges, so we expect
        # 3.0 * (5.0 / 3.0) results.
        expected_cardinality_estimate = 5.0

        self.assertAlmostEqual(expected_cardinality_estimate, cardinality_estimate)

    @pytest.mark.usefixtures('snapshot_orientdb_client')
    def test_fragment(self):
        """Ensure we correctly adjust for fragments."""
        schema_graph = generate_schema_graph(self.orientdb_client)
        test_data = test_input_data.simple_union()

        count_data = {
            'Species': 3,
            'Species_Eats': 5,
            'Food': 11,
            'FoodOrSpecies': 14,
        }
        statistics = LocalStatistics(count_data)

        cardinality_estimate = estimate_query_result_cardinality(
            schema_graph, statistics, test_data.graphql_input, dict()
        )
        # For each Animal, we expect 5.0 / 3.0 out_Species_Eats edges. Out of those FoodOrSpecies,
        # we expect 11.0 / 14.0 to be Food, so overall we expect 3.0 * (5.0 / 3.0) * (11.0 / 14.0)
        expected_cardinality_estimate = 3.0 * (5.0 / 3.0) * (11.0 / 14.0)

        self.assertAlmostEqual(expected_cardinality_estimate, cardinality_estimate)

    @pytest.mark.usefixtures('snapshot_orientdb_client')
    def test_complex_traverse(self):
        """Ensure we correctly handle more complicated arrangements of traversals."""
        schema_graph = generate_schema_graph(self.orientdb_client)
        graphql_input = '''{
            Animal {
                in_Entity_Related {
                    ... on Food {
                        name @output(out_name: "food")
                        in_Species_Eats {
                            name @output(out_name: "species")
                        }
                    }
                }
                out_Animal_BornAt{
                    name @output(out_name: "birth_event")
                }
            }
        }'''

        count_data = {
            'Animal': 19,
            'Entity_Related': 3,
            'Food': 5,
            'FoodOrSpecies': 16,
            'Entity': 47,
            'Species_Eats': 7,
            'Species': 11,
            'Animal_BornAt': 13,
            'BirthEvent': 17
        }
        statistics = LocalStatistics(count_data)

        cardinality_estimate = estimate_query_result_cardinality(
            schema_graph, statistics, graphql_input, dict()
        )

        # For each Animal, we expect 3.0 / 19.0 in_Entity_Related edges, 5.0 / 47.0 of which are
        # Food. For each Food, we expect 7.0 / 16.0 in_Species_Eats edges. Separately, for each
        # Animal, we expect 13.0 / 19.0 out_Animal_BornAt edges. So in total, we expect:
        # 19.0 * (3.0 / 47.0) * (5.0 / 47.0) * (7.0 / 16.0) * (13.0 / 19.0) results.
        expected_cardinality_estimate = (
            19.0 * (3.0 / 47.0) * (5.0 / 47.0) * (7.0 / 16.0) * (13.0 / 19.0)
        )
        self.assertAlmostEqual(expected_cardinality_estimate, cardinality_estimate)

    @pytest.mark.usefixtures('snapshot_orientdb_client')
    def test_traversal_provided_both_statistics(self):
        """Test type coercion provided both class_counts and edge_count_between_vertex_pairs."""
        schema_graph = generate_schema_graph(self.orientdb_client)
        graphql_input = '''{
            Animal {
                out_Entity_Related {
                    ... on Event {
                        uuid @output(out_name: "event_id")
                    }
                }
            }
        }'''
        params = {}

        count_data = {
            'Entity': 19,
            'Animal': 3,
            'Event': 7,
            'Entity_Related': 11
        }
        edge_count_data = {
            ('Animal', 'Entity_Related', 'Event'): 2
        }
        statistics = LocalStatistics(
            count_data, edge_count_between_vertex_pairs=edge_count_data)

        cardinality_estimate = estimate_query_result_cardinality(
            schema_graph, statistics, graphql_input, params
        )

        # For each Animal, edge_count tells us we should expect (2.0 / 3.0) Events when traversing
        # using Entity_Related. This totals to 3.0 * (2.0 / 3.0) results.
        expected_cardinality_estimate = 3.0 * (2.0 / 3.0)
        self.assertAlmostEqual(expected_cardinality_estimate, cardinality_estimate)

    @pytest.mark.usefixtures('snapshot_orientdb_client')
    def test_traversal_in_reverse_direction_provided_both_statistics(self):
        """Test traversal in inbound direction provided multiple statistics."""
        schema_graph = generate_schema_graph(self.orientdb_client)
        graphql_input = '''{
            Event {
                in_Entity_Related {
                    ... on Animal {
                        uuid @output(out_name: "animal_id")
                    }
                }
            }
        }'''
        params = {}

        count_data = {
            'Entity': 19,
            'Animal': 3,
            'Event': 7,
            'Entity_Related': 11
        }
        edge_count_data = {
            ('Animal', 'Entity_Related', 'Event'): 2
        }
        statistics = LocalStatistics(
            count_data, edge_count_between_vertex_pairs=edge_count_data)

        cardinality_estimate = estimate_query_result_cardinality(
            schema_graph, statistics, graphql_input, params
        )

        # For each Event, edge_count tells us we should expect (2.0 / 7.0) Animals when traversing
        # using Entity_Related. This totals to 7.0 * (2.0 / 7.0) result sets.
        expected_cardinality_estimate = 7.0 * (2.0 / 7.0)
        self.assertAlmostEqual(expected_cardinality_estimate, cardinality_estimate)

    @pytest.mark.usefixtures('snapshot_orientdb_client')
    def test_traversals_with_different_statistics_combination(self):
        """Test two traversals, where one has edge_count statistic and the other doesn't."""
        schema_graph = generate_schema_graph(self.orientdb_client)
        graphql_input = '''{
            Animal {
                out_Entity_Related {
                    ... on Event {
                        uuid @output(out_name: "event_id")
                        out_Entity_Related {
                            ... on Location {
                                name @output(out_name: "location_name")
                            }
                        }
                    }
                }
            }
        }'''
        params = {}

        count_data = {
            'Entity': 19,
            'Animal': 3,
            'Event': 7,
            'Entity_Related': 11,
            'Location': 13
        }
        edge_count_data = {
            ('Animal', 'Entity_Related', 'Event'): 2
        }
        statistics = LocalStatistics(
            count_data, edge_count_between_vertex_pairs=edge_count_data)

        cardinality_estimate = estimate_query_result_cardinality(
            schema_graph, statistics, graphql_input, params
        )

        # For each Animal, we expect (2.0 / 3.0) Events when traversing using Entity_Related edge.
        # For each further Event, we estimate there are (11.0 / 19.0) outgoing Entity_Related
        # edges. Of those, a total of (11.0 / 19.0) * (13.0 / 19.0) edges go into a Location.
        # So our total is 3.0 * (2.0 / 3.0) * (11.0 / 19.0) * (13.0 / 19.0)

        expected_cardinality_estimate = 3.0 * (2.0 / 3.0) * (11.0 / 19.0) * (13.0 / 19.0)
        self.assertAlmostEqual(expected_cardinality_estimate, cardinality_estimate)

    @pytest.mark.usefixtures('snapshot_orientdb_client')
    def test_optional(self):
        """Ensure we handle an optional edge correctly."""
        schema_graph = generate_schema_graph(self.orientdb_client)
        graphql_input = '''{
            Animal {
                out_Animal_BornAt @optional {
                    name @output(out_name: "birth_event")
                }
                out_Animal_FedAt @optional {
                    name @output(out_name: "feeding_event")
                }
            }
        }'''

        count_data = {
            'Animal': 5,
            'Animal_BornAt': 7,
            'Animal_FedAt': 3,
        }
        statistics = LocalStatistics(count_data)

        cardinality_estimate = estimate_query_result_cardinality(
            schema_graph, statistics, graphql_input, dict()
        )

        # For each Animal, we expect 7.0 / 5.0 out_Animal_BornAt edges, yielding 5.0 * (7.0 / 5.0)
        # result sets. For each of these we expect 3.0 / 5.0 out_Animal_FedAt edges, but since this
        # is optional, we return a result set even if it doesn't have a connected FeedingEvent (i.e.
        # the expected cardinality can never decrease via an optional). So in total, we expect 5.0 *
        # (7.0 / 5.0) results.
        expected_cardinality_estimate = 5.0 * (7.0 / 5.0)

        self.assertAlmostEqual(expected_cardinality_estimate, cardinality_estimate)

    @pytest.mark.usefixtures('snapshot_orientdb_client')
    def test_optional_and_traverse(self):
        """Ensure traversals inside optionals are handled correctly."""
        schema_graph = generate_schema_graph(self.orientdb_client)
        graphql_input = '''{
            Animal {
                in_Entity_Related @optional {
                    ... on Food {
                        in_Species_Eats {
                            name @output(out_name: "species")
                        }
                    }
                }
            }
        }'''

        count_data = {
            'Animal': 3,
            'Entity_Related': 23,
            'Food': 7,
            'FoodOrSpecies': 13,
            'Entity': 11,
            'Species_Eats': 5,
            'Species': 97,
        }
        statistics = LocalStatistics(count_data)

        cardinality_estimate = estimate_query_result_cardinality(
            schema_graph, statistics, graphql_input, dict()
        )

        # For each Animal, we expect 23.0 / 11.0 * 7.0 / 11.0 * 5.0 / 13.0 = .511
        # Animal->Food->Species result sets. Since the Food->Species parts are optional, we expect
        # at least one result per Animal, so we expect 3.0 results.
        expected_cardinality_estimate = 3.0
        self.assertAlmostEqual(expected_cardinality_estimate, cardinality_estimate)

        count_data = {
            'Animal': 3,
            'Entity_Related': 23,
            'Food': 7,
            'FoodOrSpecies': 13,
            'Entity': 11,
            'Species_Eats': 17,
        }
        statistics = LocalStatistics(count_data)

        cardinality_estimate = estimate_query_result_cardinality(
            schema_graph, statistics, graphql_input, dict()
        )

        # For each Animal, we expect 23.0 / 11.0 * 7.0 / 11.0 * 17.0 / 13.0 = 1.74
        # Animal->Food->Species result sets, so we expect 3.0 * 1.74  results.
        expected_cardinality_estimate = 3.0 * (23.0 / 11.0) * (7.0 / 11.0) * (17.0 / 13.0)
        self.assertAlmostEqual(expected_cardinality_estimate, cardinality_estimate)

    @pytest.mark.usefixtures('snapshot_orientdb_client')
    def test_fold(self):
        """Ensure we handle an folded edge correctly."""
        schema_graph = generate_schema_graph(self.orientdb_client)
        graphql_input = '''{
            Animal {
                out_Animal_BornAt @fold {
                    name @output(out_name: "birth_event")
                }
                out_Animal_FedAt @fold {
                    name @output(out_name: "feeding_event")
                }
            }
        }'''

        count_data = {
            'Animal': 5,
            'Animal_BornAt': 7,
            'Animal_FedAt': 3,
            'FeedingEvent': 11
        }
        statistics = LocalStatistics(count_data)

        cardinality_estimate = estimate_query_result_cardinality(
            schema_graph, statistics, graphql_input, dict()
        )

        # For each Animal, we expect 7.0 / 5.0 out_Animal_BornAt edges, yielding 5.0 * (7.0 / 5.0)
        # result sets. For each of these we expect 3.0 / 5.0 out_Animal_FedAt edges, but since this
        # is folded, we return a result set even if it doesn't have a connected FeedingEvent (i.e.
        # the expected cardinality can never decrease via an optional). So in total, we expect 5.0 *
        # (7.0 / 5.0) results.
        expected_cardinality_estimate = 5.0 * (7.0 / 5.0)

        self.assertAlmostEqual(expected_cardinality_estimate, cardinality_estimate)

    @pytest.mark.usefixtures('snapshot_orientdb_client')
    def test_fold_and_traverse(self):
        """Ensure traversals inside folds are handled correctly."""
        schema_graph = generate_schema_graph(self.orientdb_client)
        graphql_input = '''{
            Animal {
                in_Entity_Related @fold {
                    ... on Food {
                        in_Species_Eats {
                            name @output(out_name: "species")
                        }
                    }
                }
            }
        }'''

        count_data = {
            'Animal': 3,
            'Entity_Related': 23,
            'Food': 7,
            'FoodOrSpecies': 13,
            'Entity': 11,
            'Species_Eats': 5,
        }
        statistics = LocalStatistics(count_data)

        cardinality_estimate = estimate_query_result_cardinality(
            schema_graph, statistics, graphql_input, dict()
        )

        # For each Animal, we expect 23.0 / 11.0 * 7.0 / 11.0 * 5.0 / 13.0 = .511
        # Animal->Food->Species result sets. Since the Food->Species parts are folded, we expect
        # at least one result per Animal, so we expect 3.0 results.
        expected_cardinality_estimate = 3.0
        self.assertAlmostEqual(expected_cardinality_estimate, cardinality_estimate)

        count_data = {
            'Animal': 3,
            'Entity_Related': 23,
            'Food': 7,
            'FoodOrSpecies': 13,
            'Entity': 11,
            'Species_Eats': 17,
        }
        statistics = LocalStatistics(count_data)

        cardinality_estimate = estimate_query_result_cardinality(
            schema_graph, statistics, graphql_input, dict()
        )

        # For each Animal, we expect 23.0 / 11.0 * 7.0 / 11.0 * 17.0 / 13.0 = 1.74
        # Animal->Food->Species result sets, so we expect 3.0 * 1.74  results.
        expected_cardinality_estimate = 3.0 * (23.0 / 11.0) * (7.0 / 11.0) * (17.0 / 13.0)
        self.assertAlmostEqual(expected_cardinality_estimate, cardinality_estimate)

    @pytest.mark.usefixtures('snapshot_orientdb_client')
    def test_recurse(self):
        """Ensure we handle recursion correctly."""
        schema_graph = generate_schema_graph(self.orientdb_client)
        graphql_input = '''{
            Animal {
                out_Animal_ParentOf @recurse(depth: 2){
                    name @output(out_name: "animal")
                }
            }
        }'''

        count_data = {
            'Animal': 7,
            'Animal_ParentOf': 11,
        }
        statistics = LocalStatistics(count_data)

        cardinality_estimate = estimate_query_result_cardinality(
            schema_graph, statistics, graphql_input, dict()
        )

        # For each Animal, we expect 11.0 / 7.0 "child" Animals. Since recurse first explores
        # depth=0, we add 1 to account for the parent. At the moment, we don't account for depths
        # greater than 1, so we expect 7.0 * (11.0 / 7.0 + 1) results.
        expected_cardinality_estimate = 7.0 * (11.0 / 7.0 + 1)
        self.assertAlmostEqual(expected_cardinality_estimate, cardinality_estimate)

    @pytest.mark.usefixtures('snapshot_orientdb_client')
    def test_recurse_and_traverse(self):
        """Ensure we handle traversals inside recurses correctly."""
        schema_graph = generate_schema_graph(self.orientdb_client)
        graphql_input = '''{
            Animal {
                out_Animal_ParentOf @recurse(depth: 2){
                    name @output(out_name: "animal")
                    out_Animal_BornAt {
                        name @output(out_name: "birth_event")
                    }
                }
            }
        }'''

        count_data = {
            'Animal': 7,
            'Animal_ParentOf': 11,
            'Animal_BornAt': 13,
        }
        statistics = LocalStatistics(count_data)

        cardinality_estimate = estimate_query_result_cardinality(
            schema_graph, statistics, graphql_input, dict()
        )

        # For each Animal, we expect 11.0 / 7.0 "child" Animals. Since recurse first explores
        # depth=0, we add 1 to account for the parent. At the moment, we don't account for depths
        # greater than 1, so we exepct 11.0 / 7.0 + 1 total children, each of which has 13.0 / 7.0
        # Animal_BornAt edges.
        expected_cardinality_estimate = 7.0 * (11.0 / 7.0 + 1) * (13.0 / 7.0)
        self.assertAlmostEqual(expected_cardinality_estimate, cardinality_estimate)

    @pytest.mark.usefixtures('snapshot_orientdb_client')
    def test_single_filter(self):
        """Ensure we handle filters correctly."""
        # TODO: eventually, we should ensure other fractional/absolute selectivies work.
        schema_graph = generate_schema_graph(self.orientdb_client)
        graphql_input = '''{
            Animal {
                uuid @filter(op_name: "=", value:["$uuid"])
                name @output(out_name: "name")
            }
        }'''
        params = {
            'uuid': '00000000-0000-0000-0000-000000000000',
        }

        count_data = {
            'Animal': 3,
        }
        statistics = LocalStatistics(count_data)

        cardinality_estimate = estimate_query_result_cardinality(
            schema_graph, statistics, graphql_input, params
        )

        # When '='-filtering on a field that's uniquely indexed, expect exactly 1 result.
        expected_cardinality_estimate = 1.0
        self.assertAlmostEqual(expected_cardinality_estimate, cardinality_estimate)

    @pytest.mark.usefixtures('snapshot_orientdb_client')
    def test_traverse_and_filter(self):
        """Ensure we filters work correctly below the root location."""
        schema_graph = generate_schema_graph(self.orientdb_client)
        graphql_input = '''{
            Animal {
                out_Animal_BornAt {
                    uuid @filter(op_name: "=", value:["$uuid"])
                    out_Event_RelatedEvent {
                        ... on FeedingEvent {
                            name @output(out_name: "feeding_event")
                        }
                    }
                }
            }
        }'''
        params = {
            'uuid': '00000000-0000-0000-0000-000000000000',
        }

        count_data = {
            'Animal': 3,
            'Animal_BornAt': 5,
            'Event_RelatedEvent': 7,
            'Event': 17,
            'FeedingEvent': 11,
            'BirthEvent': 13
        }
<<<<<<< HEAD
        edge_count_data = {
            ('Animal', 'Animal_BornAt', 'BirthEvent'): 2
        }
        statistics = LocalStatistics(count_data, edge_count_between_vertex_pairs=edge_count_data)
=======
        statistics = LocalStatistics(count_data)
>>>>>>> 8a094ae8

        cardinality_estimate = estimate_query_result_cardinality(
            schema_graph, statistics, graphql_input, params
        )

        # For each Animal, we expect exactly 1 BirthEvent. For each of these, we expect (7.0 / 17.0)
        # * (11.0 / 17.0) connected FeedingEvents.
        expected_cardinality_estimate = 3.0 * 1.0 * (7.0 / 17.0) * (11.0 / 17.0)
        self.assertAlmostEqual(expected_cardinality_estimate, cardinality_estimate)

    @pytest.mark.usefixtures('snapshot_orientdb_client')
    def test_multiple_filters(self):
        """Ensure we handle multiple filters correctly."""
        schema_graph = generate_schema_graph(self.orientdb_client)
        graphql_input = '''{
            Animal @filter(op_name: "name_or_alias", value: ["$name"]) {
                uuid @filter(op_name: "=", value:["$uuid"])
                net_worth @filter(op_name: ">", value: ["$worth"])
                name @output(out_name: "name")
            }
        }'''
        params = {
            'uuid': '00000000-0000-0000-0000-000000000000',
            'worth': 100.0,
        }

        count_data = {
            'Animal': 3,
        }
        statistics = LocalStatistics(count_data)

        cardinality_estimate = estimate_query_result_cardinality(
            schema_graph, statistics, graphql_input, params
        )

        # When '='-filtering on a field that's uniquely indexed, expect exactly 1 result. All other
        # filters are not currently implemented.
        expected_cardinality_estimate = 1.0
        self.assertAlmostEqual(expected_cardinality_estimate, cardinality_estimate)

    @pytest.mark.usefixtures('snapshot_orientdb_client')
    def test_optional_and_filter(self):
        """Test an optional and filter on the same Location."""
        schema_graph = generate_schema_graph(self.orientdb_client)
        graphql_input = '''{
            Animal {
                out_Animal_BornAt @optional {
                    uuid @filter(op_name: "=", value:["$uuid"])
                    out_Event_RelatedEvent {
                        ... on FeedingEvent {
                            name @output(out_name: "feeding_event")
                        }
                    }
                }
            }
        }'''
        params = {
            'uuid': '00000000-0000-0000-0000-000000000000',
        }

        count_data = {
            'Animal': 5,
            'Animal_BornAt': 2,
            'Event_RelatedEvent': 11,
            'Event': 7,
            'FeedingEvent': 6,
            'BirthEvent': 13
        }
        statistics = LocalStatistics(count_data)

        cardinality_estimate = estimate_query_result_cardinality(
            schema_graph, statistics, graphql_input, params
        )

        # For each Animal, we expect exactly 1 BirthEvent (rather than 2.0 / 5.0). For each of
        # these, we expect (11.0 / 7.0) * (6.0 / 7.0) FeedingEvents. In general, we would have
        # expected (2.0 / 5.0) * (11.0 / 7.0) * (6.0 / 7.0) = .54 result sets per Animal, which the
        # optional would've converted into a 1. Now, we expect (11.0 / 5.0) * (6.0 / 7.0) = 1.35
        # result sets per Animal, avoiding the optional.
        expected_cardinality_estimate = 5.0 * 1.0 * (11.0 / 7.0) * (6.0 / 7.0)
        self.assertAlmostEqual(expected_cardinality_estimate, cardinality_estimate)

    @pytest.mark.usefixtures('snapshot_orientdb_client')
    def test_optional_then_filter(self):
        """Test a filter within an optional scope."""
        schema_graph = generate_schema_graph(self.orientdb_client)
        graphql_input = '''{
            Animal {
                out_Animal_BornAt @optional {
                    out_Event_RelatedEvent {
                        ... on FeedingEvent {
                            uuid @filter(op_name: "=", value:["$uuid"])
                            name @output(out_name: "feeding_event")
                        }
                    }
                }
            }
        }'''
        params = {
            'uuid': '00000000-0000-0000-0000-000000000000',
        }

        # Test that a filter correctly triggers the optional check for <1 subexpansion result.
        count_data = {
            'Animal': 5,
            'Animal_BornAt': 3,
            'Event_RelatedEvent': 23,
            'Event': 7,
            'FeedingEvent': 6,
            'BirthEvent': 13
        }
        statistics = LocalStatistics(count_data)

        cardinality_estimate = estimate_query_result_cardinality(
            schema_graph, statistics, graphql_input, params
        )

        # For each Animal, we expect exactly 2.0 / 5.0 BirthEvents. In general, for each of
        # these, we expect (23.0 / 7.0) * (6.0 / 7.0) FeedingEvents. Together this is 1.13
        # subexpansion results, but since there's a filter on FeedingEvents, we expect exactly 1,
        # giving 2.0 / 5.0 * 1.0 = .4 subexpansion results. Since this is optional, we raise it to
        # 1.0 and expect 5.0 * 1.0 = 5.0 results total.
        expected_cardinality_estimate = 5.0 * 1.0
        self.assertAlmostEqual(expected_cardinality_estimate, cardinality_estimate)

    @pytest.mark.usefixtures('snapshot_orientdb_client')
    def test_fold_and_filter(self):
        """Test an fold and filter on the same Location."""
        schema_graph = generate_schema_graph(self.orientdb_client)
        graphql_input = '''{
            Animal {
                out_Animal_BornAt @fold {
                    uuid @filter(op_name: "=", value:["$uuid"])
                    out_Event_RelatedEvent {
                        ... on FeedingEvent {
                            name @output(out_name: "feeding_event")
                        }
                    }
                }
            }
        }'''
        params = {
            'uuid': '00000000-0000-0000-0000-000000000000',
        }

        count_data = {
            'Animal': 5,
            'Animal_BornAt': 2,
            'Event_RelatedEvent': 11,
            'Event': 7,
            'FeedingEvent': 6,
            'BirthEvent': 13
        }
        statistics = LocalStatistics(count_data)

        cardinality_estimate = estimate_query_result_cardinality(
            schema_graph, statistics, graphql_input, params
        )

        # For each Animal, we expect exactly 1 BirthEvent (rather than 2.0 / 5.0). For each of
        # these, we expect (11.0 / 7.0) * (6.0 / 7.0) FeedingEvents. In general, we would have
        # expected (2.0 / 5.0) * (11.0 / 7.0) * (6.0 / 7.0) = .54 result sets per Animal, which the
        # fold would've converted into a 1. Now, we expect (11.0 / 5.0) * (6.0 / 7.0) = 1.35 result
        # sets per Animal, avoiding the fold.
        expected_cardinality_estimate = 5.0 * 1.0 * (11.0 / 7.0) * (6.0 / 7.0)
        self.assertAlmostEqual(expected_cardinality_estimate, cardinality_estimate)

    @pytest.mark.usefixtures('snapshot_orientdb_client')
    def test_fold_then_filter(self):
        """Test a filter within an fold scope."""
        schema_graph = generate_schema_graph(self.orientdb_client)
        graphql_input = '''{
            Animal {
                out_Animal_BornAt @fold {
                    out_Event_RelatedEvent {
                        ... on FeedingEvent {
                            uuid @filter(op_name: "=", value:["$uuid"])
                            name @output(out_name: "feeding_event")
                        }
                    }
                }
            }
        }'''
        params = {
            'uuid': '00000000-0000-0000-0000-000000000000',
        }

        # Test that a filter correctly triggers the fold check for <1 subexpansion result.
        count_data = {
            'Animal': 5,
            'Animal_BornAt': 3,
            'Event_RelatedEvent': 23,
            'Event': 7,
            'FeedingEvent': 6,
            'BirthEvent': 11
        }
        statistics = LocalStatistics(count_data)

        cardinality_estimate = estimate_query_result_cardinality(
            schema_graph, statistics, graphql_input, params
        )

        # For each Animal, we expect exactly 2.0 / 5.0 BirthEvents. In general, for each of these,
        # we expect (23.0 / 7.0) * (6.0 / 7.0) FeedingEvents. Together this is 1.13 subexpansion
        # results, but since there's a filter on FeedingEvents, we expect exactly 1, giving 2.0 /
        # 5.0 * 1.0 = .4 subexpansion results. Since this is fold, we raise it to 1.0 and expect 5.0
        # * 1.0 = 5.0 results total.
        expected_cardinality_estimate = 5.0 * 1.0
        self.assertAlmostEqual(expected_cardinality_estimate, cardinality_estimate)

    @pytest.mark.usefixtures('snapshot_orientdb_client')
    def test_recurse_and_filter(self):
        """Test a filter that immediately follows a recursed edge."""
        schema_graph = generate_schema_graph(self.orientdb_client)
        graphql_input = '''{
            Animal {
                out_Animal_ParentOf @recurse(depth: 2){
                    uuid @filter(op_name: "=", value:["$uuid"])
                    out_Animal_BornAt {
                        name @output(out_name: "birth_event")
                    }
                }
            }
        }'''
        params = {
            'uuid': '00000000-0000-0000-0000-000000000000',
        }

        count_data = {
            'Animal': 7,
            'Animal_ParentOf': 11,
            'Animal_BornAt': 13,
        }
        statistics = LocalStatistics(count_data)

        cardinality_estimate = estimate_query_result_cardinality(
            schema_graph, statistics, graphql_input, params
        )

        # For each Animal, we expect 11.0 / 7.0 + 1 "child" Animals due to the recurse. Since
        # there's a filter immediately following, we only expect 1 Animal to pass. We expect this to
        # have 13.0 / 7.0 Animal_BornAt edges, giving a total of 7.0 * (13.0 / 7.0) results.
        expected_cardinality_estimate = 7.0 * 1.0 * (13.0 / 7.0)
        self.assertAlmostEqual(expected_cardinality_estimate, cardinality_estimate)

    @pytest.mark.usefixtures('snapshot_orientdb_client')
    def test_recurse_then_filter(self):
        """Test a filter that immediately follows a recursed edge."""
        schema_graph = generate_schema_graph(self.orientdb_client)
        graphql_input = '''{
            Animal {
                out_Animal_ParentOf @recurse(depth: 2){
                    out_Animal_BornAt {
                        uuid @filter(op_name: "=", value:["$uuid"])
                        name @output(out_name: "birth_event")
                    }
                }
            }
        }'''
        params = {
            'uuid': '00000000-0000-0000-0000-000000000000',
        }

        count_data = {
            'Animal': 7,
            'Animal_ParentOf': 11,
            'Animal_BornAt': 13,
        }
        statistics = LocalStatistics(count_data)

        cardinality_estimate = estimate_query_result_cardinality(
            schema_graph, statistics, graphql_input, params
        )

        # For each Animal, we expect 11.0 / 7.0 + 1 "child" Animals due to the recurse. Since
        # there's a filter immediately following, we only expect 1 Animal to pass. We expect this to
        # have 13.0 / 7.0 Animal_BornAt edges, giving a total of 7.0 * (13.0 / 7.0) results.
        expected_cardinality_estimate = 7.0 * (11.0 / 7.0 + 1.0) * 1.0
        self.assertAlmostEqual(expected_cardinality_estimate, cardinality_estimate)


class FilterSelectivityUtilsTests(unittest.TestCase):
    def test_combine_filter_selectivities(self):
        """Test filter combination function."""
        # When there are no selectivities (e.g. there are no filters at a location, we should return
        # a dummy selectivity that doesn't affect the counts
        selectivities = []
        expected_selectivity = Selectivity(kind=FRACTIONAL_SELECTIVITY, value=1.0)
        self.assertEqual(expected_selectivity, _combine_filter_selectivities(selectivities))

        # When there's a single selectivity, we should return that selectivity.
        fractional_selectivity = Selectivity(kind=FRACTIONAL_SELECTIVITY, value=0.5)
        self.assertEqual(
            fractional_selectivity, _combine_filter_selectivities([fractional_selectivity])
        )

        absolute_selectivity = Selectivity(kind=ABSOLUTE_SELECTIVITY, value=5.0)
        self.assertEqual(
            absolute_selectivity, _combine_filter_selectivities([absolute_selectivity])
        )

        # When there are multiple fractional selectivities, multiply the values.
        fractional_selectivity1 = Selectivity(kind=FRACTIONAL_SELECTIVITY, value=0.5)
        fractional_selectivity2 = Selectivity(kind=FRACTIONAL_SELECTIVITY, value=0.6)
        selectivities = [fractional_selectivity1, fractional_selectivity2]

        expected_selectivity = Selectivity(kind=FRACTIONAL_SELECTIVITY, value=0.3)
        self.assertEqual(expected_selectivity, _combine_filter_selectivities(selectivities))

        # When there are multiple absolute selectivities, use the lowest value
        absolute_selectivity1 = Selectivity(kind=ABSOLUTE_SELECTIVITY, value=2.0)
        absolute_selectivity2 = Selectivity(kind=ABSOLUTE_SELECTIVITY, value=3.0)
        selectivities = [absolute_selectivity1, absolute_selectivity2]

        expected_selectivity = Selectivity(kind=ABSOLUTE_SELECTIVITY, value=2.0)
        self.assertEqual(expected_selectivity, _combine_filter_selectivities(selectivities))

        # When there are mixed selectivities, use the lowest absolute-kind value.
        absolute_selectivity1 = Selectivity(kind=ABSOLUTE_SELECTIVITY, value=4.0)
        fractional_selectivity1 = Selectivity(kind=FRACTIONAL_SELECTIVITY, value=0.5)
        absolute_selectivity2 = Selectivity(kind=ABSOLUTE_SELECTIVITY, value=2.0)
        fractional_selectivity2 = Selectivity(kind=FRACTIONAL_SELECTIVITY, value=0.6)
        absolute_selectivity3 = Selectivity(kind=ABSOLUTE_SELECTIVITY, value=3.0)
        selectivities = [
            absolute_selectivity1, fractional_selectivity1, absolute_selectivity2,
            fractional_selectivity2, absolute_selectivity3
        ]

        expected_selectivity = Selectivity(kind=ABSOLUTE_SELECTIVITY, value=2.0)
        self.assertEqual(expected_selectivity, _combine_filter_selectivities(selectivities))

    @pytest.mark.usefixtures('snapshot_orientdb_client')
    def test_get_equals_filter_selectivity(self):
        schema_graph = generate_schema_graph(self.orientdb_client)
        classname = 'Animal'

        empty_statistics = LocalStatistics(dict())
        params = dict()

        # If we '='-filter on a property that isn't an index return a fractional selectivity of 1.
        filter_on_nonindex = FilterInfo(
            fields=('description',), op_name='=', args=('$description',)
        )
        selectivity = _get_filter_selectivity(
            schema_graph, empty_statistics, filter_on_nonindex, params, classname
        )
        expected_selectivity = Selectivity(kind=FRACTIONAL_SELECTIVITY, value=1.0)
        self.assertEqual(expected_selectivity, selectivity)

        # If we '='-filter on a property that's non-uniquely
        # indexed return a fractional selectivity of 1.
        nonunique_filter = FilterInfo(fields=('birthday',), op_name='=', args=('$birthday',))
        selectivity = _get_filter_selectivity(
            schema_graph, empty_statistics, nonunique_filter, params, classname
        )
        expected_selectivity = Selectivity(kind=FRACTIONAL_SELECTIVITY, value=1.0)
        self.assertEqual(expected_selectivity, selectivity)

        # If we '='-filter on a property that is uniquely indexed, expect exactly 1 result.
        unique_filter = FilterInfo(fields=('uuid',), op_name='=', args=('$uuid',))
        selectivity = _get_filter_selectivity(
            schema_graph, empty_statistics, unique_filter, params, classname
        )
        expected_selectivity = Selectivity(kind=ABSOLUTE_SELECTIVITY, value=1.0)
        self.assertEqual(expected_selectivity, selectivity)

    @pytest.mark.usefixtures('snapshot_orientdb_client')
    def test_get_in_collection_filter_selectivity(self):
        schema_graph = generate_schema_graph(self.orientdb_client)
        classname = 'Animal'
        empty_statistics = LocalStatistics(dict())
<<<<<<< HEAD

=======
>>>>>>> 8a094ae8
        nonunique_filter = FilterInfo(fields=('birthday',), op_name='in_collection',
                                      args=('$birthday_collection',))
        nonunique_params = {
            'birthday_collection': [
                date(2017, 3, 22),
                date(1999, 12, 31),
            ]
        }
        # If we use an in_collection-filter on a property that is not uniquely indexed
        # return a fractional selectivity of 1.
        selectivity = _get_filter_selectivity(
            schema_graph, empty_statistics, nonunique_filter, nonunique_params, classname
        )
        expected_selectivity = Selectivity(kind=FRACTIONAL_SELECTIVITY, value=1.0)
        self.assertEqual(expected_selectivity, selectivity)

        in_collection_filter = FilterInfo(fields=('uuid',), op_name='in_collection',
                                          args=('$uuid_collection',))
        unique_params = {
            'uuid_collection': [
                '00000000-0000-0000-0000-000000000000',
                '00000000-0000-0000-0000-000000000001',
                '00000000-0000-0000-0000-000000000002'
            ]
        }
        # If we use an in_collection-filter on a property that is uniquely indexed, expect as many
        # results as there are elements in the collection.
        selectivity = _get_filter_selectivity(
            schema_graph, empty_statistics, in_collection_filter, unique_params, classname
        )
        expected_selectivity = Selectivity(kind=ABSOLUTE_SELECTIVITY, value=3.0)
        self.assertEqual(expected_selectivity, selectivity)


# pylint: enable=no-member<|MERGE_RESOLUTION|>--- conflicted
+++ resolved
@@ -547,14 +547,10 @@
             'FeedingEvent': 11,
             'BirthEvent': 13
         }
-<<<<<<< HEAD
         edge_count_data = {
             ('Animal', 'Animal_BornAt', 'BirthEvent'): 2
         }
         statistics = LocalStatistics(count_data, edge_count_between_vertex_pairs=edge_count_data)
-=======
-        statistics = LocalStatistics(count_data)
->>>>>>> 8a094ae8
 
         cardinality_estimate = estimate_query_result_cardinality(
             schema_graph, statistics, graphql_input, params
@@ -926,10 +922,6 @@
         schema_graph = generate_schema_graph(self.orientdb_client)
         classname = 'Animal'
         empty_statistics = LocalStatistics(dict())
-<<<<<<< HEAD
-
-=======
->>>>>>> 8a094ae8
         nonunique_filter = FilterInfo(fields=('birthday',), op_name='in_collection',
                                       args=('$birthday_collection',))
         nonunique_params = {

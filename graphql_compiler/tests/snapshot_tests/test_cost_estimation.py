--- conflicted
+++ resolved
@@ -51,11 +51,7 @@
 
     # TODO: These tests can be sped up by having an existing test SchemaGraph object.
     @pytest.mark.usefixtures("snapshot_orientdb_client")
-<<<<<<< HEAD
-    def test_root_count(self):
-=======
     def test_root_count(self) -> None:
->>>>>>> a13e7b26
         """Ensure we correctly estimate the cardinality of the query root."""
         schema_graph = generate_schema_graph(self.orientdb_client)  # type: ignore  # from fixture
 
@@ -74,11 +70,7 @@
         self.assertEqual(expected_cardinality_estimate, cardinality_estimate)
 
     @pytest.mark.usefixtures("snapshot_orientdb_client")
-<<<<<<< HEAD
-    def test_traverse(self):
-=======
     def test_traverse(self) -> None:
->>>>>>> a13e7b26
         """Ensure we correctly estimate cardinality over edges."""
         schema_graph = generate_schema_graph(self.orientdb_client)  # type: ignore  # from fixture
         test_data = test_input_data.traverse_and_output()
@@ -99,11 +91,7 @@
         self.assertAlmostEqual(expected_cardinality_estimate, cardinality_estimate)
 
     @pytest.mark.usefixtures("snapshot_orientdb_client")
-<<<<<<< HEAD
-    def test_fragment(self):
-=======
     def test_fragment(self) -> None:
->>>>>>> a13e7b26
         """Ensure we correctly adjust for fragments."""
         schema_graph = generate_schema_graph(self.orientdb_client)  # type: ignore  # from fixture
         test_data = test_input_data.simple_union()
@@ -126,15 +114,9 @@
         self.assertAlmostEqual(expected_cardinality_estimate, cardinality_estimate)
 
     @pytest.mark.usefixtures("snapshot_orientdb_client")
-<<<<<<< HEAD
-    def test_complex_traverse(self):
-        """Ensure we correctly handle more complicated arrangements of traversals."""
-        schema_graph = generate_schema_graph(self.orientdb_client)
-=======
     def test_complex_traverse(self) -> None:
         """Ensure we correctly handle more complicated arrangements of traversals."""
         schema_graph = generate_schema_graph(self.orientdb_client)  # type: ignore  # from fixture
->>>>>>> a13e7b26
         graphql_input = """{
             Animal {
                 in_Entity_Related {
@@ -178,15 +160,9 @@
         self.assertAlmostEqual(expected_cardinality_estimate, cardinality_estimate)
 
     @pytest.mark.usefixtures("snapshot_orientdb_client")
-<<<<<<< HEAD
-    def test_traversal_provided_both_statistics(self):
-        """Test type coercion provided both class_counts and vertex_edge_vertex_counts."""
-        schema_graph = generate_schema_graph(self.orientdb_client)
-=======
     def test_traversal_provided_both_statistics(self) -> None:
         """Test type coercion provided both class_counts and vertex_edge_vertex_counts."""
         schema_graph = generate_schema_graph(self.orientdb_client)  # type: ignore  # from fixture
->>>>>>> a13e7b26
         graphql_input = """{
             Animal {
                 out_Entity_Related {
@@ -196,11 +172,7 @@
                 }
             }
         }"""
-<<<<<<< HEAD
-        params = {}
-=======
         params: Dict[str, Any] = {}
->>>>>>> a13e7b26
 
         count_data = {"Entity": 19, "Animal": 3, "Event": 7, "Entity_Related": 11}
         vertex_edge_vertex_data = {("Animal", "Entity_Related", "Event"): 2}
@@ -216,15 +188,9 @@
         self.assertAlmostEqual(expected_cardinality_estimate, cardinality_estimate)
 
     @pytest.mark.usefixtures("snapshot_orientdb_client")
-<<<<<<< HEAD
-    def test_traversal_with_no_results(self):
-        """Test type coercion where no results should be expected."""
-        schema_graph = generate_schema_graph(self.orientdb_client)
-=======
     def test_traversal_with_no_results(self) -> None:
         """Test type coercion where no results should be expected."""
         schema_graph = generate_schema_graph(self.orientdb_client)  # type: ignore  # from fixture
->>>>>>> a13e7b26
         graphql_input = """{
             Animal {
                 out_Entity_Related {
@@ -234,11 +200,7 @@
                 }
             }
         }"""
-<<<<<<< HEAD
-        params = {}
-=======
         params: Dict[str, Any] = {}
->>>>>>> a13e7b26
 
         count_data = {"Entity": 19, "Animal": 3, "Event": 7, "Entity_Related": 11}
         vertex_edge_vertex_data = {("Animal", "Entity_Related", "Event"): 0}
@@ -254,15 +216,9 @@
         self.assertAlmostEqual(expected_cardinality_estimate, cardinality_estimate)
 
     @pytest.mark.usefixtures("snapshot_orientdb_client")
-<<<<<<< HEAD
-    def test_traversal_in_inbound_direction_provided_both_statistics(self):
-        """Test traversal in inbound direction provided multiple statistics."""
-        schema_graph = generate_schema_graph(self.orientdb_client)
-=======
     def test_traversal_in_inbound_direction_provided_both_statistics(self) -> None:
         """Test traversal in inbound direction provided multiple statistics."""
         schema_graph = generate_schema_graph(self.orientdb_client)  # type: ignore  # from fixture
->>>>>>> a13e7b26
         graphql_input = """{
             Event {
                 in_Entity_Related {
@@ -272,11 +228,7 @@
                 }
             }
         }"""
-<<<<<<< HEAD
-        params = {}
-=======
         params: Dict[str, Any] = {}
->>>>>>> a13e7b26
 
         count_data = {"Entity": 19, "Animal": 3, "Event": 7, "Entity_Related": 11}
         vertex_edge_vertex_data = {("Animal", "Entity_Related", "Event"): 2}
@@ -292,15 +244,9 @@
         self.assertAlmostEqual(expected_cardinality_estimate, cardinality_estimate)
 
     @pytest.mark.usefixtures("snapshot_orientdb_client")
-<<<<<<< HEAD
-    def test_traversals_with_different_statistics_combination(self):
-        """Test two traversals, where one has vertex_edge_vertex counts and the other doesn't."""
-        schema_graph = generate_schema_graph(self.orientdb_client)
-=======
     def test_traversals_with_different_statistics_combination(self) -> None:
         """Test two traversals, where one has vertex_edge_vertex counts and the other doesn't."""
         schema_graph = generate_schema_graph(self.orientdb_client)  # type: ignore  # from fixture
->>>>>>> a13e7b26
         graphql_input = """{
             Animal {
                 out_Entity_Related {
@@ -315,11 +261,7 @@
                 }
             }
         }"""
-<<<<<<< HEAD
-        params = {}
-=======
         params: Dict[str, Any] = {}
->>>>>>> a13e7b26
 
         count_data = {"Entity": 19, "Animal": 3, "Event": 7, "Entity_Related": 11, "Location": 13}
         vertex_edge_vertex_data = {("Animal", "Entity_Related", "Event"): 2}
@@ -338,15 +280,9 @@
         self.assertAlmostEqual(expected_cardinality_estimate, cardinality_estimate)
 
     @pytest.mark.usefixtures("snapshot_orientdb_client")
-<<<<<<< HEAD
-    def test_optional(self):
-        """Ensure we handle an optional edge correctly."""
-        schema_graph = generate_schema_graph(self.orientdb_client)
-=======
     def test_optional(self) -> None:
         """Ensure we handle an optional edge correctly."""
         schema_graph = generate_schema_graph(self.orientdb_client)  # type: ignore  # from fixture
->>>>>>> a13e7b26
         graphql_input = """{
             Animal {
                 out_Animal_BornAt @optional {
@@ -379,15 +315,9 @@
         self.assertAlmostEqual(expected_cardinality_estimate, cardinality_estimate)
 
     @pytest.mark.usefixtures("snapshot_orientdb_client")
-<<<<<<< HEAD
-    def test_optional_and_traverse(self):
-        """Ensure traversals inside optionals are handled correctly."""
-        schema_graph = generate_schema_graph(self.orientdb_client)
-=======
     def test_optional_and_traverse(self) -> None:
         """Ensure traversals inside optionals are handled correctly."""
         schema_graph = generate_schema_graph(self.orientdb_client)  # type: ignore  # from fixture
->>>>>>> a13e7b26
         graphql_input = """{
             Animal {
                 in_Entity_Related @optional {
@@ -441,15 +371,9 @@
         self.assertAlmostEqual(expected_cardinality_estimate, cardinality_estimate)
 
     @pytest.mark.usefixtures("snapshot_orientdb_client")
-<<<<<<< HEAD
-    def test_fold(self):
-        """Ensure we handle an folded edge correctly."""
-        schema_graph = generate_schema_graph(self.orientdb_client)
-=======
     def test_fold(self) -> None:
         """Ensure we handle an folded edge correctly."""
         schema_graph = generate_schema_graph(self.orientdb_client)  # type: ignore  # from fixture
->>>>>>> a13e7b26
         graphql_input = """{
             Animal {
                 out_Animal_BornAt @fold {
@@ -478,15 +402,9 @@
         self.assertAlmostEqual(expected_cardinality_estimate, cardinality_estimate)
 
     @pytest.mark.usefixtures("snapshot_orientdb_client")
-<<<<<<< HEAD
-    def test_fold_and_traverse(self):
-        """Ensure traversals inside folds are handled correctly."""
-        schema_graph = generate_schema_graph(self.orientdb_client)
-=======
     def test_fold_and_traverse(self) -> None:
         """Ensure traversals inside folds are handled correctly."""
         schema_graph = generate_schema_graph(self.orientdb_client)  # type: ignore  # from fixture
->>>>>>> a13e7b26
         graphql_input = """{
             Animal {
                 in_Entity_Related @fold {
@@ -539,15 +457,9 @@
         self.assertAlmostEqual(expected_cardinality_estimate, cardinality_estimate)
 
     @pytest.mark.usefixtures("snapshot_orientdb_client")
-<<<<<<< HEAD
-    def test_recurse(self):
-        """Ensure we handle recursion correctly."""
-        schema_graph = generate_schema_graph(self.orientdb_client)
-=======
     def test_recurse(self) -> None:
         """Ensure we handle recursion correctly."""
         schema_graph = generate_schema_graph(self.orientdb_client)  # type: ignore  # from fixture
->>>>>>> a13e7b26
         graphql_input = """{
             Animal {
                 out_Animal_ParentOf @recurse(depth: 2){
@@ -573,15 +485,9 @@
         self.assertAlmostEqual(expected_cardinality_estimate, cardinality_estimate)
 
     @pytest.mark.usefixtures("snapshot_orientdb_client")
-<<<<<<< HEAD
-    def test_recurse_and_traverse(self):
-        """Ensure we handle traversals inside recurses correctly."""
-        schema_graph = generate_schema_graph(self.orientdb_client)
-=======
     def test_recurse_and_traverse(self) -> None:
         """Ensure we handle traversals inside recurses correctly."""
         schema_graph = generate_schema_graph(self.orientdb_client)  # type: ignore  # from fixture
->>>>>>> a13e7b26
         graphql_input = """{
             Animal {
                 out_Animal_ParentOf @recurse(depth: 2){
@@ -612,17 +518,10 @@
         self.assertAlmostEqual(expected_cardinality_estimate, cardinality_estimate)
 
     @pytest.mark.usefixtures("snapshot_orientdb_client")
-<<<<<<< HEAD
-    def test_single_filter(self):
-        """Ensure we handle filters correctly."""
-        # TODO: eventually, we should ensure other fractional/absolute selectivies work.
-        schema_graph = generate_schema_graph(self.orientdb_client)
-=======
     def test_single_filter(self) -> None:
         """Ensure we handle filters correctly."""
         # TODO: eventually, we should ensure other fractional/absolute selectivies work.
         schema_graph = generate_schema_graph(self.orientdb_client)  # type: ignore  # from fixture
->>>>>>> a13e7b26
         graphql_input = """{
             Animal {
                 uuid @filter(op_name: "=", value:["$uuid"])
@@ -647,15 +546,9 @@
         self.assertAlmostEqual(expected_cardinality_estimate, cardinality_estimate)
 
     @pytest.mark.usefixtures("snapshot_orientdb_client")
-<<<<<<< HEAD
-    def test_traverse_and_filter(self):
-        """Ensure we filters work correctly below the root location."""
-        schema_graph = generate_schema_graph(self.orientdb_client)
-=======
     def test_traverse_and_filter(self) -> None:
         """Ensure we filters work correctly below the root location."""
         schema_graph = generate_schema_graph(self.orientdb_client)  # type: ignore  # from fixture
->>>>>>> a13e7b26
         graphql_input = """{
             Animal {
                 out_Animal_BornAt {
@@ -693,15 +586,9 @@
         self.assertAlmostEqual(expected_cardinality_estimate, cardinality_estimate)
 
     @pytest.mark.usefixtures("snapshot_orientdb_client")
-<<<<<<< HEAD
-    def test_multiple_filters(self):
-        """Ensure we handle multiple filters correctly."""
-        schema_graph = generate_schema_graph(self.orientdb_client)
-=======
     def test_multiple_filters(self) -> None:
         """Ensure we handle multiple filters correctly."""
         schema_graph = generate_schema_graph(self.orientdb_client)  # type: ignore  # from fixture
->>>>>>> a13e7b26
         graphql_input = """{
             Animal @filter(op_name: "name_or_alias", value: ["$name"]) {
                 uuid @filter(op_name: "=", value:["$uuid"])
@@ -729,15 +616,9 @@
         self.assertAlmostEqual(expected_cardinality_estimate, cardinality_estimate)
 
     @pytest.mark.usefixtures("snapshot_orientdb_client")
-<<<<<<< HEAD
-    def test_inequality_filters_on_uuid(self):
-        """Ensure we handle inequality filters on UUIDs correctly."""
-        schema_graph = generate_schema_graph(self.orientdb_client)
-=======
     def test_inequality_filters_on_uuid(self) -> None:
         """Ensure we handle inequality filters on UUIDs correctly."""
         schema_graph = generate_schema_graph(self.orientdb_client)  # type: ignore  # from fixture
->>>>>>> a13e7b26
         graphql_input = """{
             Animal {
                 uuid @filter(op_name: "<", value:["$uuid"])
@@ -764,15 +645,9 @@
         self.assertAlmostEqual(expected_cardinality_estimate, cardinality_estimate)
 
     @pytest.mark.usefixtures("snapshot_orientdb_client")
-<<<<<<< HEAD
-    def test_optional_and_filter(self):
-        """Test an optional and filter on the same Location."""
-        schema_graph = generate_schema_graph(self.orientdb_client)
-=======
     def test_optional_and_filter(self) -> None:
         """Test an optional and filter on the same Location."""
         schema_graph = generate_schema_graph(self.orientdb_client)  # type: ignore  # from fixture
->>>>>>> a13e7b26
         graphql_input = """{
             Animal {
                 out_Animal_BornAt @optional {
@@ -812,15 +687,9 @@
         self.assertAlmostEqual(expected_cardinality_estimate, cardinality_estimate)
 
     @pytest.mark.usefixtures("snapshot_orientdb_client")
-<<<<<<< HEAD
-    def test_optional_then_filter(self):
-        """Test a filter within an optional scope."""
-        schema_graph = generate_schema_graph(self.orientdb_client)
-=======
     def test_optional_then_filter(self) -> None:
         """Test a filter within an optional scope."""
         schema_graph = generate_schema_graph(self.orientdb_client)  # type: ignore  # from fixture
->>>>>>> a13e7b26
         graphql_input = """{
             Animal {
                 out_Animal_BornAt @optional {
@@ -861,15 +730,9 @@
         self.assertAlmostEqual(expected_cardinality_estimate, cardinality_estimate)
 
     @pytest.mark.usefixtures("snapshot_orientdb_client")
-<<<<<<< HEAD
-    def test_fold_and_filter(self):
-        """Test an fold and filter on the same Location."""
-        schema_graph = generate_schema_graph(self.orientdb_client)
-=======
     def test_fold_and_filter(self) -> None:
         """Test an fold and filter on the same Location."""
         schema_graph = generate_schema_graph(self.orientdb_client)  # type: ignore  # from fixture
->>>>>>> a13e7b26
         graphql_input = """{
             Animal {
                 out_Animal_BornAt @fold {
@@ -909,15 +772,9 @@
         self.assertAlmostEqual(expected_cardinality_estimate, cardinality_estimate)
 
     @pytest.mark.usefixtures("snapshot_orientdb_client")
-<<<<<<< HEAD
-    def test_fold_then_filter(self):
-        """Test a filter within an fold scope."""
-        schema_graph = generate_schema_graph(self.orientdb_client)
-=======
     def test_fold_then_filter(self) -> None:
         """Test a filter within an fold scope."""
         schema_graph = generate_schema_graph(self.orientdb_client)  # type: ignore  # from fixture
->>>>>>> a13e7b26
         graphql_input = """{
             Animal {
                 out_Animal_BornAt @fold {
@@ -958,15 +815,9 @@
         self.assertAlmostEqual(expected_cardinality_estimate, cardinality_estimate)
 
     @pytest.mark.usefixtures("snapshot_orientdb_client")
-<<<<<<< HEAD
-    def test_recurse_and_filter(self):
-        """Test a filter that immediately follows a recursed edge."""
-        schema_graph = generate_schema_graph(self.orientdb_client)
-=======
     def test_recurse_and_filter(self) -> None:
         """Test a filter that immediately follows a recursed edge."""
         schema_graph = generate_schema_graph(self.orientdb_client)  # type: ignore  # from fixture
->>>>>>> a13e7b26
         graphql_input = """{
             Animal {
                 out_Animal_ParentOf @recurse(depth: 2){
@@ -999,15 +850,9 @@
         self.assertAlmostEqual(expected_cardinality_estimate, cardinality_estimate)
 
     @pytest.mark.usefixtures("snapshot_orientdb_client")
-<<<<<<< HEAD
-    def test_recurse_then_filter(self):
-        """Test a filter that immediately follows a recursed edge."""
-        schema_graph = generate_schema_graph(self.orientdb_client)
-=======
     def test_recurse_then_filter(self) -> None:
         """Test a filter that immediately follows a recursed edge."""
         schema_graph = generate_schema_graph(self.orientdb_client)  # type: ignore  # from fixture
->>>>>>> a13e7b26
         graphql_input = """{
             Animal {
                 out_Animal_ParentOf @recurse(depth: 2){
@@ -1041,17 +886,12 @@
 
 
 def _make_schema_info_and_get_filter_selectivity(
-<<<<<<< HEAD
-    schema_graph, statistics, filter_info, parameters, location_name
-):
-=======
     schema_graph: SchemaGraph,
     statistics: Statistics,
     filter_info: FilterInfo,
     parameters: Dict[str, Any],
     location_name: str,
 ) -> Selectivity:
->>>>>>> a13e7b26
     graphql_schema, type_equivalence_hints = get_graphql_schema_from_schema_graph(schema_graph)
     pagination_keys = {vertex_name: "uuid" for vertex_name in schema_graph.vertex_class_names}
     uuid4_fields = {vertex_name: {"uuid"} for vertex_name in schema_graph.vertex_class_names}
@@ -1122,13 +962,8 @@
         self.assertEqual(expected_selectivity, _combine_filter_selectivities(selectivities))
 
     @pytest.mark.usefixtures("snapshot_orientdb_client")
-<<<<<<< HEAD
-    def test_get_equals_filter_selectivity(self):
-        schema_graph = generate_schema_graph(self.orientdb_client)
-=======
     def test_get_equals_filter_selectivity(self) -> None:
         schema_graph = generate_schema_graph(self.orientdb_client)  # type: ignore  # from fixture
->>>>>>> a13e7b26
         classname = "Animal"
 
         empty_statistics = LocalStatistics(dict())
@@ -1197,13 +1032,8 @@
         self.assertEqual(expected_selectivity, selectivity)
 
     @pytest.mark.usefixtures("snapshot_orientdb_client")
-<<<<<<< HEAD
-    def test_get_in_collection_filter_selectivity(self):
-        schema_graph = generate_schema_graph(self.orientdb_client)
-=======
     def test_get_in_collection_filter_selectivity(self) -> None:
         schema_graph = generate_schema_graph(self.orientdb_client)  # type: ignore  # from fixture
->>>>>>> a13e7b26
         classname = "Animal"
         empty_statistics = LocalStatistics(dict())
         nonunique_filter = FilterInfo(
@@ -1269,13 +1099,8 @@
         self.assertEqual(expected_selectivity, selectivity)
 
     @pytest.mark.usefixtures("snapshot_orientdb_client")
-<<<<<<< HEAD
-    def test_inequality_filters_on_uuid(self):
-        schema_graph = generate_schema_graph(self.orientdb_client)
-=======
     def test_inequality_filters_on_uuid(self) -> None:
         schema_graph = generate_schema_graph(self.orientdb_client)  # type: ignore  # from fixture
->>>>>>> a13e7b26
         graphql_schema, type_equivalence_hints = get_graphql_schema_from_schema_graph(schema_graph)
         pagination_keys = {vertex_name: "uuid" for vertex_name in schema_graph.vertex_class_names}
         uuid4_fields = {vertex_name: {"uuid"} for vertex_name in schema_graph.vertex_class_names}
@@ -1355,13 +1180,8 @@
         self.assertAlmostEqual(expected_counts, result_counts)
 
     @pytest.mark.usefixtures("snapshot_orientdb_client")
-<<<<<<< HEAD
-    def test_inequality_filters_on_int(self):
-        schema_graph = generate_schema_graph(self.orientdb_client)
-=======
     def test_inequality_filters_on_int(self) -> None:
         schema_graph = generate_schema_graph(self.orientdb_client)  # type: ignore  # from fixture
->>>>>>> a13e7b26
         graphql_schema, type_equivalence_hints = get_graphql_schema_from_schema_graph(schema_graph)
         pagination_keys = {vertex_name: "uuid" for vertex_name in schema_graph.vertex_class_names}
         uuid4_fields = {vertex_name: {"uuid"} for vertex_name in schema_graph.vertex_class_names}

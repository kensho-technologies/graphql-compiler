# Copyright 2017-present Kensho Technologies, LLC.
import unittest

from graphql import GraphQLID, GraphQLInt, GraphQLList, GraphQLString
import six

from . import test_input_data
from ..compiler import blocks, expressions, helpers
from ..compiler.compiler_frontend import OutputMetadata, graphql_to_ir
from ..schema import (
    COUNT_META_FIELD_NAME, TYPENAME_META_FIELD_NAME, GraphQLDate, GraphQLDateTime, GraphQLDecimal
)
from .test_helpers import compare_input_metadata, compare_ir_blocks, get_schema


def check_test_data(test_case, test_data, expected_blocks, expected_location_types):
    """Assert that the GraphQL input generates all expected IR data."""
    if test_data.type_equivalence_hints:
        # For test convenience, we accept the type equivalence hints in string form.
        # Here, we convert them to the required GraphQL types.
        schema_based_type_equivalence_hints = {
            test_case.schema.get_type(key): test_case.schema.get_type(value)
            for key, value in six.iteritems(test_data.type_equivalence_hints)
        }
    else:
        schema_based_type_equivalence_hints = None

    compilation_results = graphql_to_ir(test_case.schema, test_data.graphql_input,
                                        type_equivalence_hints=schema_based_type_equivalence_hints)

    compare_ir_blocks(test_case, expected_blocks, compilation_results.ir_blocks)
    compare_input_metadata(
        test_case, test_data.expected_input_metadata, compilation_results.input_metadata)
    test_case.assertEqual(
        test_data.expected_output_metadata, compilation_results.output_metadata)
    test_case.assertEqual(
        expected_location_types,
        get_comparable_location_types(compilation_results.query_metadata_table))

    all_child_locations, revisits = compute_child_and_revisit_locations(expected_blocks)
    for parent_location, child_locations in six.iteritems(all_child_locations):
        for child_location in child_locations:
            child_info = compilation_results.query_metadata_table.get_location_info(child_location)
            test_case.assertEqual(parent_location, child_info.parent_location)

    test_case.assertEqual(
        all_child_locations,
        get_comparable_child_locations(compilation_results.query_metadata_table))
    test_case.assertEqual(
        revisits,
        get_comparable_revisits(compilation_results.query_metadata_table))


def get_comparable_location_types(query_metadata_table):
    """Return the dict of location -> GraphQL type name for each location in the query."""
    return {
        location: location_info.type.name
        for location, location_info in query_metadata_table.registered_locations
    }


def get_comparable_child_locations(query_metadata_table):
    """Return the dict of location -> set of child locations for each location in the query."""
    all_locations_with_possible_children = {
        location: set(query_metadata_table.get_child_locations(location))
        for location, _ in query_metadata_table.registered_locations
    }
    return {
        location: child_locations
        for location, child_locations in six.iteritems(all_locations_with_possible_children)
        if child_locations
    }


def get_comparable_revisits(query_metadata_table):
    """Return a dict location -> set of revisit locations for that starting location."""
    revisit_origins = {
        query_metadata_table.get_revisit_origin(location)
        for location, _ in query_metadata_table.registered_locations
    }

    intermediate_result = {
        location: set(query_metadata_table.get_all_revisits(location))
        for location in revisit_origins
    }

    return {
        location: revisits
        for location, revisits in six.iteritems(intermediate_result)
        if revisits
    }


def compute_child_and_revisit_locations(ir_blocks):
    """Return dicts describing the parent-child and revisit relationships for all query locations.

    Args:
        ir_blocks: list of IR blocks describing the given query

    Returns:
        tuple of:
            dict mapping parent location -> set of child locations (guaranteed to be non-empty)
            dict mapping revisit origin -> set of revisits (possibly empty)
    """
    if not ir_blocks:
        raise AssertionError(u'Unexpectedly received empty ir_blocks: {}'.format(ir_blocks))

    first_block = ir_blocks[0]
    if not isinstance(first_block, blocks.QueryRoot):
        raise AssertionError(u'Unexpectedly, the first IR block was not a QueryRoot: {} {}'
                             .format(first_block, ir_blocks))

    # These block types do not affect the computed location structure.
    no_op_block_types = (
        blocks.Filter,
        blocks.ConstructResult,
        blocks.EndOptional,
        blocks.OutputSource,
        blocks.CoerceType,
    )

    current_location = None
    traversed_or_recursed_or_folded = False
    fold_started_at = None

    top_level_locations = set()
    parent_location = dict()  # location -> parent location
    child_locations = dict()  # location -> set of child locations
    revisits = dict()  # location -> set of revisit locations
    query_path_to_revisit_origin = dict()  # location query path -> its revisit origin

    # Walk the IR blocks and reconstruct the query's location structure.
    for block in ir_blocks[1:]:
        if isinstance(block, (blocks.Traverse, blocks.Fold, blocks.Recurse)):
            traversed_or_recursed_or_folded = True
            if isinstance(block, blocks.Fold):
                fold_started_at = current_location
        elif isinstance(block, blocks.Unfold):
            current_location = fold_started_at
        elif isinstance(block, blocks.MarkLocation):
            # Handle optional traversals and backtracks, due to the fact that
            # they might drop MarkLocations before and after themselves.
            if traversed_or_recursed_or_folded:
                block_parent_location = current_location
            else:
                block_parent_location = parent_location.get(current_location, None)

            if block_parent_location is not None:
                parent_location[block.location] = block_parent_location
                child_locations.setdefault(block_parent_location, set()).add(block.location)
            else:
                top_level_locations.add(current_location)

            current_location = block.location

            if isinstance(current_location, helpers.FoldScopeLocation):
                revisit_origin = None
            elif isinstance(current_location, helpers.Location):
                if current_location.query_path not in query_path_to_revisit_origin:
                    query_path_to_revisit_origin[current_location.query_path] = current_location
                    revisit_origin = None
                else:
                    revisit_origin = query_path_to_revisit_origin[current_location.query_path]
            else:
                raise AssertionError(u'Unreachable state reached: {} {}'
                                     .format(current_location, ir_blocks))

            if revisit_origin is not None:
                revisits.setdefault(revisit_origin, set()).add(current_location)

            traversed_or_recursed_or_folded = False
        elif isinstance(block, blocks.Backtrack):
            current_location = block.location
        elif isinstance(block, blocks.GlobalOperationsStart):
            # In the global operations section, there is no "current" location.
            current_location = None
        elif isinstance(block, no_op_block_types):
            # These blocks do not affect the computed location structure.
            pass
        elif isinstance(block, blocks.QueryRoot):
            raise AssertionError(u'Unexpectedly encountered a second QueryRoot after the first '
                                 u'IR block: {} {}'.format(block, ir_blocks))
        else:
            raise AssertionError(u'Unexpected block type encountered: {} {}'
                                 .format(block, ir_blocks))

    return child_locations, revisits


class IrGenerationTests(unittest.TestCase):
    """Ensure valid inputs produce correct IR."""

    def setUp(self):
        """Initialize the test schema once for all tests, and disable max diff limits."""
        self.maxDiff = None
        self.schema = get_schema()

    def test_immediate_output(self):
        test_data = test_input_data.immediate_output()

        base_location = helpers.Location(('Animal',))

        expected_blocks = [
            blocks.QueryRoot({'Animal'}),
            blocks.MarkLocation(base_location),
            blocks.GlobalOperationsStart(),
            blocks.ConstructResult({
                'animal_name': expressions.OutputContextField(
                    base_location.navigate_to_field('name'), GraphQLString)
            }),
        ]
        expected_location_types = {
            base_location: 'Animal',
        }

        check_test_data(self, test_data, expected_blocks, expected_location_types)

    def test_immediate_output_custom_scalars(self):
        test_data = test_input_data.immediate_output_custom_scalars()

        base_location = helpers.Location(('Animal',))

        expected_blocks = [
            blocks.QueryRoot({'Animal'}),
            blocks.MarkLocation(base_location),
            blocks.GlobalOperationsStart(),
            blocks.ConstructResult({
                'birthday': expressions.OutputContextField(
                    base_location.navigate_to_field('birthday'), GraphQLDate),
                'net_worth': expressions.OutputContextField(
                    base_location.navigate_to_field('net_worth'), GraphQLDecimal),
            }),
        ]
        expected_location_types = {
            base_location: 'Animal',
        }

        check_test_data(self, test_data, expected_blocks, expected_location_types)

    def test_immediate_filter_and_output(self):
        # Ensure that all basic comparison operators output correct code in this simple case.
        comparison_operators = {u'=', u'!=', u'>', u'<', u'>=', u'<='}

        for operator in comparison_operators:
            graphql_input = '''{
                Animal {
                    name @filter(op_name: "%s", value: ["$wanted"]) @output(out_name: "animal_name")
                }
            }''' % (operator,)

            base_location = helpers.Location(('Animal',))

            expected_blocks = [
                blocks.QueryRoot({'Animal'}),
                blocks.Filter(
                    expressions.BinaryComposition(
                        operator,
                        expressions.LocalField('name', GraphQLString),
                        expressions.Variable('$wanted', GraphQLString)
                    )
                ),
                blocks.MarkLocation(base_location),
                blocks.GlobalOperationsStart(),
                blocks.ConstructResult({
                    'animal_name': expressions.OutputContextField(
                        base_location.navigate_to_field('name'), GraphQLString)
                }),
            ]
            expected_location_types = {
                base_location: 'Animal',
            }
            expected_output_metadata = {
                'animal_name': OutputMetadata(type=GraphQLString, optional=False),
            }
            expected_input_metadata = {
                'wanted': GraphQLString,
            }

            test_data = test_input_data.CommonTestData(
                graphql_input=graphql_input,
                expected_output_metadata=expected_output_metadata,
                expected_input_metadata=expected_input_metadata,
                type_equivalence_hints=None)

            check_test_data(self, test_data, expected_blocks, expected_location_types)

    def test_immediate_output_with_custom_scalar_filter(self):
        test_data = test_input_data.immediate_output_with_custom_scalar_filter()

        base_location = helpers.Location(('Animal',))

        expected_blocks = [
            blocks.QueryRoot({'Animal'}),
            blocks.Filter(
                expressions.BinaryComposition(
                    u'>=',
                    expressions.LocalField('net_worth', GraphQLDecimal),
                    expressions.Variable('$min_worth', GraphQLDecimal)
                )
            ),
            blocks.MarkLocation(base_location),
            blocks.GlobalOperationsStart(),
            blocks.ConstructResult({
                'animal_name': expressions.OutputContextField(
                    base_location.navigate_to_field('name'), GraphQLString)
            }),
        ]
        expected_location_types = {
            base_location: 'Animal',
        }

        check_test_data(self, test_data, expected_blocks, expected_location_types)

    def test_colocated_filter_and_tag(self):
        test_data = test_input_data.colocated_filter_and_tag()

        base_location = helpers.Location(('Animal',))
        child_location = base_location.navigate_to_subpath('out_Entity_Related')

        expected_blocks = [
            blocks.QueryRoot({'Animal'}),
            blocks.MarkLocation(base_location),
            blocks.Traverse('out', 'Entity_Related'),
            blocks.Filter(
                expressions.BinaryComposition(
                    u'contains',
                    expressions.LocalField('alias', GraphQLList(GraphQLString)),
                    expressions.LocalField('name', GraphQLString)
                )
            ),
            blocks.MarkLocation(child_location),
            blocks.Backtrack(base_location),
            blocks.GlobalOperationsStart(),
            blocks.ConstructResult({
                'related_name': expressions.OutputContextField(
                    child_location.navigate_to_field('name'), GraphQLString)
            }),
        ]
        expected_location_types = {
            base_location: 'Animal',
            child_location: 'Entity',
        }

        check_test_data(self, test_data, expected_blocks, expected_location_types)

    def test_colocated_out_of_order_filter_and_tag(self):
        test_data = test_input_data.colocated_out_of_order_filter_and_tag()

        base_location = helpers.Location(('Animal',))
        child_location = base_location.navigate_to_subpath('out_Entity_Related')

        expected_blocks = [
            blocks.QueryRoot({'Animal'}),
            blocks.MarkLocation(base_location),
            blocks.Traverse('out', 'Entity_Related'),
            blocks.Filter(
                expressions.BinaryComposition(
                    u'contains',
                    expressions.LocalField('alias', GraphQLList(GraphQLString)),
                    expressions.LocalField('name', GraphQLString)
                )
            ),
            blocks.MarkLocation(child_location),
            blocks.Backtrack(base_location),
            blocks.GlobalOperationsStart(),
            blocks.ConstructResult({
                'related_name': expressions.OutputContextField(
                    child_location.navigate_to_field('name'), GraphQLString)
            }),
        ]
        expected_location_types = {
            base_location: 'Animal',
            child_location: 'Entity',
        }

        check_test_data(self, test_data, expected_blocks, expected_location_types)

    def test_multiple_filters(self):
        test_data = test_input_data.multiple_filters()

        base_location = helpers.Location(('Animal',))

        expected_blocks = [
            blocks.QueryRoot({'Animal'}),
            blocks.Filter(
                expressions.BinaryComposition(
                    u'>=',
                    expressions.LocalField('name', GraphQLString),
                    expressions.Variable('$lower_bound', GraphQLString)
                )
            ),
            blocks.Filter(
                expressions.BinaryComposition(
                    u'<',
                    expressions.LocalField('name', GraphQLString),
                    expressions.Variable('$upper_bound', GraphQLString)
                )
            ),
            blocks.MarkLocation(base_location),
            blocks.GlobalOperationsStart(),
            blocks.ConstructResult({
                'animal_name': expressions.OutputContextField(
                    base_location.navigate_to_field('name'), GraphQLString)
            }),
        ]
        expected_location_types = {
            base_location: 'Animal',
        }

        check_test_data(self, test_data, expected_blocks, expected_location_types)

    def test_traverse_and_output(self):
        test_data = test_input_data.traverse_and_output()

        base_location = helpers.Location(('Animal',))
        child_location = base_location.navigate_to_subpath('out_Animal_ParentOf')

        expected_blocks = [
            blocks.QueryRoot({'Animal'}),
            blocks.MarkLocation(base_location),
            blocks.Traverse('out', 'Animal_ParentOf'),
            blocks.MarkLocation(child_location),
            blocks.Backtrack(base_location),
            blocks.GlobalOperationsStart(),
            blocks.ConstructResult({
                'parent_name': expressions.OutputContextField(
                    child_location.navigate_to_field('name'), GraphQLString)
            }),
        ]
        expected_location_types = {
            base_location: 'Animal',
            child_location: 'Animal',
        }

        check_test_data(self, test_data, expected_blocks, expected_location_types)

    def test_optional_traverse_after_mandatory_traverse(self):
        test_data = test_input_data.optional_traverse_after_mandatory_traverse()

        base_location = helpers.Location(('Animal',))
        revisited_base_location = base_location.revisit()
        twice_revisited_base_location = revisited_base_location.revisit()
        species_location = base_location.navigate_to_subpath('out_Animal_OfSpecies')
        child_location = base_location.navigate_to_subpath('out_Animal_ParentOf')

        expected_blocks = [
            blocks.QueryRoot({'Animal'}),
            blocks.MarkLocation(base_location),
            blocks.Traverse('out', 'Animal_OfSpecies'),
            blocks.MarkLocation(species_location),
            blocks.Backtrack(base_location),
            blocks.MarkLocation(revisited_base_location),
            blocks.Traverse('out', 'Animal_ParentOf', optional=True),
            blocks.MarkLocation(child_location),
            blocks.EndOptional(),
            blocks.Backtrack(revisited_base_location, optional=True),
            blocks.MarkLocation(twice_revisited_base_location),
            blocks.GlobalOperationsStart(),
            blocks.ConstructResult({
                'species_name': expressions.OutputContextField(
                    species_location.navigate_to_field('name'), GraphQLString),
                'child_name': expressions.TernaryConditional(
                    expressions.ContextFieldExistence(child_location),
                    expressions.OutputContextField(
                        child_location.navigate_to_field('name'), GraphQLString),
                    expressions.NullLiteral),
            }),
        ]
        expected_location_types = {
            base_location: 'Animal',
            species_location: 'Species',
            revisited_base_location: 'Animal',
            child_location: 'Animal',
            twice_revisited_base_location: 'Animal',
        }

        check_test_data(self, test_data, expected_blocks, expected_location_types)

    def test_traverse_filter_and_output(self):
        test_data = test_input_data.traverse_filter_and_output()

        base_location = helpers.Location(('Animal',))
        child_location = base_location.navigate_to_subpath('out_Animal_ParentOf')

        expected_blocks = [
            blocks.QueryRoot({'Animal'}),
            blocks.MarkLocation(base_location),
            blocks.Traverse('out', 'Animal_ParentOf'),
            blocks.Filter(
                expressions.BinaryComposition(
                    u'||',
                    expressions.BinaryComposition(
                        u'=',
                        expressions.LocalField('name', GraphQLString),
                        expressions.Variable('$wanted', GraphQLString)
                    ), expressions.BinaryComposition(
                        u'contains',
                        expressions.LocalField('alias', GraphQLList(GraphQLString)),
                        expressions.Variable('$wanted', GraphQLString)
                    )
                )
            ),
            blocks.MarkLocation(child_location),
            blocks.Backtrack(base_location),
            blocks.GlobalOperationsStart(),
            blocks.ConstructResult({
                'parent_name': expressions.OutputContextField(
                    child_location.navigate_to_field('name'), GraphQLString),
            }),
        ]
        expected_location_types = {
            base_location: 'Animal',
            child_location: 'Animal',
        }

        check_test_data(self, test_data, expected_blocks, expected_location_types)

    def test_name_or_alias_filter_on_interface_type(self):
        test_data = test_input_data.name_or_alias_filter_on_interface_type()

        base_location = helpers.Location(('Animal',))
        child_location = base_location.navigate_to_subpath('out_Entity_Related')

        expected_blocks = [
            blocks.QueryRoot({'Animal'}),
            blocks.MarkLocation(base_location),
            blocks.Traverse('out', 'Entity_Related'),
            blocks.Filter(
                expressions.BinaryComposition(
                    u'||',
                    expressions.BinaryComposition(
                        u'=',
                        expressions.LocalField('name', GraphQLString),
                        expressions.Variable('$wanted', GraphQLString)
                    ), expressions.BinaryComposition(
                        u'contains',
                        expressions.LocalField('alias', GraphQLList(GraphQLString)),
                        expressions.Variable('$wanted', GraphQLString)
                    )
                )
            ),
            blocks.MarkLocation(child_location),
            blocks.Backtrack(base_location),
            blocks.GlobalOperationsStart(),
            blocks.ConstructResult({
                'related_entity': expressions.OutputContextField(
                    child_location.navigate_to_field('name'), GraphQLString),
            }),
        ]
        expected_location_types = {
            base_location: 'Animal',
            child_location: 'Entity',
        }

        check_test_data(self, test_data, expected_blocks, expected_location_types)

    def test_output_source_and_complex_output(self):
        test_data = test_input_data.output_source_and_complex_output()

        base_location = helpers.Location(('Animal',))
        child_location = base_location.navigate_to_subpath('out_Animal_ParentOf')

        expected_blocks = [
            blocks.QueryRoot({'Animal'}),
            blocks.Filter(
                expressions.BinaryComposition(
                    u'=',
                    expressions.LocalField('name', GraphQLString),
                    expressions.Variable('$wanted', GraphQLString)
                )
            ),
            blocks.MarkLocation(base_location),
            blocks.Traverse('out', 'Animal_ParentOf'),
            blocks.MarkLocation(child_location),
            blocks.OutputSource(),
            blocks.GlobalOperationsStart(),
            blocks.ConstructResult({
                'animal_name': expressions.OutputContextField(
                    base_location.navigate_to_field('name'), GraphQLString),
                'parent_name': expressions.OutputContextField(
                    child_location.navigate_to_field('name'), GraphQLString),
            }),
        ]
        expected_location_types = {
            base_location: 'Animal',
            child_location: 'Animal',
        }

        check_test_data(self, test_data, expected_blocks, expected_location_types)

    def test_filter_on_optional_variable_equality(self):
        test_data = test_input_data.filter_on_optional_variable_equality()

        # The operand in the @filter directive originates from an optional block.
        base_location = helpers.Location(('Animal',))
        child_location = base_location.navigate_to_subpath('out_Animal_ParentOf')
        child_fed_at_location = child_location.navigate_to_subpath('out_Animal_FedAt')
        child_revisited_location = child_location.revisit()
        animal_fed_at_location = base_location.navigate_to_subpath('out_Animal_FedAt')

        expected_blocks = [
            blocks.QueryRoot({'Animal'}),
            blocks.MarkLocation(base_location),
            blocks.Traverse('out', 'Animal_ParentOf'),
            blocks.MarkLocation(child_location),
            blocks.Traverse('out', 'Animal_FedAt', optional=True),
            blocks.MarkLocation(child_fed_at_location),
            blocks.EndOptional(),
            blocks.Backtrack(child_location, optional=True),
            blocks.MarkLocation(child_revisited_location),
            blocks.Backtrack(base_location),
            blocks.Traverse('out', 'Animal_FedAt'),
            blocks.Filter(
                expressions.BinaryComposition(
                    u'||',
                    expressions.BinaryComposition(
                        u'=',
                        expressions.ContextFieldExistence(child_fed_at_location),
                        expressions.FalseLiteral
                    ),
                    expressions.BinaryComposition(
                        u'=',
                        expressions.LocalField('name', GraphQLString),
                        expressions.ContextField(
                            child_fed_at_location.navigate_to_field('name'), GraphQLString)
                    )
                )
            ),
            blocks.MarkLocation(animal_fed_at_location),
            blocks.OutputSource(),
            blocks.GlobalOperationsStart(),
            blocks.ConstructResult({
                'animal_name': expressions.OutputContextField(
                    base_location.navigate_to_field('name'), GraphQLString),
            }),
        ]
        expected_location_types = {
            base_location: 'Animal',
            child_location: 'Animal',
            child_fed_at_location: 'FeedingEvent',
            child_revisited_location: 'Animal',
            animal_fed_at_location: 'FeedingEvent',
        }

        check_test_data(self, test_data, expected_blocks, expected_location_types)

    def test_filter_on_optional_variable_name_or_alias(self):
        test_data = test_input_data.filter_on_optional_variable_name_or_alias()

        # The operand in the @filter directive originates from an optional block.
        base_location = helpers.Location(('Animal',))
        parent_location = base_location.navigate_to_subpath('in_Animal_ParentOf')
        child_location = base_location.navigate_to_subpath('out_Animal_ParentOf')
        base_revisited_location = base_location.revisit()

        expected_blocks = [
            blocks.QueryRoot({'Animal'}),
            blocks.MarkLocation(base_location),
            blocks.Traverse('in', 'Animal_ParentOf', optional=True),
            blocks.MarkLocation(parent_location),
            blocks.EndOptional(),
            blocks.Backtrack(base_location, optional=True),
            blocks.MarkLocation(base_revisited_location),
            blocks.Traverse('out', 'Animal_ParentOf'),
            blocks.Filter(
                expressions.BinaryComposition(
                    u'||',
                    expressions.BinaryComposition(
                        u'=',
                        expressions.ContextFieldExistence(parent_location),
                        expressions.FalseLiteral
                    ),
                    expressions.BinaryComposition(
                        u'||',
                        expressions.BinaryComposition(
                            u'=',
                            expressions.LocalField('name', GraphQLString),
                            expressions.ContextField(
                                parent_location.navigate_to_field('name'), GraphQLString)
                        ),
                        expressions.BinaryComposition(
                            u'contains',
                            expressions.LocalField('alias', GraphQLList(GraphQLString)),
                            expressions.ContextField(
                                parent_location.navigate_to_field('name'), GraphQLString)
                        )
                    )
                )
            ),
            blocks.MarkLocation(child_location),
            blocks.OutputSource(),
            blocks.GlobalOperationsStart(),
            blocks.ConstructResult({
                'animal_name': expressions.OutputContextField(
                    child_location.navigate_to_field('name'), GraphQLString),
            }),
        ]
        expected_location_types = {
            base_location: 'Animal',
            parent_location: 'Animal',
            base_revisited_location: 'Animal',
            child_location: 'Animal',
        }

        check_test_data(self, test_data, expected_blocks, expected_location_types)

    def test_filter_in_optional_block(self):
        test_data = test_input_data.filter_in_optional_block()

        base_location = helpers.Location(('Animal',))
        animal_parent_location = base_location.navigate_to_subpath('out_Animal_ParentOf')
        revisited_base_location = base_location.revisit()

        expected_blocks = [
            blocks.QueryRoot({'Animal'}),
            blocks.MarkLocation(base_location),
            blocks.Traverse('out', 'Animal_ParentOf', optional=True),
            blocks.Filter(
                expressions.BinaryComposition(
                    u'=',
                    expressions.LocalField('name', GraphQLString),
                    expressions.Variable('$name', GraphQLString)
                )
            ),
            blocks.MarkLocation(animal_parent_location),
            blocks.EndOptional(),
            blocks.Backtrack(base_location, optional=True),
            blocks.MarkLocation(revisited_base_location),
            blocks.GlobalOperationsStart(),
            blocks.ConstructResult({
                'animal_name': expressions.OutputContextField(
                    base_location.navigate_to_field('name'), GraphQLString
                ),
                'parent_name': expressions.TernaryConditional(
                    expressions.ContextFieldExistence(animal_parent_location),
                    expressions.OutputContextField(
                        animal_parent_location.navigate_to_field('name'), GraphQLString),
                    expressions.NullLiteral
                ),
                'uuid': expressions.TernaryConditional(
                    expressions.ContextFieldExistence(animal_parent_location),
                    expressions.OutputContextField(
                        animal_parent_location.navigate_to_field('uuid'), GraphQLID),
                    expressions.NullLiteral
                )
            }),
        ]
        expected_location_types = {
            base_location: 'Animal',
            animal_parent_location: 'Animal',
            revisited_base_location: 'Animal',
        }

        check_test_data(self, test_data, expected_blocks, expected_location_types)

    def test_filter_in_optional_and_count(self):
        test_data = test_input_data.filter_in_optional_and_count()

        base_location = helpers.Location(('Species',))
        animal_location = base_location.navigate_to_subpath('in_Animal_OfSpecies')
        base_revisit_1 = base_location.revisit()
        fold_location = base_revisit_1.navigate_to_fold('in_Species_Eats')

        expected_blocks = [
            blocks.QueryRoot({'Species'}),
            blocks.MarkLocation(base_location),
            blocks.Traverse('in', 'Animal_OfSpecies', optional=True),
            blocks.Filter(
                expressions.BinaryComposition(
                    u'=',
                    expressions.LocalField('name', GraphQLString),
                    expressions.Variable('$animal_name', GraphQLString)
                )
            ),
            blocks.MarkLocation(animal_location),
            blocks.EndOptional(),
            blocks.Backtrack(base_location, optional=True),
            blocks.MarkLocation(base_revisit_1),
            blocks.Fold(fold_location),
            blocks.MarkLocation(fold_location),
            blocks.Unfold(),
            blocks.GlobalOperationsStart(),
            blocks.Filter(expressions.BinaryComposition(
                u'>=',
                expressions.FoldedContextField(
                    fold_location.navigate_to_field(COUNT_META_FIELD_NAME),
                    GraphQLInt
                ),
                expressions.Variable('$predators', GraphQLInt),
            )),
            blocks.ConstructResult({
                'species_name': expressions.OutputContextField(
                    base_location.navigate_to_field('name'), GraphQLString
                ),
            }),

        ]
        expected_location_types = {
            base_location: 'Species',
            animal_location: 'Animal',
            base_revisit_1: 'Species',
            fold_location: 'Species',
        }

        check_test_data(self, test_data, expected_blocks, expected_location_types)

    def test_between_filter_on_simple_scalar(self):
        test_data = test_input_data.between_filter_on_simple_scalar()

        # The "between" filter emits different output depending on what the compared types are.
        # This test checks for correct code generation when the type is a simple scalar (a String).
        base_location = helpers.Location(('Animal',))

        expected_blocks = [
            blocks.QueryRoot({'Animal'}),
            blocks.Filter(
                expressions.BinaryComposition(
                    u'&&',
                    expressions.BinaryComposition(
                        u'>=',
                        expressions.LocalField('name', GraphQLString),
                        expressions.Variable('$lower', GraphQLString)
                    ),
                    expressions.BinaryComposition(
                        u'<=',
                        expressions.LocalField('name', GraphQLString),
                        expressions.Variable('$upper', GraphQLString)
                    )
                )
            ),
            blocks.MarkLocation(base_location),
            blocks.GlobalOperationsStart(),
            blocks.ConstructResult({
                'name': expressions.OutputContextField(
                    base_location.navigate_to_field('name'), GraphQLString)
            }),
        ]
        expected_location_types = {
            base_location: 'Animal',
        }

        check_test_data(self, test_data, expected_blocks, expected_location_types)

    def test_between_filter_on_date(self):
        test_data = test_input_data.between_filter_on_date()

        # The "between" filter emits different output depending on what the compared types are.
        # This test checks for correct code generation when the type is a custom scalar (Date).
        base_location = helpers.Location(('Animal',))

        expected_blocks = [
            blocks.QueryRoot({'Animal'}),
            blocks.Filter(
                expressions.BinaryComposition(
                    u'&&',
                    expressions.BinaryComposition(
                        u'>=',
                        expressions.LocalField('birthday', GraphQLDate),
                        expressions.Variable('$lower', GraphQLDate)
                    ),
                    expressions.BinaryComposition(
                        u'<=',
                        expressions.LocalField('birthday', GraphQLDate),
                        expressions.Variable('$upper', GraphQLDate)
                    )
                )
            ),
            blocks.MarkLocation(base_location),
            blocks.GlobalOperationsStart(),
            blocks.ConstructResult({
                'birthday': expressions.OutputContextField(
                    base_location.navigate_to_field('birthday'), GraphQLDate)
            }),
        ]
        expected_location_types = {
            base_location: 'Animal',
        }

        check_test_data(self, test_data, expected_blocks, expected_location_types)

    def test_between_filter_on_datetime(self):
        test_data = test_input_data.between_filter_on_datetime()

        # The "between" filter emits different output depending on what the compared types are.
        # This test checks for correct code generation when the type is a custom scalar (DateTime).
        base_location = helpers.Location(('Event',))

        expected_blocks = [
            blocks.QueryRoot({'Event'}),
            blocks.Filter(
                expressions.BinaryComposition(
                    u'&&',
                    expressions.BinaryComposition(
                        u'>=',
                        expressions.LocalField('event_date', GraphQLDateTime),
                        expressions.Variable('$lower', GraphQLDateTime)
                    ),
                    expressions.BinaryComposition(
                        u'<=',
                        expressions.LocalField('event_date', GraphQLDateTime),
                        expressions.Variable('$upper', GraphQLDateTime)
                    )
                )
            ),
            blocks.MarkLocation(base_location),
            blocks.GlobalOperationsStart(),
            blocks.ConstructResult({
                'event_date': expressions.OutputContextField(
                    base_location.navigate_to_field('event_date'), GraphQLDateTime)
            }),
        ]
        expected_location_types = {
            base_location: 'Event',
        }

        check_test_data(self, test_data, expected_blocks, expected_location_types)

    def test_between_lowering_on_simple_scalar(self):
        test_data = test_input_data.between_lowering_on_simple_scalar()

        base_location = helpers.Location(('Animal',))

        expected_blocks = [
            blocks.QueryRoot({'Animal'}),
            blocks.Filter(
                expressions.BinaryComposition(
                    u'<=',
                    expressions.LocalField('name', GraphQLString),
                    expressions.Variable('$upper', GraphQLString)
                ),
            ),
            blocks.Filter(
                expressions.BinaryComposition(
                    u'>=',
                    expressions.LocalField('name', GraphQLString),
                    expressions.Variable('$lower', GraphQLString)
                ),
            ),
            blocks.MarkLocation(base_location),
            blocks.GlobalOperationsStart(),
            blocks.ConstructResult({
                'name': expressions.OutputContextField(
                    base_location.navigate_to_field('name'), GraphQLString)
            }),
        ]
        expected_location_types = {
            base_location: 'Animal',
        }

        check_test_data(self, test_data, expected_blocks, expected_location_types)

    def test_between_lowering_with_extra_filters(self):
        test_data = test_input_data.between_lowering_with_extra_filters()

        base_location = helpers.Location(('Animal',))

        expected_blocks = [
            blocks.QueryRoot({'Animal'}),
            blocks.Filter(
                expressions.BinaryComposition(
                    u'<=',
                    expressions.LocalField('name', GraphQLString),
                    expressions.Variable('$upper', GraphQLString)
                ),
            ),
            blocks.Filter(
                expressions.BinaryComposition(
                    u'has_substring',
                    expressions.LocalField('name', GraphQLString),
                    expressions.Variable('$substring', GraphQLString)
                ),
            ),
            blocks.Filter(
                expressions.BinaryComposition(
                    u'contains',
                    expressions.Variable('$fauna', GraphQLList(GraphQLString)),
                    expressions.LocalField('name', GraphQLString)
                ),
            ),
            blocks.Filter(
                expressions.BinaryComposition(
                    u'>=',
                    expressions.LocalField('name', GraphQLString),
                    expressions.Variable('$lower', GraphQLString)
                ),
            ),
            blocks.MarkLocation(base_location),
            blocks.GlobalOperationsStart(),
            blocks.ConstructResult({
                'name': expressions.OutputContextField(
                    base_location.navigate_to_field('name'), GraphQLString)
            }),
        ]
        expected_location_types = {
            base_location: 'Animal',
        }

        check_test_data(self, test_data, expected_blocks, expected_location_types)

    def test_no_between_lowering_on_simple_scalar(self):
        test_data = test_input_data.no_between_lowering_on_simple_scalar()

        base_location = helpers.Location(('Animal',))

        expected_blocks = [
            blocks.QueryRoot({'Animal'}),
            blocks.Filter(
                expressions.BinaryComposition(
                    u'<=',
                    expressions.LocalField('name', GraphQLString),
                    expressions.Variable('$upper', GraphQLString)
                ),
            ),
            blocks.Filter(
                expressions.BinaryComposition(
                    u'>=',
                    expressions.LocalField('name', GraphQLString),
                    expressions.Variable('$lower0', GraphQLString)
                ),
            ),
            blocks.Filter(
                expressions.BinaryComposition(
                    u'>=',
                    expressions.LocalField('name', GraphQLString),
                    expressions.Variable('$lower1', GraphQLString)
                ),
            ),
            blocks.MarkLocation(base_location),
            blocks.GlobalOperationsStart(),
            blocks.ConstructResult({
                'name': expressions.OutputContextField(
                    base_location.navigate_to_field('name'), GraphQLString)
            }),
        ]
        expected_location_types = {
            base_location: 'Animal',
        }

        check_test_data(self, test_data, expected_blocks, expected_location_types)

    def test_complex_optional_variables(self):
        test_data = test_input_data.complex_optional_variables()

        # The operands in the @filter directives originate from an optional block.
        base_location = helpers.Location(('Animal',))
        child_location = base_location.navigate_to_subpath('out_Animal_ParentOf')
        child_fed_at_location = child_location.navigate_to_subpath('out_Animal_FedAt')

        child_fed_at_event_tag = child_fed_at_location.navigate_to_field('name')
        child_fed_at_tag = child_fed_at_location.navigate_to_field('event_date')

        revisited_child_location = child_location.revisit()

        other_parent_location = child_location.navigate_to_subpath('in_Animal_ParentOf')
        other_parent_fed_at_location = other_parent_location.navigate_to_subpath('out_Animal_FedAt')
        other_parent_fed_at_tag = other_parent_fed_at_location.navigate_to_field('event_date')
        other_parent_revisited_location = other_parent_location.revisit()

        grandparent_location = base_location.navigate_to_subpath('in_Animal_ParentOf')
        grandparent_fed_at_location = grandparent_location.navigate_to_subpath('out_Animal_FedAt')
        grandparent_fed_at_output = grandparent_fed_at_location.navigate_to_field('event_date')

        expected_blocks = [
            # Apply the filter to the root vertex and mark it.
            blocks.QueryRoot({'Animal'}),
            blocks.MarkLocation(base_location),

            blocks.Traverse('out', 'Animal_ParentOf'),
            blocks.MarkLocation(child_location),

            blocks.Traverse('out', 'Animal_FedAt', optional=True),
            blocks.MarkLocation(child_fed_at_location),
            blocks.EndOptional(),
            blocks.Backtrack(child_location, optional=True),
            blocks.MarkLocation(revisited_child_location),

            blocks.Traverse('in', 'Animal_ParentOf'),
            blocks.MarkLocation(other_parent_location),
            blocks.Traverse('out', 'Animal_FedAt', optional=True),
            blocks.MarkLocation(other_parent_fed_at_location),
            blocks.EndOptional(),
            blocks.Backtrack(other_parent_location, optional=True),
            blocks.MarkLocation(other_parent_revisited_location),
            blocks.Backtrack(revisited_child_location),

            # Back to root vertex.
            blocks.Backtrack(base_location),

            blocks.Traverse('in', 'Animal_ParentOf'),
            blocks.MarkLocation(grandparent_location),
            blocks.Traverse('out', 'Animal_FedAt'),
            blocks.Filter(  # Filter "=" on the name field.
                expressions.BinaryComposition(
                    u'||',
                    expressions.BinaryComposition(
                        u'=',
                        expressions.ContextFieldExistence(child_fed_at_location),
                        expressions.FalseLiteral
                    ),
                    expressions.BinaryComposition(
                        u'=',
                        expressions.LocalField('name', GraphQLString),
                        expressions.ContextField(child_fed_at_event_tag, GraphQLString),
                    )
                )
            ),
            blocks.Filter(  # Filter "between" on the event_date field.
                expressions.BinaryComposition(
                    u'&&',
                    expressions.BinaryComposition(
                        u'||',
                        expressions.BinaryComposition(
                            u'=',
                            expressions.ContextFieldExistence(other_parent_fed_at_location),
                            expressions.FalseLiteral
                        ),
                        expressions.BinaryComposition(
                            u'>=',
                            expressions.LocalField('event_date', GraphQLDateTime),
                            expressions.ContextField(other_parent_fed_at_tag, GraphQLDateTime)
                        )
                    ),
                    expressions.BinaryComposition(
                        u'||',
                        expressions.BinaryComposition(
                            u'=',
                            expressions.ContextFieldExistence(child_fed_at_location),
                            expressions.FalseLiteral
                        ),
                        expressions.BinaryComposition(
                            u'<=',
                            expressions.LocalField('event_date', GraphQLDateTime),
                            expressions.ContextField(child_fed_at_tag, GraphQLDateTime)
                        )
                    )
                )
            ),
            blocks.MarkLocation(grandparent_fed_at_location),
            blocks.Backtrack(grandparent_location),
            blocks.Backtrack(base_location),

            blocks.GlobalOperationsStart(),
            blocks.ConstructResult({
                'child_fed_at': expressions.TernaryConditional(
                    expressions.ContextFieldExistence(child_fed_at_location),
                    expressions.OutputContextField(child_fed_at_tag, GraphQLDateTime),
                    expressions.NullLiteral
                ),
                'other_parent_fed_at': expressions.TernaryConditional(
                    expressions.ContextFieldExistence(other_parent_fed_at_location),
                    expressions.OutputContextField(other_parent_fed_at_tag, GraphQLDateTime),
                    expressions.NullLiteral
                ),
                'grandparent_fed_at': expressions.OutputContextField(
                    grandparent_fed_at_output, GraphQLDateTime),
            }),
        ]
        expected_location_types = {
            base_location: 'Animal',
            child_location: 'Animal',
            child_fed_at_location: 'FeedingEvent',
            revisited_child_location: 'Animal',
            other_parent_location: 'Animal',
            other_parent_fed_at_location: 'FeedingEvent',
            other_parent_revisited_location: 'Animal',
            grandparent_location: 'Animal',
            grandparent_fed_at_location: 'FeedingEvent',
        }

        check_test_data(self, test_data, expected_blocks, expected_location_types)

    def test_complex_optional_variables_with_starting_filter(self):
        test_data = test_input_data.complex_optional_variables_with_starting_filter()

        # The operands in the @filter directives originate from an optional block.
        base_location = helpers.Location(('Animal',))
        child_location = base_location.navigate_to_subpath('out_Animal_ParentOf')
        child_fed_at_location = child_location.navigate_to_subpath('out_Animal_FedAt')

        child_fed_at_event_tag = child_fed_at_location.navigate_to_field('name')
        child_fed_at_tag = child_fed_at_location.navigate_to_field('event_date')

        revisited_child_location = child_location.revisit()

        other_parent_location = child_location.navigate_to_subpath('in_Animal_ParentOf')
        other_parent_fed_at_location = other_parent_location.navigate_to_subpath('out_Animal_FedAt')
        other_parent_fed_at_tag = other_parent_fed_at_location.navigate_to_field('event_date')
        other_parent_revisited_location = other_parent_location.revisit()

        grandparent_location = base_location.navigate_to_subpath('in_Animal_ParentOf')
        grandparent_fed_at_location = grandparent_location.navigate_to_subpath('out_Animal_FedAt')
        grandparent_fed_at_output = grandparent_fed_at_location.navigate_to_field('event_date')

        expected_blocks = [
            # Apply the filter to the root vertex and mark it.
            blocks.QueryRoot({'Animal'}),
            blocks.Filter(
                expressions.BinaryComposition(
                    u'=',
                    expressions.LocalField('name', GraphQLString),
                    expressions.Variable('$animal_name', GraphQLString)
                )
            ),
            blocks.MarkLocation(base_location),

            blocks.Traverse('out', 'Animal_ParentOf'),
            blocks.MarkLocation(child_location),

            blocks.Traverse('out', 'Animal_FedAt', optional=True),
            blocks.MarkLocation(child_fed_at_location),
            blocks.EndOptional(),
            blocks.Backtrack(child_location, optional=True),
            blocks.MarkLocation(revisited_child_location),

            blocks.Traverse('in', 'Animal_ParentOf'),
            blocks.MarkLocation(other_parent_location),
            blocks.Traverse('out', 'Animal_FedAt', optional=True),
            blocks.MarkLocation(other_parent_fed_at_location),
            blocks.EndOptional(),
            blocks.Backtrack(other_parent_location, optional=True),
            blocks.MarkLocation(other_parent_revisited_location),
            blocks.Backtrack(revisited_child_location),

            # Back to root vertex.
            blocks.Backtrack(base_location),

            blocks.Traverse('in', 'Animal_ParentOf'),
            blocks.MarkLocation(grandparent_location),
            blocks.Traverse('out', 'Animal_FedAt'),
            blocks.Filter(  # Filter "=" on the name field.
                expressions.BinaryComposition(
                    u'||',
                    expressions.BinaryComposition(
                        u'=',
                        expressions.ContextFieldExistence(child_fed_at_location),
                        expressions.FalseLiteral
                    ),
                    expressions.BinaryComposition(
                        u'=',
                        expressions.LocalField('name', GraphQLString),
                        expressions.ContextField(child_fed_at_event_tag, GraphQLString),
                    )
                )
            ),
            blocks.Filter(  # Filter "between" on the event_date field.
                expressions.BinaryComposition(
                    u'&&',
                    expressions.BinaryComposition(
                        u'||',
                        expressions.BinaryComposition(
                            u'=',
                            expressions.ContextFieldExistence(other_parent_fed_at_location),
                            expressions.FalseLiteral
                        ),
                        expressions.BinaryComposition(
                            u'>=',
                            expressions.LocalField('event_date', GraphQLDateTime),
                            expressions.ContextField(other_parent_fed_at_tag, GraphQLDateTime)
                        )
                    ),
                    expressions.BinaryComposition(
                        u'||',
                        expressions.BinaryComposition(
                            u'=',
                            expressions.ContextFieldExistence(child_fed_at_location),
                            expressions.FalseLiteral
                        ),
                        expressions.BinaryComposition(
                            u'<=',
                            expressions.LocalField('event_date', GraphQLDateTime),
                            expressions.ContextField(child_fed_at_tag, GraphQLDateTime)
                        )
                    )
                )
            ),
            blocks.MarkLocation(grandparent_fed_at_location),
            blocks.Backtrack(grandparent_location),
            blocks.Backtrack(base_location),

            blocks.GlobalOperationsStart(),
            blocks.ConstructResult({
                'child_fed_at': expressions.TernaryConditional(
                    expressions.ContextFieldExistence(child_fed_at_location),
                    expressions.OutputContextField(child_fed_at_tag, GraphQLDateTime),
                    expressions.NullLiteral
                ),
                'other_parent_fed_at': expressions.TernaryConditional(
                    expressions.ContextFieldExistence(other_parent_fed_at_location),
                    expressions.OutputContextField(other_parent_fed_at_tag, GraphQLDateTime),
                    expressions.NullLiteral
                ),
                'grandparent_fed_at': expressions.OutputContextField(
                    grandparent_fed_at_output, GraphQLDateTime),
            }),
        ]
        expected_location_types = {
            base_location: 'Animal',
            child_location: 'Animal',
            child_fed_at_location: 'FeedingEvent',
            revisited_child_location: 'Animal',
            other_parent_location: 'Animal',
            other_parent_fed_at_location: 'FeedingEvent',
            other_parent_revisited_location: 'Animal',
            grandparent_location: 'Animal',
            grandparent_fed_at_location: 'FeedingEvent',
        }

        check_test_data(self, test_data, expected_blocks, expected_location_types)

    def test_simple_fragment(self):
        test_data = test_input_data.simple_fragment()

        base_location = helpers.Location(('Animal',))
        related_location = base_location.navigate_to_subpath('out_Entity_Related')
        related_species_location = related_location.navigate_to_subpath('out_Animal_OfSpecies')

        expected_blocks = [
            blocks.QueryRoot({'Animal'}),
            blocks.MarkLocation(base_location),
            blocks.Traverse('out', 'Entity_Related'),
            blocks.CoerceType({'Animal'}),
            blocks.MarkLocation(related_location),
            blocks.Traverse('out', 'Animal_OfSpecies'),
            blocks.MarkLocation(related_species_location),
            blocks.Backtrack(related_location),
            blocks.Backtrack(base_location),
            blocks.GlobalOperationsStart(),
            blocks.ConstructResult({
                'animal_name': expressions.OutputContextField(
                    base_location.navigate_to_field('name'), GraphQLString),
                'related_animal_name': expressions.OutputContextField(
                    related_location.navigate_to_field('name'), GraphQLString),
                'related_animal_species': expressions.OutputContextField(
                    related_species_location.navigate_to_field('name'), GraphQLString),
            }),
        ]
        expected_location_types = {
            base_location: 'Animal',
            related_location: 'Animal',
            related_species_location: 'Species',
        }

        check_test_data(self, test_data, expected_blocks, expected_location_types)

    def test_simple_union(self):
        test_data = test_input_data.simple_union()

        base_location = helpers.Location(('Species',))
        food_location = base_location.navigate_to_subpath('out_Species_Eats')

        expected_blocks = [
            blocks.QueryRoot({'Species'}),
            blocks.MarkLocation(base_location),
            blocks.Traverse('out', 'Species_Eats'),
            blocks.CoerceType({'Food'}),
            blocks.MarkLocation(food_location),
            blocks.Backtrack(base_location),
            blocks.GlobalOperationsStart(),
            blocks.ConstructResult({
                'species_name': expressions.OutputContextField(
                    base_location.navigate_to_field('name'), GraphQLString),
                'food_name': expressions.OutputContextField(
                    food_location.navigate_to_field('name'), GraphQLString),
            }),
        ]
        expected_location_types = {
            base_location: 'Species',
            food_location: 'Food',
        }

        check_test_data(self, test_data, expected_blocks, expected_location_types)

    def test_filter_then_apply_fragment(self):
        test_data = test_input_data.filter_then_apply_fragment()

        base_location = helpers.Location(('Species',))
        food_location = base_location.navigate_to_subpath('out_Species_Eats')

        expected_blocks = [
            blocks.QueryRoot({'Species'}),
            blocks.Filter(
                expressions.BinaryComposition(
                    u'contains',
                    expressions.Variable('$species', GraphQLList(GraphQLString)),
                    expressions.LocalField('name', GraphQLString)
                )
            ),
            blocks.MarkLocation(base_location),
            blocks.Traverse('out', 'Species_Eats'),
            blocks.CoerceType({'Food'}),
            blocks.MarkLocation(food_location),
            blocks.Backtrack(base_location),
            blocks.GlobalOperationsStart(),
            blocks.ConstructResult({
                'species_name': expressions.OutputContextField(
                    base_location.navigate_to_field('name'), GraphQLString),
                'food_name': expressions.OutputContextField(
                    food_location.navigate_to_field('name'), GraphQLString),
            }),
        ]
        expected_location_types = {
            base_location: 'Species',
            food_location: 'Food',
        }

        check_test_data(self, test_data, expected_blocks, expected_location_types)

    def test_filter_then_apply_fragment_with_multiple_traverses(self):
        test_data = test_input_data.filter_then_apply_fragment_with_multiple_traverses()

        base_location = helpers.Location(('Species',))
        food_location = base_location.navigate_to_subpath('out_Species_Eats')
        entity_related_location = food_location.navigate_to_subpath('out_Entity_Related')
        food_related_location = food_location.navigate_to_subpath('in_Entity_Related')

        expected_blocks = [
            blocks.QueryRoot({'Species'}),
            blocks.Filter(
                expressions.BinaryComposition(
                    u'contains',
                    expressions.Variable('$species', GraphQLList(GraphQLString)),
                    expressions.LocalField('name', GraphQLString)
                )
            ),
            blocks.MarkLocation(base_location),
            blocks.Traverse('out', 'Species_Eats'),
            blocks.CoerceType({'Food'}),
            blocks.MarkLocation(food_location),
            blocks.Traverse('out', 'Entity_Related'),
            blocks.MarkLocation(entity_related_location),
            blocks.Backtrack(food_location),
            blocks.Traverse('in', 'Entity_Related'),
            blocks.MarkLocation(food_related_location),
            blocks.Backtrack(food_location),
            blocks.Backtrack(base_location),
            blocks.GlobalOperationsStart(),
            blocks.ConstructResult({
                'species_name': expressions.OutputContextField(
                    base_location.navigate_to_field('name'), GraphQLString),
                'food_name': expressions.OutputContextField(
                    food_location.navigate_to_field('name'), GraphQLString),
                'entity_related_to_food': expressions.OutputContextField(
                    entity_related_location.navigate_to_field('name'), GraphQLString),
                'food_related_to_entity': expressions.OutputContextField(
                    food_related_location.navigate_to_field('name'), GraphQLString),
            }),
        ]
        expected_location_types = {
            base_location: 'Species',
            food_location: 'Food',
            entity_related_location: 'Entity',
            food_related_location: 'Entity',
        }

        check_test_data(self, test_data, expected_blocks, expected_location_types)

    def test_filter_on_fragment_in_union(self):
        test_data = test_input_data.filter_on_fragment_in_union()

        base_location = helpers.Location(('Species',))
        food_location = base_location.navigate_to_subpath('out_Species_Eats')

        expected_blocks = [
            blocks.QueryRoot({'Species'}),
            blocks.MarkLocation(base_location),
            blocks.Traverse('out', 'Species_Eats'),
            blocks.CoerceType({'Food'}),
            blocks.Filter(expressions.BinaryComposition(
                u'||',
                expressions.BinaryComposition(
                    u'=',
                    expressions.LocalField('name', GraphQLString),
                    expressions.Variable('$wanted', GraphQLString)
                ), expressions.BinaryComposition(
                    u'contains',
                    expressions.LocalField('alias', GraphQLList(GraphQLString)),
                    expressions.Variable('$wanted', GraphQLString)
                )
            )),
            blocks.MarkLocation(food_location),
            blocks.Backtrack(base_location),
            blocks.GlobalOperationsStart(),
            blocks.ConstructResult({
                'species_name': expressions.OutputContextField(
                    base_location.navigate_to_field('name'), GraphQLString),
                'food_name': expressions.OutputContextField(
                    food_location.navigate_to_field('name'), GraphQLString),
            }),
        ]
        expected_location_types = {
            base_location: 'Species',
            food_location: 'Food',
        }

        check_test_data(self, test_data, expected_blocks, expected_location_types)

    def test_optional_on_union(self):
        test_data = test_input_data.optional_on_union()

        base_location = helpers.Location(('Species',))
        food_location = base_location.navigate_to_subpath('out_Species_Eats')
        revisited_base_location = base_location.revisit()

        expected_blocks = [
            blocks.QueryRoot({'Species'}),
            blocks.MarkLocation(base_location),
            blocks.Traverse('out', 'Species_Eats', optional=True),
            blocks.CoerceType({'Food'}),
            blocks.MarkLocation(food_location),
            blocks.EndOptional(),
            blocks.Backtrack(base_location, optional=True),
            blocks.MarkLocation(revisited_base_location),
            blocks.GlobalOperationsStart(),
            blocks.ConstructResult({
                'species_name': expressions.OutputContextField(
                    base_location.navigate_to_field('name'), GraphQLString),
                'food_name': expressions.TernaryConditional(
                    expressions.ContextFieldExistence(food_location),
                    expressions.OutputContextField(
                        food_location.navigate_to_field('name'), GraphQLString),
                    expressions.NullLiteral
                ),
            }),
        ]
        expected_location_types = {
            base_location: 'Species',
            food_location: 'Food',
            revisited_base_location: 'Species',
        }

        check_test_data(self, test_data, expected_blocks, expected_location_types)

    def test_typename_output(self):
        test_data = test_input_data.typename_output()

        base_location = helpers.Location(('Animal',))
        species_location = base_location.navigate_to_subpath('out_Animal_OfSpecies')

        expected_blocks = [
            blocks.QueryRoot({'Animal'}),
            blocks.MarkLocation(base_location),
            blocks.Traverse('out', 'Animal_OfSpecies'),
            blocks.MarkLocation(species_location),
            blocks.Backtrack(base_location),
            blocks.GlobalOperationsStart(),
            blocks.ConstructResult({
                'base_cls': expressions.OutputContextField(
                    base_location.navigate_to_field(TYPENAME_META_FIELD_NAME), GraphQLString),
                'child_cls': expressions.OutputContextField(
                    species_location.navigate_to_field(TYPENAME_META_FIELD_NAME), GraphQLString),
            }),
        ]
        expected_location_types = {
            base_location: 'Animal',
            species_location: 'Species',
        }

        check_test_data(self, test_data, expected_blocks, expected_location_types)

    def test_typename_filter(self):
        test_data = test_input_data.typename_filter()

        base_location = helpers.Location(('Entity',))

        expected_blocks = [
            blocks.QueryRoot({'Entity'}),
            blocks.Filter(
                expressions.BinaryComposition(
                    u'=',
                    expressions.LocalField(TYPENAME_META_FIELD_NAME, GraphQLString),
                    expressions.Variable('$base_cls', GraphQLString)
                )
            ),
            blocks.MarkLocation(base_location),
            blocks.GlobalOperationsStart(),
            blocks.ConstructResult({
                'entity_name': expressions.OutputContextField(
                    base_location.navigate_to_field('name'), GraphQLString),
            }),
        ]
        expected_location_types = {
            base_location: 'Entity',
        }

        check_test_data(self, test_data, expected_blocks, expected_location_types)

    def test_simple_recurse(self):
        test_data = test_input_data.simple_recurse()

        base_location = helpers.Location(('Animal',))
        child_location = base_location.navigate_to_subpath('out_Animal_ParentOf')

        expected_blocks = [
            blocks.QueryRoot({'Animal'}),
            blocks.MarkLocation(base_location),
            blocks.Recurse('out', 'Animal_ParentOf', 1),
            blocks.MarkLocation(child_location),
            blocks.Backtrack(base_location),
            blocks.GlobalOperationsStart(),
            blocks.ConstructResult({
                'relation_name': expressions.OutputContextField(
                    child_location.navigate_to_field('name'), GraphQLString),
            }),
        ]
        expected_location_types = {
            base_location: 'Animal',
            child_location: 'Animal',
        }

        check_test_data(self, test_data, expected_blocks, expected_location_types)

    def test_traverse_then_recurse(self):
        test_data = test_input_data.traverse_then_recurse()

        base_location = helpers.Location(('Animal',))
        ancestor_location = base_location.navigate_to_subpath('out_Animal_ParentOf')
        event_location = base_location.navigate_to_subpath('out_Animal_ImportantEvent')

        expected_blocks = [
            blocks.QueryRoot({'Animal'}),
            blocks.MarkLocation(base_location),
            blocks.Traverse('out', 'Animal_ImportantEvent'),
            blocks.CoerceType({'Event'}),
            blocks.MarkLocation(event_location),
            blocks.Backtrack(base_location),
            blocks.Recurse('out', 'Animal_ParentOf', 2),
            blocks.MarkLocation(ancestor_location),
            blocks.Backtrack(base_location),
            blocks.GlobalOperationsStart(),
            blocks.ConstructResult({
                'animal_name': expressions.OutputContextField(
                    base_location.navigate_to_field('name'), GraphQLString),
                'important_event': expressions.OutputContextField(
                    event_location.navigate_to_field('name'), GraphQLString),
                'ancestor_name': expressions.OutputContextField(
                    ancestor_location.navigate_to_field('name'), GraphQLString),
            }),
        ]

        expected_location_types = {
            base_location: 'Animal',
            event_location: 'Event',
            ancestor_location: 'Animal'
        }

        check_test_data(self, test_data, expected_blocks, expected_location_types)

    def test_filter_then_traverse_and_recurse(self):
        test_data = test_input_data.filter_then_traverse_and_recurse()

        base_location = helpers.Location(('Animal',))
        ancestor_location = base_location.navigate_to_subpath('out_Animal_ParentOf')
        event_location = base_location.navigate_to_subpath('out_Animal_ImportantEvent')

        expected_blocks = [
            blocks.QueryRoot({'Animal'}),
            blocks.Filter(
                expressions.BinaryComposition(
                    u'||',
                    expressions.BinaryComposition(
                        u'=',
                        expressions.LocalField('name', GraphQLString),
                        expressions.Variable('$animal_name_or_alias', GraphQLString)
                    ),
                    expressions.BinaryComposition(
                        u'contains',
                        expressions.LocalField('alias', GraphQLList(GraphQLString)),
                        expressions.Variable('$animal_name_or_alias', GraphQLString)
                    )
                )
            ),
            blocks.MarkLocation(base_location),
            blocks.Traverse('out', 'Animal_ImportantEvent'),
            blocks.CoerceType({'Event'}),
            blocks.MarkLocation(event_location),
            blocks.Backtrack(base_location),
            blocks.Recurse('out', 'Animal_ParentOf', 2),
            blocks.MarkLocation(ancestor_location),
            blocks.Backtrack(base_location),
            blocks.GlobalOperationsStart(),
            blocks.ConstructResult({
                'animal_name': expressions.OutputContextField(
                    base_location.navigate_to_field('name'), GraphQLString),
                'important_event': expressions.OutputContextField(
                    event_location.navigate_to_field('name'), GraphQLString),
                'ancestor_name': expressions.OutputContextField(
                    ancestor_location.navigate_to_field('name'), GraphQLString),
            }),
        ]

        expected_location_types = {
            base_location: 'Animal',
            event_location: 'Event',
            ancestor_location: 'Animal'
        }

        check_test_data(self, test_data, expected_blocks, expected_location_types)

    def test_two_consecutive_recurses(self):
        test_data = test_input_data.two_consecutive_recurses()

        base_location = helpers.Location(('Animal',))
        ancestor_location = base_location.navigate_to_subpath('out_Animal_ParentOf')
        descendent_location = base_location.navigate_to_subpath('in_Animal_ParentOf')
        event_location = base_location.navigate_to_subpath('out_Animal_ImportantEvent')

        expected_blocks = [
            blocks.QueryRoot({'Animal'}),
            blocks.Filter(
                expressions.BinaryComposition(
                    u'||',
                    expressions.BinaryComposition(
                        u'=',
                        expressions.LocalField('name', GraphQLString),
                        expressions.Variable('$animal_name_or_alias', GraphQLString)
                    ),
                    expressions.BinaryComposition(
                        u'contains',
                        expressions.LocalField('alias', GraphQLList(GraphQLString)),
                        expressions.Variable('$animal_name_or_alias', GraphQLString)
                    )
                )
            ),
            blocks.MarkLocation(base_location),
            blocks.Traverse('out', 'Animal_ImportantEvent'),
            blocks.CoerceType({'Event'}),
            blocks.MarkLocation(event_location),
            blocks.Backtrack(base_location),
            blocks.Recurse('out', 'Animal_ParentOf', 2),
            blocks.MarkLocation(ancestor_location),
            blocks.Backtrack(base_location),
            blocks.Recurse('in', 'Animal_ParentOf', 2),
            blocks.MarkLocation(descendent_location),
            blocks.Backtrack(base_location),
            blocks.GlobalOperationsStart(),
            blocks.ConstructResult({
                'animal_name': expressions.OutputContextField(
                    base_location.navigate_to_field('name'), GraphQLString),
                'important_event': expressions.OutputContextField(
                    event_location.navigate_to_field('name'), GraphQLString),
                'ancestor_name': expressions.OutputContextField(
                    ancestor_location.navigate_to_field('name'), GraphQLString),
                'descendent_name': expressions.OutputContextField(
                    descendent_location.navigate_to_field('name'), GraphQLString),
            }),
        ]

        expected_location_types = {
            base_location: 'Animal',
            event_location: 'Event',
            descendent_location: 'Animal',
            ancestor_location: 'Animal'
        }

        check_test_data(self, test_data, expected_blocks, expected_location_types)

    def test_recurse_within_fragment(self):
        test_data = test_input_data.recurse_within_fragment()

        base_location = helpers.Location(('Food',))
        related_location = base_location.navigate_to_subpath('in_Entity_Related')
        child_location = related_location.navigate_to_subpath('out_Animal_ParentOf')

        expected_blocks = [
            blocks.QueryRoot({'Food'}),
            blocks.MarkLocation(base_location),
            blocks.Traverse('in', 'Entity_Related'),
            blocks.CoerceType({'Animal'}),
            blocks.MarkLocation(related_location),
            blocks.Recurse('out', 'Animal_ParentOf', 3),
            blocks.MarkLocation(child_location),
            blocks.Backtrack(related_location),
            blocks.Backtrack(base_location),
            blocks.GlobalOperationsStart(),
            blocks.ConstructResult({
                'food_name': expressions.OutputContextField(
                    base_location.navigate_to_field('name'), GraphQLString),
                'animal_name': expressions.OutputContextField(
                    related_location.navigate_to_field('name'), GraphQLString),
                'relation_name': expressions.OutputContextField(
                    child_location.navigate_to_field('name'), GraphQLString),
            }),
        ]
        expected_location_types = {
            base_location: 'Food',
            related_location: 'Animal',
            child_location: 'Animal',
        }

        check_test_data(self, test_data, expected_blocks, expected_location_types)

    def test_filter_within_recurse(self):
        test_data = test_input_data.filter_within_recurse()

        base_location = helpers.Location(('Animal',))
        child_location = base_location.navigate_to_subpath('out_Animal_ParentOf')

        expected_blocks = [
            blocks.QueryRoot({'Animal'}),
            blocks.MarkLocation(base_location),
            blocks.Recurse('out', 'Animal_ParentOf', 3),
            blocks.Filter(
                expressions.BinaryComposition(
                    u'=',
                    expressions.LocalField('color', GraphQLString),
                    expressions.Variable('$wanted', GraphQLString)
                )
            ),
            blocks.MarkLocation(child_location),
            blocks.Backtrack(base_location),
            blocks.GlobalOperationsStart(),
            blocks.ConstructResult({
                'relation_name': expressions.OutputContextField(
                    child_location.navigate_to_field('name'), GraphQLString),
            }),
        ]
        expected_location_types = {
            base_location: 'Animal',
            child_location: 'Animal',
        }

        check_test_data(self, test_data, expected_blocks, expected_location_types)

    def test_recurse_with_immediate_type_coercion(self):
        test_data = test_input_data.recurse_with_immediate_type_coercion()

        base_location = helpers.Location(('Animal',))
        related_location = base_location.navigate_to_subpath('in_Entity_Related')

        expected_blocks = [
            blocks.QueryRoot({'Animal'}),
            blocks.MarkLocation(base_location),
            blocks.Recurse('in', 'Entity_Related', 4),
            blocks.CoerceType({'Animal'}),
            blocks.MarkLocation(related_location),
            blocks.Backtrack(base_location),
            blocks.GlobalOperationsStart(),
            blocks.ConstructResult({
                'name': expressions.OutputContextField(
                    related_location.navigate_to_field('name'), GraphQLString),
            }),
        ]
        expected_location_types = {
            base_location: 'Animal',
            related_location: 'Animal',
        }

        check_test_data(self, test_data, expected_blocks, expected_location_types)

    def test_recurse_with_immediate_type_coercion_and_filter(self):
        test_data = test_input_data.recurse_with_immediate_type_coercion_and_filter()

        base_location = helpers.Location(('Animal',))
        related_location = base_location.navigate_to_subpath('in_Entity_Related')

        expected_blocks = [
            blocks.QueryRoot({'Animal'}),
            blocks.MarkLocation(base_location),
            blocks.Recurse('in', 'Entity_Related', 4),
            blocks.CoerceType({'Animal'}),
            blocks.Filter(
                expressions.BinaryComposition(
                    u'=',
                    expressions.LocalField('color', GraphQLString),
                    expressions.Variable('$color', GraphQLString)
                )
            ),
            blocks.MarkLocation(related_location),
            blocks.Backtrack(base_location),
            blocks.GlobalOperationsStart(),
            blocks.ConstructResult({
                'name': expressions.OutputContextField(
                    related_location.navigate_to_field('name'), GraphQLString),
            }),
        ]
        expected_location_types = {
            base_location: 'Animal',
            related_location: 'Animal',
        }

        check_test_data(self, test_data, expected_blocks, expected_location_types)

    def test_in_collection_op_filter_with_variable(self):
        test_data = test_input_data.in_collection_op_filter_with_variable()

        base_location = helpers.Location(('Animal',))

        expected_blocks = [
            blocks.QueryRoot({'Animal'}),
            blocks.Filter(
                expressions.BinaryComposition(
                    u'contains',
                    expressions.Variable('$wanted', GraphQLList(GraphQLString)),
                    expressions.LocalField('name', GraphQLString)
                )
            ),
            blocks.MarkLocation(base_location),
            blocks.GlobalOperationsStart(),
            blocks.ConstructResult({
                'animal_name': expressions.OutputContextField(
                    base_location.navigate_to_field('name'), GraphQLString),
            }),
        ]
        expected_location_types = {
            base_location: 'Animal',
        }

        check_test_data(self, test_data, expected_blocks, expected_location_types)

    def test_in_collection_op_filter_with_tag(self):
        test_data = test_input_data.in_collection_op_filter_with_tag()

        base_location = helpers.Location(('Animal',))
        child_location = base_location.navigate_to_subpath('out_Animal_ParentOf')

        expected_blocks = [
            blocks.QueryRoot({'Animal'}),
            blocks.MarkLocation(base_location),
            blocks.Traverse('out', 'Animal_ParentOf'),
            blocks.Filter(
                expressions.BinaryComposition(
                    u'contains',
                    expressions.ContextField(
                        base_location.navigate_to_field('alias'),
                        GraphQLList(GraphQLString)
                    ),
                    expressions.LocalField('name', GraphQLString)
                )
            ),
            blocks.MarkLocation(child_location),
            blocks.Backtrack(base_location),
            blocks.GlobalOperationsStart(),
            blocks.ConstructResult({
                'animal_name': expressions.OutputContextField(
                    base_location.navigate_to_field('name'), GraphQLString),
            }),
        ]
        expected_location_types = {
            base_location: 'Animal',
            child_location: 'Animal',
        }

        check_test_data(self, test_data, expected_blocks, expected_location_types)

    def test_in_collection_op_filter_with_optional_tag(self):
        test_data = test_input_data.in_collection_op_filter_with_optional_tag()

        base_location = helpers.Location(('Animal',))
        revisited_base_location = base_location.revisit()
        parent_location = base_location.navigate_to_subpath('in_Animal_ParentOf')
        child_location = base_location.navigate_to_subpath('out_Animal_ParentOf')

        expected_blocks = [
            blocks.QueryRoot({'Animal'}),
            blocks.MarkLocation(base_location),

            blocks.Traverse('in', 'Animal_ParentOf', optional=True),
            blocks.MarkLocation(parent_location),
            blocks.EndOptional(),
            blocks.Backtrack(base_location, optional=True),
            blocks.MarkLocation(revisited_base_location),

            blocks.Traverse('out', 'Animal_ParentOf'),
            blocks.Filter(
                expressions.BinaryComposition(
                    u'||',
                    expressions.BinaryComposition(
                        u'=',
                        expressions.ContextFieldExistence(parent_location),
                        expressions.FalseLiteral
                    ),
                    expressions.BinaryComposition(
                        u'contains',
                        expressions.ContextField(
                            parent_location.navigate_to_field('alias'),
                            GraphQLList(GraphQLString)
                        ),
                        expressions.LocalField('name', GraphQLString)
                    )
                )
            ),
            blocks.MarkLocation(child_location),
            blocks.Backtrack(revisited_base_location),
            blocks.GlobalOperationsStart(),
            blocks.ConstructResult({
                'animal_name': expressions.OutputContextField(
                    base_location.navigate_to_field('name'), GraphQLString),
            }),
        ]
        expected_location_types = {
            base_location: 'Animal',
            revisited_base_location: 'Animal',
            parent_location: 'Animal',
            child_location: 'Animal',
        }

        check_test_data(self, test_data, expected_blocks, expected_location_types)

    def test_not_in_collection_op_filter_with_variable(self):
        test_data = test_input_data.not_in_collection_op_filter_with_variable()

        base_location = helpers.Location(('Animal',))

        expected_blocks = [
            blocks.QueryRoot({'Animal'}),
            blocks.Filter(
                expressions.BinaryComposition(
                    u'not_contains',
                    expressions.Variable('$wanted', GraphQLList(GraphQLString)),
                    expressions.LocalField('name', GraphQLString)
                )
            ),
            blocks.MarkLocation(base_location),
            blocks.GlobalOperationsStart(),
            blocks.ConstructResult({
                'animal_name': expressions.OutputContextField(
                    base_location.navigate_to_field('name'), GraphQLString),
            }),
        ]
        expected_location_types = {
            base_location: 'Animal',
        }

        check_test_data(self, test_data, expected_blocks, expected_location_types)

    def test_not_in_collection_op_filter_with_tag(self):
        test_data = test_input_data.not_in_collection_op_filter_with_tag()

        base_location = helpers.Location(('Animal',))
        child_location = base_location.navigate_to_subpath('out_Animal_ParentOf')

        expected_blocks = [
            blocks.QueryRoot({'Animal'}),
            blocks.MarkLocation(base_location),
            blocks.Traverse('out', 'Animal_ParentOf'),
            blocks.Filter(
                expressions.BinaryComposition(
                    u'not_contains',
                    expressions.ContextField(
                        base_location.navigate_to_field('alias'),
                        GraphQLList(GraphQLString)
                    ),
                    expressions.LocalField('name', GraphQLString)
                )
            ),
            blocks.MarkLocation(child_location),
            blocks.Backtrack(base_location),
            blocks.GlobalOperationsStart(),
            blocks.ConstructResult({
                'animal_name': expressions.OutputContextField(
                    base_location.navigate_to_field('name'), GraphQLString),
            }),
        ]
        expected_location_types = {
            base_location: 'Animal',
            child_location: 'Animal',
        }

        check_test_data(self, test_data, expected_blocks, expected_location_types)

    def test_not_in_collection_op_filter_with_optional_tag(self):
        test_data = test_input_data.not_in_collection_op_filter_with_optional_tag()

        base_location = helpers.Location(('Animal',))
        revisited_base_location = base_location.revisit()
        parent_location = base_location.navigate_to_subpath('in_Animal_ParentOf')
        child_location = base_location.navigate_to_subpath('out_Animal_ParentOf')

        expected_blocks = [
            blocks.QueryRoot({'Animal'}),
            blocks.MarkLocation(base_location),

            blocks.Traverse('in', 'Animal_ParentOf', optional=True),
            blocks.MarkLocation(parent_location),
            blocks.EndOptional(),
            blocks.Backtrack(base_location, optional=True),
            blocks.MarkLocation(revisited_base_location),

            blocks.Traverse('out', 'Animal_ParentOf'),
            blocks.Filter(
                expressions.BinaryComposition(
                    u'||',
                    expressions.BinaryComposition(
                        u'=',
                        expressions.ContextFieldExistence(parent_location),
                        expressions.FalseLiteral
                    ),
                    expressions.BinaryComposition(
                        u'not_contains',
                        expressions.ContextField(
                            parent_location.navigate_to_field('alias'),
                            GraphQLList(GraphQLString)
                        ),
                        expressions.LocalField('name', GraphQLString)
                    )
                )
            ),
            blocks.MarkLocation(child_location),
            blocks.Backtrack(revisited_base_location),
            blocks.GlobalOperationsStart(),
            blocks.ConstructResult({
                'animal_name': expressions.OutputContextField(
                    base_location.navigate_to_field('name'), GraphQLString),
            }),
        ]
        expected_location_types = {
            base_location: 'Animal',
            revisited_base_location: 'Animal',
            parent_location: 'Animal',
            child_location: 'Animal',
        }

        check_test_data(self, test_data, expected_blocks, expected_location_types)

    def test_intersects_op_filter_with_variable(self):
        test_data = test_input_data.intersects_op_filter_with_variable()

        base_location = helpers.Location(('Animal',))

        expected_blocks = [
            blocks.QueryRoot({'Animal'}),
            blocks.Filter(
                expressions.BinaryComposition(
                    u'intersects',
                    expressions.LocalField('alias', GraphQLList(GraphQLString)),
                    expressions.Variable('$wanted', GraphQLList(GraphQLString))
                )
            ),
            blocks.MarkLocation(base_location),
            blocks.GlobalOperationsStart(),
            blocks.ConstructResult({
                'animal_name': expressions.OutputContextField(
                    base_location.navigate_to_field('name'), GraphQLString),
            }),
        ]
        expected_location_types = {
            base_location: 'Animal',
        }

        check_test_data(self, test_data, expected_blocks, expected_location_types)

    def test_intersects_op_filter_with_tag(self):
        test_data = test_input_data.intersects_op_filter_with_tag()

        base_location = helpers.Location(('Animal',))
        child_location = base_location.navigate_to_subpath('out_Animal_ParentOf')

        expected_blocks = [
            blocks.QueryRoot({'Animal'}),
            blocks.MarkLocation(base_location),
            blocks.Traverse('out', 'Animal_ParentOf'),
            blocks.Filter(
                expressions.BinaryComposition(
                    u'intersects',
                    expressions.LocalField('alias', GraphQLList(GraphQLString)),
                    expressions.ContextField(
                        base_location.navigate_to_field('alias'),
                        GraphQLList(GraphQLString)
                    )
                )
            ),
            blocks.MarkLocation(child_location),
            blocks.Backtrack(base_location),
            blocks.GlobalOperationsStart(),
            blocks.ConstructResult({
                'animal_name': expressions.OutputContextField(
                    base_location.navigate_to_field('name'), GraphQLString),
            }),
        ]
        expected_location_types = {
            base_location: 'Animal',
            child_location: 'Animal',
        }

        check_test_data(self, test_data, expected_blocks, expected_location_types)

    def test_intersects_op_filter_with_optional_tag(self):
        test_data = test_input_data.intersects_op_filter_with_optional_tag()

        base_location = helpers.Location(('Animal',))
        revisited_base_location = base_location.revisit()
        parent_location = base_location.navigate_to_subpath('in_Animal_ParentOf')
        child_location = base_location.navigate_to_subpath('out_Animal_ParentOf')

        expected_blocks = [
            blocks.QueryRoot({'Animal'}),
            blocks.MarkLocation(base_location),

            blocks.Traverse('in', 'Animal_ParentOf', optional=True),
            blocks.MarkLocation(parent_location),
            blocks.EndOptional(),
            blocks.Backtrack(base_location, optional=True),
            blocks.MarkLocation(revisited_base_location),

            blocks.Traverse('out', 'Animal_ParentOf'),
            blocks.Filter(
                expressions.BinaryComposition(
                    u'||',
                    expressions.BinaryComposition(
                        u'=',
                        expressions.ContextFieldExistence(parent_location),
                        expressions.FalseLiteral
                    ),
                    expressions.BinaryComposition(
                        u'intersects',
                        expressions.LocalField('alias', GraphQLList(GraphQLString)),
                        expressions.ContextField(
                            parent_location.navigate_to_field('alias'),
                            GraphQLList(GraphQLString)
                        )
                    )
                )
            ),
            blocks.MarkLocation(child_location),
            blocks.Backtrack(revisited_base_location),
            blocks.GlobalOperationsStart(),
            blocks.ConstructResult({
                'animal_name': expressions.OutputContextField(
                    base_location.navigate_to_field('name'), GraphQLString),
            }),
        ]
        expected_location_types = {
            base_location: 'Animal',
            revisited_base_location: 'Animal',
            parent_location: 'Animal',
            child_location: 'Animal',
        }

        check_test_data(self, test_data, expected_blocks, expected_location_types)

    def test_contains_op_filter_with_variable(self):
        test_data = test_input_data.contains_op_filter_with_variable()

        base_location = helpers.Location(('Animal',))

        expected_blocks = [
            blocks.QueryRoot({'Animal'}),
            blocks.Filter(
                expressions.BinaryComposition(
                    u'contains',
                    expressions.LocalField('alias', GraphQLList(GraphQLString)),
                    expressions.Variable('$wanted', GraphQLString)
                )
            ),
            blocks.MarkLocation(base_location),
            blocks.GlobalOperationsStart(),
            blocks.ConstructResult({
                'animal_name': expressions.OutputContextField(
                    base_location.navigate_to_field('name'), GraphQLString),
            }),
        ]
        expected_location_types = {
            base_location: 'Animal',
        }

        check_test_data(self, test_data, expected_blocks, expected_location_types)

    def test_contains_op_filter_with_tag(self):
        test_data = test_input_data.contains_op_filter_with_tag()

        base_location = helpers.Location(('Animal',))
        parent_location = base_location.navigate_to_subpath('in_Animal_ParentOf')

        expected_blocks = [
            blocks.QueryRoot({'Animal'}),
            blocks.MarkLocation(base_location),
            blocks.Traverse('in', 'Animal_ParentOf'),
            blocks.Filter(
                expressions.BinaryComposition(
                    u'contains',
                    expressions.LocalField('alias', GraphQLList(GraphQLString)),
                    expressions.ContextField(
                        base_location.navigate_to_field('name'),
                        GraphQLString
                    ),
                )
            ),
            blocks.MarkLocation(parent_location),
            blocks.Backtrack(base_location),
            blocks.GlobalOperationsStart(),
            blocks.ConstructResult({
                'animal_name': expressions.OutputContextField(
                    base_location.navigate_to_field('name'), GraphQLString),
            }),
        ]
        expected_location_types = {
            base_location: 'Animal',
            parent_location: 'Animal',
        }

        check_test_data(self, test_data, expected_blocks, expected_location_types)

    def test_contains_op_filter_with_optional_tag(self):
        test_data = test_input_data.contains_op_filter_with_optional_tag()

        base_location = helpers.Location(('Animal',))
        revisited_base_location = base_location.revisit()
        parent_location = base_location.navigate_to_subpath('in_Animal_ParentOf')
        child_location = base_location.navigate_to_subpath('out_Animal_ParentOf')

        expected_blocks = [
            blocks.QueryRoot({'Animal'}),
            blocks.MarkLocation(base_location),

            blocks.Traverse('in', 'Animal_ParentOf', optional=True),
            blocks.MarkLocation(parent_location),
            blocks.EndOptional(),
            blocks.Backtrack(base_location, optional=True),
            blocks.MarkLocation(revisited_base_location),

            blocks.Traverse('out', 'Animal_ParentOf'),
            blocks.Filter(
                expressions.BinaryComposition(
                    u'||',
                    expressions.BinaryComposition(
                        u'=',
                        expressions.ContextFieldExistence(parent_location),
                        expressions.FalseLiteral
                    ),
                    expressions.BinaryComposition(
                        u'contains',
                        expressions.LocalField('alias', GraphQLList(GraphQLString)),
                        expressions.ContextField(
                            parent_location.navigate_to_field('name'),
                            GraphQLString
                        )
                    )
                )
            ),
            blocks.MarkLocation(child_location),
            blocks.Backtrack(revisited_base_location),
            blocks.GlobalOperationsStart(),
            blocks.ConstructResult({
                'animal_name': expressions.OutputContextField(
                    base_location.navigate_to_field('name'), GraphQLString),
            }),
        ]
        expected_location_types = {
            base_location: 'Animal',
            revisited_base_location: 'Animal',
            parent_location: 'Animal',
            child_location: 'Animal',
        }

        check_test_data(self, test_data, expected_blocks, expected_location_types)

    def test_not_contains_op_filter_with_variable(self):
        test_data = test_input_data.not_contains_op_filter_with_variable()

        base_location = helpers.Location(('Animal',))

        expected_blocks = [
            blocks.QueryRoot({'Animal'}),
            blocks.Filter(
                expressions.BinaryComposition(
                    u'not_contains',
                    expressions.LocalField('alias', GraphQLList(GraphQLString)),
                    expressions.Variable('$wanted', GraphQLString)
                )
            ),
            blocks.MarkLocation(base_location),
            blocks.GlobalOperationsStart(),
            blocks.ConstructResult({
                'animal_name': expressions.OutputContextField(
                    base_location.navigate_to_field('name'), GraphQLString),
            }),
        ]
        expected_location_types = {
            base_location: 'Animal',
        }

        check_test_data(self, test_data, expected_blocks, expected_location_types)

    def test_not_contains_op_filter_with_tag(self):
        test_data = test_input_data.not_contains_op_filter_with_tag()

        base_location = helpers.Location(('Animal',))
        parent_location = base_location.navigate_to_subpath('in_Animal_ParentOf')

        expected_blocks = [
            blocks.QueryRoot({'Animal'}),
            blocks.MarkLocation(base_location),
            blocks.Traverse('in', 'Animal_ParentOf'),
            blocks.Filter(
                expressions.BinaryComposition(
                    u'not_contains',
                    expressions.LocalField('alias', GraphQLList(GraphQLString)),
                    expressions.ContextField(
                        base_location.navigate_to_field('name'),
                        GraphQLString
                    ),
                )
            ),
            blocks.MarkLocation(parent_location),
            blocks.Backtrack(base_location),
            blocks.GlobalOperationsStart(),
            blocks.ConstructResult({
                'animal_name': expressions.OutputContextField(
                    base_location.navigate_to_field('name'), GraphQLString),
            }),
        ]
        expected_location_types = {
            base_location: 'Animal',
            parent_location: 'Animal',
        }

        check_test_data(self, test_data, expected_blocks, expected_location_types)

    def test_not_contains_op_filter_with_optional_tag(self):
        test_data = test_input_data.not_contains_op_filter_with_optional_tag()

        base_location = helpers.Location(('Animal',))
        revisited_base_location = base_location.revisit()
        parent_location = base_location.navigate_to_subpath('in_Animal_ParentOf')
        child_location = base_location.navigate_to_subpath('out_Animal_ParentOf')

        expected_blocks = [
            blocks.QueryRoot({'Animal'}),
            blocks.MarkLocation(base_location),

            blocks.Traverse('in', 'Animal_ParentOf', optional=True),
            blocks.MarkLocation(parent_location),
            blocks.EndOptional(),
            blocks.Backtrack(base_location, optional=True),
            blocks.MarkLocation(revisited_base_location),

            blocks.Traverse('out', 'Animal_ParentOf'),
            blocks.Filter(
                expressions.BinaryComposition(
                    u'||',
                    expressions.BinaryComposition(
                        u'=',
                        expressions.ContextFieldExistence(parent_location),
                        expressions.FalseLiteral
                    ),
                    expressions.BinaryComposition(
                        u'not_contains',
                        expressions.LocalField('alias', GraphQLList(GraphQLString)),
                        expressions.ContextField(
                            parent_location.navigate_to_field('name'),
                            GraphQLString
                        )
                    )
                )
            ),
            blocks.MarkLocation(child_location),
            blocks.Backtrack(revisited_base_location),
            blocks.GlobalOperationsStart(),
            blocks.ConstructResult({
                'animal_name': expressions.OutputContextField(
                    base_location.navigate_to_field('name'), GraphQLString),
            }),
        ]
        expected_location_types = {
            base_location: 'Animal',
            revisited_base_location: 'Animal',
            parent_location: 'Animal',
            child_location: 'Animal',
        }

        check_test_data(self, test_data, expected_blocks, expected_location_types)

    def test_starts_with_op_filter(self):
        test_data = test_input_data.starts_with_op_filter()

        base_location = helpers.Location(('Animal',))

        expected_blocks = [
            blocks.QueryRoot({'Animal'}),
            blocks.Filter(
                expressions.BinaryComposition(
                    u'starts_with',
                    expressions.LocalField('name', GraphQLString),
                    expressions.Variable('$wanted', GraphQLString)
                )
            ),
            blocks.MarkLocation(base_location),
            blocks.GlobalOperationsStart(),
            blocks.ConstructResult({
                'animal_name': expressions.OutputContextField(
                    base_location.navigate_to_field('name'), GraphQLString),
            }),
        ]
        expected_location_types = {
            base_location: 'Animal',
        }

        check_test_data(self, test_data, expected_blocks, expected_location_types)

    def test_ends_with_op_filter(self):
        test_data = test_input_data.ends_with_op_filter()

        base_location = helpers.Location(('Animal',))

        expected_blocks = [
            blocks.QueryRoot({'Animal'}),
            blocks.Filter(
                expressions.BinaryComposition(
                    u'ends_with',
                    expressions.LocalField('name', GraphQLString),
                    expressions.Variable('$wanted', GraphQLString)
                )
            ),
            blocks.MarkLocation(base_location),
            blocks.GlobalOperationsStart(),
            blocks.ConstructResult({
                'animal_name': expressions.OutputContextField(
                    base_location.navigate_to_field('name'), GraphQLString),
            }),
        ]
        expected_location_types = {
            base_location: 'Animal',
        }

        check_test_data(self, test_data, expected_blocks, expected_location_types)

    def test_has_substring_op_filter(self):
        test_data = test_input_data.has_substring_op_filter()

        base_location = helpers.Location(('Animal',))

        expected_blocks = [
            blocks.QueryRoot({'Animal'}),
            blocks.Filter(
                expressions.BinaryComposition(
                    u'has_substring',
                    expressions.LocalField('name', GraphQLString),
                    expressions.Variable('$wanted', GraphQLString)
                )
            ),
            blocks.MarkLocation(base_location),
            blocks.GlobalOperationsStart(),
            blocks.ConstructResult({
                'animal_name': expressions.OutputContextField(
                    base_location.navigate_to_field('name'), GraphQLString),
            }),
        ]
        expected_location_types = {
            base_location: 'Animal',
        }

        check_test_data(self, test_data, expected_blocks, expected_location_types)

    def test_has_substring_op_filter_with_optional_tag(self):
        test_data = test_input_data.has_substring_op_filter_with_optional_tag()

        base_location = helpers.Location(('Animal',))
        revisited_base_location = base_location.revisit()
        parent_location = base_location.navigate_to_subpath('in_Animal_ParentOf')
        child_location = base_location.navigate_to_subpath('out_Animal_ParentOf')

        expected_blocks = [
            blocks.QueryRoot({'Animal'}),
            blocks.MarkLocation(base_location),

            blocks.Traverse('in', 'Animal_ParentOf', optional=True),
            blocks.MarkLocation(parent_location),
            blocks.EndOptional(),
            blocks.Backtrack(base_location, optional=True),
            blocks.MarkLocation(revisited_base_location),

            blocks.Traverse('out', 'Animal_ParentOf'),
            blocks.Filter(
                expressions.BinaryComposition(
                    u'||',
                    expressions.BinaryComposition(
                        u'=',
                        expressions.ContextFieldExistence(parent_location),
                        expressions.FalseLiteral
                    ),
                    expressions.BinaryComposition(
                        u'has_substring',
                        expressions.LocalField('name', GraphQLString),
                        expressions.ContextField(
                            parent_location.navigate_to_field('name'),
                            GraphQLString
                        )
                    )
                )
            ),
            blocks.MarkLocation(child_location),
            blocks.Backtrack(revisited_base_location),
            blocks.GlobalOperationsStart(),
            blocks.ConstructResult({
                'animal_name': expressions.OutputContextField(
                    base_location.navigate_to_field('name'), GraphQLString),
            }),
        ]
        expected_location_types = {
            base_location: 'Animal',
            revisited_base_location: 'Animal',
            parent_location: 'Animal',
            child_location: 'Animal',
        }

        check_test_data(self, test_data, expected_blocks, expected_location_types)

    def test_has_edge_degree_op_filter(self):
        test_data = test_input_data.has_edge_degree_op_filter()

        base_location = helpers.Location(('Animal',))
        child_location = base_location.navigate_to_subpath('in_Animal_ParentOf')

        list_of_animal_type = GraphQLList(self.schema.get_type('Animal'))

        expected_blocks = [
            blocks.QueryRoot({'Animal'}),
            blocks.Filter(
                expressions.BinaryComposition(
                    u'||',
                    expressions.BinaryComposition(  # the zero-edge check
                        u'&&',
                        expressions.BinaryComposition(
                            u'=',
                            expressions.Variable('$child_count', GraphQLInt),
                            expressions.ZeroLiteral
                        ),
                        expressions.BinaryComposition(
                            u'=',
                            expressions.LocalField('in_Animal_ParentOf', list_of_animal_type),
                            expressions.NullLiteral
                        )
                    ),
                    expressions.BinaryComposition(  # the non-zero-edge check
                        u'&&',
                        expressions.BinaryComposition(
                            u'!=',
                            expressions.LocalField('in_Animal_ParentOf', list_of_animal_type),
                            expressions.NullLiteral
                        ),
                        expressions.BinaryComposition(
                            u'=',
                            expressions.UnaryTransformation(
                                u'size',
                                expressions.LocalField('in_Animal_ParentOf', list_of_animal_type)
                            ),
                            expressions.Variable('$child_count', GraphQLInt),
                        )
                    )
                )
            ),
            blocks.MarkLocation(base_location),
            blocks.Traverse('in', 'Animal_ParentOf'),
            blocks.MarkLocation(child_location),
            blocks.OutputSource(),
            blocks.GlobalOperationsStart(),
            blocks.ConstructResult({
                'animal_name': expressions.OutputContextField(
                    base_location.navigate_to_field('name'), GraphQLString),
                'child_name': expressions.OutputContextField(
                    child_location.navigate_to_field('name'), GraphQLString),
            }),
        ]
        expected_location_types = {
            base_location: 'Animal',
            child_location: 'Animal',
        }

        check_test_data(self, test_data, expected_blocks, expected_location_types)

    def test_has_edge_degree_op_filter_with_optional(self):
        test_data = test_input_data.has_edge_degree_op_filter_with_optional()

        base_location = helpers.Location(('Species',))
        animal_location = base_location.navigate_to_subpath('in_Animal_OfSpecies')
        child_location = animal_location.navigate_to_subpath('in_Animal_ParentOf')
        revisited_animal_location = animal_location.revisit()

        list_of_animal_type = GraphQLList(self.schema.get_type('Animal'))

        expected_blocks = [
            blocks.QueryRoot({'Species'}),
            blocks.MarkLocation(base_location),
            blocks.Traverse('in', 'Animal_OfSpecies'),
            blocks.Filter(
                expressions.BinaryComposition(
                    u'||',
                    expressions.BinaryComposition(  # the zero-edge check
                        u'&&',
                        expressions.BinaryComposition(
                            u'=',
                            expressions.Variable('$child_count', GraphQLInt),
                            expressions.ZeroLiteral
                        ),
                        expressions.BinaryComposition(
                            u'=',
                            expressions.LocalField('in_Animal_ParentOf', list_of_animal_type),
                            expressions.NullLiteral
                        )
                    ),
                    expressions.BinaryComposition(  # the non-zero-edge check
                        u'&&',
                        expressions.BinaryComposition(
                            u'!=',
                            expressions.LocalField('in_Animal_ParentOf', list_of_animal_type),
                            expressions.NullLiteral
                        ),
                        expressions.BinaryComposition(
                            u'=',
                            expressions.UnaryTransformation(
                                u'size',
                                expressions.LocalField('in_Animal_ParentOf', list_of_animal_type)
                            ),
                            expressions.Variable('$child_count', GraphQLInt),
                        )
                    )
                )
            ),
            blocks.MarkLocation(animal_location),
            blocks.Traverse('in', 'Animal_ParentOf', optional=True),
            blocks.MarkLocation(child_location),
            blocks.EndOptional(),
            blocks.Backtrack(animal_location, optional=True),
            blocks.MarkLocation(revisited_animal_location),
            blocks.Backtrack(base_location),
            blocks.GlobalOperationsStart(),
            blocks.ConstructResult({
                'species_name': expressions.OutputContextField(
                    base_location.navigate_to_field('name'), GraphQLString),
                'parent_name': expressions.OutputContextField(
                    animal_location.navigate_to_field('name'), GraphQLString),
                'child_name': expressions.TernaryConditional(
                    expressions.ContextFieldExistence(child_location),
                    expressions.OutputContextField(
                        child_location.navigate_to_field('name'), GraphQLString),
                    expressions.NullLiteral),
            }),
        ]
        expected_location_types = {
            base_location: 'Species',
            animal_location: 'Animal',
            child_location: 'Animal',
            revisited_animal_location: 'Animal',
        }

        check_test_data(self, test_data, expected_blocks, expected_location_types)

    def test_has_edge_degree_op_filter_with_optional_and_between(self):
        test_data = test_input_data.has_edge_degree_op_filter_with_optional_and_between()

        base_location = helpers.Location(('Animal',))
        parent_location = base_location.navigate_to_subpath('in_Animal_ParentOf')
        related_location = parent_location.navigate_to_subpath('out_Entity_Related')
        revisited_base_location = base_location.revisit()

        list_of_animal_type = GraphQLList(self.schema.get_type('Animal'))

        expected_blocks = [
            blocks.QueryRoot({'Animal'}),
            blocks.Filter(
                expressions.BinaryComposition(
                    u'||',
                    expressions.BinaryComposition(
                        u'&&',
                        expressions.BinaryComposition(
                            u'=',
                            expressions.Variable('$number_of_edges', GraphQLInt),
                            expressions.ZeroLiteral
                        ),
                        expressions.BinaryComposition(
                            u'=',
                            expressions.LocalField('in_Animal_ParentOf', list_of_animal_type),
                            expressions.NullLiteral
                        )
                    ),
                    expressions.BinaryComposition(
                        u'&&',
                        expressions.BinaryComposition(
                            u'!=',
                            expressions.LocalField('in_Animal_ParentOf', list_of_animal_type),
                            expressions.NullLiteral
                        ),
                        expressions.BinaryComposition(
                            u'=',
                            expressions.UnaryTransformation(
                                u'size',
                                expressions.LocalField('in_Animal_ParentOf', list_of_animal_type)
                            ),
                            expressions.Variable('$number_of_edges', GraphQLInt)
                        )
                    )
                )
            ),
            blocks.Filter(
                expressions.BinaryComposition(
                    u'&&',
                    expressions.BinaryComposition(
                        u'>=',
                        expressions.LocalField('uuid', GraphQLID),
                        expressions.Variable('$uuid_lower_bound', GraphQLID)
                    ),
                    expressions.BinaryComposition(
                        u'<=',
                        expressions.LocalField('uuid', GraphQLID),
                        expressions.Variable('$uuid_upper_bound', GraphQLID)
                    )
                )
            ),
            blocks.MarkLocation(base_location),
            blocks.Traverse('in', 'Animal_ParentOf', optional=True),
            blocks.MarkLocation(parent_location),
            blocks.Traverse('out', 'Entity_Related', within_optional_scope=True),
            blocks.CoerceType({'Event'}),
            blocks.MarkLocation(related_location),
            blocks.Backtrack(parent_location),
            blocks.EndOptional(),
            blocks.Backtrack(base_location, optional=True),
            blocks.MarkLocation(revisited_base_location),
            blocks.GlobalOperationsStart(),
            blocks.ConstructResult({
                'animal_name': expressions.OutputContextField(
                    base_location.navigate_to_field('name'), GraphQLString),
                'related_event': expressions.TernaryConditional(
                    expressions.ContextFieldExistence(related_location),
                    expressions.OutputContextField(
                        related_location.navigate_to_field('name'), GraphQLString),
                    expressions.NullLiteral),
            }),
        ]
        expected_location_types = {
            base_location: 'Animal',
            parent_location: 'Animal',
            related_location: 'Event',
            revisited_base_location: 'Animal',
        }

        check_test_data(self, test_data, expected_blocks, expected_location_types)

    def test_has_edge_degree_op_filter_with_fold(self):
        test_data = test_input_data.has_edge_degree_op_filter_with_fold()

        base_location = helpers.Location(('Species',))
        animal_location = base_location.navigate_to_subpath('in_Animal_OfSpecies')
        animal_fold = animal_location.navigate_to_fold('in_Animal_ParentOf')

        list_of_animal_type = GraphQLList(self.schema.get_type('Animal'))

        expected_blocks = [
            blocks.QueryRoot({'Species'}),
            blocks.MarkLocation(base_location),
            blocks.Traverse('in', 'Animal_OfSpecies'),
            blocks.Filter(
                expressions.BinaryComposition(
                    u'||',
                    expressions.BinaryComposition(  # the zero-edge check
                        u'&&',
                        expressions.BinaryComposition(
                            u'=',
                            expressions.Variable('$child_count', GraphQLInt),
                            expressions.ZeroLiteral
                        ),
                        expressions.BinaryComposition(
                            u'=',
                            expressions.LocalField('in_Animal_ParentOf', list_of_animal_type),
                            expressions.NullLiteral
                        )
                    ),
                    expressions.BinaryComposition(  # the non-zero-edge check
                        u'&&',
                        expressions.BinaryComposition(
                            u'!=',
                            expressions.LocalField('in_Animal_ParentOf', list_of_animal_type),
                            expressions.NullLiteral
                        ),
                        expressions.BinaryComposition(
                            u'=',
                            expressions.UnaryTransformation(
                                u'size',
                                expressions.LocalField('in_Animal_ParentOf', list_of_animal_type)
                            ),
                            expressions.Variable('$child_count', GraphQLInt),
                        )
                    )
                )
            ),
            blocks.MarkLocation(animal_location),
            blocks.Fold(animal_fold),
            blocks.MarkLocation(animal_fold),
            blocks.Unfold(),
            blocks.Backtrack(base_location),
            blocks.GlobalOperationsStart(),
            blocks.ConstructResult({
                'species_name': expressions.OutputContextField(
                    base_location.navigate_to_field('name'), GraphQLString),
                'parent_name': expressions.OutputContextField(
                    animal_location.navigate_to_field('name'), GraphQLString),
                'child_names': expressions.FoldedContextField(
                    animal_fold.navigate_to_field('name'), GraphQLList(GraphQLString)),
            }),
        ]
        expected_location_types = {
            base_location: 'Species',
            animal_location: 'Animal',
            animal_fold: 'Animal',
        }

        check_test_data(self, test_data, expected_blocks, expected_location_types)

    def test_is_null_op_filter(self):
        test_data = test_input_data.is_null_op_filter()

        base_location = helpers.Location(('Animal',))

        expected_blocks = [
            blocks.QueryRoot({'Animal'}),
            blocks.Filter(
                expressions.BinaryComposition(
                    u'=',
                    expressions.LocalField('net_worth', GraphQLDecimal),
                    expressions.NullLiteral
                )
            ),
            blocks.MarkLocation(base_location),
            blocks.GlobalOperationsStart(),
            blocks.ConstructResult({
                'name': expressions.OutputContextField(
                    base_location.navigate_to_field('name'), GraphQLString)
            }),
        ]
        expected_location_types = {
            base_location: 'Animal',
        }

        check_test_data(self, test_data, expected_blocks, expected_location_types)

    def test_is_null_op_filter_missing_value_argument(self):
        test_data = test_input_data.is_null_op_filter_missing_value_argument()

        base_location = helpers.Location(('Animal',))

        expected_blocks = [
            blocks.QueryRoot({'Animal'}),
            blocks.Filter(
                expressions.BinaryComposition(
                    u'=',
                    expressions.LocalField('net_worth', GraphQLDecimal),
                    expressions.NullLiteral
                )
            ),
            blocks.MarkLocation(base_location),
            blocks.GlobalOperationsStart(),
            blocks.ConstructResult({
                'name': expressions.OutputContextField(
                    base_location.navigate_to_field('name'), GraphQLString)
            }),
        ]
        expected_location_types = {
            base_location: 'Animal',
        }

        check_test_data(self, test_data, expected_blocks, expected_location_types)

    def test_is_not_null_op_filter(self):
        test_data = test_input_data.is_not_null_op_filter()

        base_location = helpers.Location(('Animal',))

        expected_blocks = [
            blocks.QueryRoot({'Animal'}),
            blocks.Filter(
                expressions.BinaryComposition(
                    u'!=',
                    expressions.LocalField('net_worth', GraphQLDecimal),
                    expressions.NullLiteral
                )
            ),
            blocks.MarkLocation(base_location),
            blocks.GlobalOperationsStart(),
            blocks.ConstructResult({
                'name': expressions.OutputContextField(
                    base_location.navigate_to_field('name'), GraphQLString)
            }),
        ]
        expected_location_types = {
            base_location: 'Animal',
        }

        check_test_data(self, test_data, expected_blocks, expected_location_types)

<<<<<<< HEAD
    def test_is_not_null_op_filter_missing_value_argument(self):
        test_data = test_input_data.is_not_null_op_filter_missing_value_argument()

        base_location = helpers.Location(('Animal',))

        expected_blocks = [
            blocks.QueryRoot({'Animal'}),
            blocks.Filter(
                expressions.BinaryComposition(
                    u'!=',
                    expressions.LocalField('net_worth', GraphQLDecimal),
                    expressions.NullLiteral
                )
            ),
            blocks.MarkLocation(base_location),
            blocks.GlobalOperationsStart(),
            blocks.ConstructResult({
                'name': expressions.OutputContextField(
                    base_location.navigate_to_field('name'), GraphQLString)
=======
    def test_fold_same_edge_type_in_different_locations(self):
        test_data = test_input_data.fold_same_edge_type_in_different_locations()

        base_location = helpers.Location(('Animal',))
        base_fold = base_location.navigate_to_fold('out_Animal_ParentOf')
        traverse = base_location.navigate_to_subpath('in_Animal_ParentOf')
        second_fold = traverse.navigate_to_fold('out_Animal_ParentOf')
        expected_blocks = [
            blocks.QueryRoot({'Animal'}),
            blocks.MarkLocation(base_location),
            blocks.Fold(base_fold),
            blocks.MarkLocation(base_fold),
            blocks.Unfold(),
            blocks.Traverse('in', 'Animal_ParentOf'),
            blocks.MarkLocation(traverse),
            blocks.Fold(second_fold),
            blocks.MarkLocation(second_fold),
            blocks.Unfold(),
            blocks.Backtrack(base_location),
            blocks.GlobalOperationsStart(),
            blocks.ConstructResult({
                'animal_name': expressions.OutputContextField(
                    base_location.navigate_to_field('name'), GraphQLString),
                'child_names_list': expressions.FoldedContextField(
                    base_fold.navigate_to_field('name'), GraphQLList(GraphQLString)),
                'sibling_and_self_names_list': expressions.FoldedContextField(
                    second_fold.navigate_to_field('name'), GraphQLList(GraphQLString))
            }),
        ]
        expected_location_types = {
            base_location: 'Animal',
            base_fold: 'Animal',
            traverse: 'Animal',
            second_fold: 'Animal'
        }

        check_test_data(self, test_data, expected_blocks, expected_location_types)

    def test_fold_on_two_output_variables(self):
        test_data = test_input_data.fold_on_two_output_variables()

        base_location = helpers.Location(('Animal',))
        base_fold = base_location.navigate_to_fold('out_Animal_ParentOf')

        expected_blocks = [
            blocks.QueryRoot({'Animal'}),
            blocks.MarkLocation(base_location),
            blocks.Fold(base_fold),
            blocks.MarkLocation(base_fold),
            blocks.Unfold(),
            blocks.GlobalOperationsStart(),
            blocks.ConstructResult({
                'animal_name': expressions.OutputContextField(
                    base_location.navigate_to_field('name'), GraphQLString),
                'child_names_list': expressions.FoldedContextField(
                    base_fold.navigate_to_field('name'), GraphQLList(GraphQLString)),
                'child_color_list': expressions.FoldedContextField(
                    base_fold.navigate_to_field('color'), GraphQLList(GraphQLString)),
>>>>>>> 6a162541
            }),
        ]
        expected_location_types = {
            base_location: 'Animal',
<<<<<<< HEAD
=======
            base_fold: 'Animal',
>>>>>>> 6a162541
        }

        check_test_data(self, test_data, expected_blocks, expected_location_types)

    def test_fold_on_output_variable(self):
        test_data = test_input_data.fold_on_output_variable()

        base_location = helpers.Location(('Animal',))
        base_fold = base_location.navigate_to_fold('out_Animal_ParentOf')

        expected_blocks = [
            blocks.QueryRoot({'Animal'}),
            blocks.MarkLocation(base_location),
            blocks.Fold(base_fold),
            blocks.MarkLocation(base_fold),
            blocks.Unfold(),
            blocks.GlobalOperationsStart(),
            blocks.ConstructResult({
                'animal_name': expressions.OutputContextField(
                    base_location.navigate_to_field('name'), GraphQLString),
                'child_names_list': expressions.FoldedContextField(
                    base_fold.navigate_to_field('name'), GraphQLList(GraphQLString)),
            }),
        ]
        expected_location_types = {
            base_location: 'Animal',
            base_fold: 'Animal',
        }

        check_test_data(self, test_data, expected_blocks, expected_location_types)

    def test_fold_after_traverse(self):
        test_data = test_input_data.fold_after_traverse()

        base_location = helpers.Location(('Animal',))
        parent_location = base_location.navigate_to_subpath('in_Animal_ParentOf')
        parent_fold = parent_location.navigate_to_fold('out_Animal_ParentOf')

        expected_blocks = [
            blocks.QueryRoot({'Animal'}),
            blocks.MarkLocation(base_location),
            blocks.Traverse('in', 'Animal_ParentOf'),
            blocks.MarkLocation(parent_location),
            blocks.Fold(parent_fold),
            blocks.MarkLocation(parent_fold),
            blocks.Unfold(),
            blocks.Backtrack(base_location),
            blocks.GlobalOperationsStart(),
            blocks.ConstructResult({
                'animal_name': expressions.OutputContextField(
                    base_location.navigate_to_field('name'), GraphQLString),
                'sibling_and_self_names_list': expressions.FoldedContextField(
                    parent_fold.navigate_to_field('name'), GraphQLList(GraphQLString)),
            }),
        ]
        expected_location_types = {
            base_location: 'Animal',
            parent_location: 'Animal',
            parent_fold: 'Animal',
        }

        check_test_data(self, test_data, expected_blocks, expected_location_types)

    def test_fold_and_traverse(self):
        test_data = test_input_data.fold_and_traverse()

        base_location = helpers.Location(('Animal',))
        parent_fold = base_location.navigate_to_fold('in_Animal_ParentOf')
        first_traversed_fold = parent_fold.navigate_to_subpath('out_Animal_ParentOf')

        expected_blocks = [
            blocks.QueryRoot({'Animal'}),
            blocks.MarkLocation(base_location),
            blocks.Fold(parent_fold),
            blocks.MarkLocation(parent_fold),
            blocks.Traverse('out', 'Animal_ParentOf'),
            blocks.MarkLocation(first_traversed_fold),
            blocks.Backtrack(parent_fold),
            blocks.Unfold(),
            blocks.GlobalOperationsStart(),
            blocks.ConstructResult({
                'animal_name': expressions.OutputContextField(
                    base_location.navigate_to_field('name'), GraphQLString),
                'sibling_and_self_names_list': expressions.FoldedContextField(
                    first_traversed_fold.navigate_to_field('name'), GraphQLList(GraphQLString)),
            }),
        ]
        expected_location_types = {
            base_location: 'Animal',
            parent_fold: 'Animal',
            first_traversed_fold: 'Animal',
        }

        check_test_data(self, test_data, expected_blocks, expected_location_types)

    def test_fold_and_deep_traverse(self):
        test_data = test_input_data.fold_and_deep_traverse()

        base_location = helpers.Location(('Animal',))
        parent_fold = base_location.navigate_to_fold('in_Animal_ParentOf')
        first_traversed_fold = parent_fold.navigate_to_subpath('out_Animal_ParentOf')
        second_traversed_fold = first_traversed_fold.navigate_to_subpath('out_Animal_OfSpecies')

        expected_blocks = [
            blocks.QueryRoot({'Animal'}),
            blocks.MarkLocation(base_location),
            blocks.Fold(parent_fold),
            blocks.MarkLocation(parent_fold),
            blocks.Traverse('out', 'Animal_ParentOf'),
            blocks.MarkLocation(first_traversed_fold),
            blocks.Traverse('out', 'Animal_OfSpecies'),
            blocks.MarkLocation(second_traversed_fold),
            blocks.Backtrack(first_traversed_fold),
            blocks.Backtrack(parent_fold),
            blocks.Unfold(),
            blocks.GlobalOperationsStart(),
            blocks.ConstructResult({
                'animal_name': expressions.OutputContextField(
                    base_location.navigate_to_field('name'), GraphQLString),
                'sibling_and_self_species_list': expressions.FoldedContextField(
                    second_traversed_fold.navigate_to_field('name'), GraphQLList(GraphQLString)),
            }),
        ]
        expected_location_types = {
            base_location: 'Animal',
            parent_fold: 'Animal',
            first_traversed_fold: 'Animal',
            second_traversed_fold: 'Species',
        }

        check_test_data(self, test_data, expected_blocks, expected_location_types)

    def test_traverse_and_fold_and_traverse(self):
        test_data = test_input_data.traverse_and_fold_and_traverse()

        base_location = helpers.Location(('Animal',))
        parent_location = base_location.navigate_to_subpath('in_Animal_ParentOf')
        sibling_fold = parent_location.navigate_to_fold('out_Animal_ParentOf')
        sibling_species_fold = sibling_fold.navigate_to_subpath('out_Animal_OfSpecies')

        expected_blocks = [
            blocks.QueryRoot({'Animal'}),
            blocks.MarkLocation(base_location),
            blocks.Traverse('in', 'Animal_ParentOf'),
            blocks.MarkLocation(parent_location),
            blocks.Fold(sibling_fold),
            blocks.MarkLocation(sibling_fold),
            blocks.Traverse('out', 'Animal_OfSpecies'),
            blocks.MarkLocation(sibling_species_fold),
            blocks.Backtrack(sibling_fold),
            blocks.Unfold(),
            blocks.Backtrack(base_location),
            blocks.GlobalOperationsStart(),
            blocks.ConstructResult({
                'animal_name': expressions.OutputContextField(
                    base_location.navigate_to_field('name'), GraphQLString),
                'sibling_and_self_species_list': expressions.FoldedContextField(
                    sibling_species_fold.navigate_to_field('name'), GraphQLList(GraphQLString)),
            }),
        ]
        expected_location_types = {
            base_location: 'Animal',
            parent_location: 'Animal',
            sibling_fold: 'Animal',
            sibling_species_fold: 'Species',
        }

        check_test_data(self, test_data, expected_blocks, expected_location_types)

    def test_multiple_outputs_in_same_fold(self):
        test_data = test_input_data.multiple_outputs_in_same_fold()

        base_location = helpers.Location(('Animal',))
        base_fold = base_location.navigate_to_fold('out_Animal_ParentOf')

        expected_blocks = [
            blocks.QueryRoot({'Animal'}),
            blocks.MarkLocation(base_location),
            blocks.Fold(base_fold),
            blocks.MarkLocation(base_fold),
            blocks.Unfold(),
            blocks.GlobalOperationsStart(),
            blocks.ConstructResult({
                'animal_name': expressions.OutputContextField(
                    base_location.navigate_to_field('name'), GraphQLString),
                'child_names_list': expressions.FoldedContextField(
                    base_fold.navigate_to_field('name'), GraphQLList(GraphQLString)),
                'child_uuids_list': expressions.FoldedContextField(
                    base_fold.navigate_to_field('uuid'), GraphQLList(GraphQLID)),
            }),
        ]
        expected_location_types = {
            base_location: 'Animal',
            base_fold: 'Animal',
        }

        check_test_data(self, test_data, expected_blocks, expected_location_types)

    def test_multiple_outputs_in_same_fold_and_traverse(self):
        test_data = test_input_data.multiple_outputs_in_same_fold_and_traverse()

        base_location = helpers.Location(('Animal',))
        base_fold = base_location.navigate_to_fold('in_Animal_ParentOf')
        first_traversed_fold = base_fold.navigate_to_subpath('out_Animal_ParentOf')

        expected_blocks = [
            blocks.QueryRoot({'Animal'}),
            blocks.MarkLocation(base_location),
            blocks.Fold(base_fold),
            blocks.MarkLocation(base_fold),
            blocks.Traverse('out', 'Animal_ParentOf'),
            blocks.MarkLocation(first_traversed_fold),
            blocks.Backtrack(base_fold),
            blocks.Unfold(),
            blocks.GlobalOperationsStart(),
            blocks.ConstructResult({
                'animal_name': expressions.OutputContextField(
                    base_location.navigate_to_field('name'), GraphQLString),
                'sibling_and_self_names_list': expressions.FoldedContextField(
                    first_traversed_fold.navigate_to_field('name'), GraphQLList(GraphQLString)),
                'sibling_and_self_uuids_list': expressions.FoldedContextField(
                    first_traversed_fold.navigate_to_field('uuid'), GraphQLList(GraphQLID)),
            }),
        ]
        expected_location_types = {
            base_location: 'Animal',
            base_fold: 'Animal',
            first_traversed_fold: 'Animal',
        }

        check_test_data(self, test_data, expected_blocks, expected_location_types)

    def test_multiple_folds(self):
        test_data = test_input_data.multiple_folds()

        base_location = helpers.Location(('Animal',))
        base_out_fold = base_location.navigate_to_fold('out_Animal_ParentOf')
        base_in_fold = base_location.navigate_to_fold('in_Animal_ParentOf')

        expected_blocks = [
            blocks.QueryRoot({'Animal'}),
            blocks.MarkLocation(base_location),
            blocks.Fold(base_out_fold),
            blocks.MarkLocation(base_out_fold),
            blocks.Unfold(),
            blocks.Fold(base_in_fold),
            blocks.MarkLocation(base_in_fold),
            blocks.Unfold(),
            blocks.GlobalOperationsStart(),
            blocks.ConstructResult({
                'animal_name': expressions.OutputContextField(
                    base_location.navigate_to_field('name'), GraphQLString),
                'child_names_list': expressions.FoldedContextField(
                    base_out_fold.navigate_to_field('name'), GraphQLList(GraphQLString)),
                'child_uuids_list': expressions.FoldedContextField(
                    base_out_fold.navigate_to_field('uuid'), GraphQLList(GraphQLID)),
                'parent_names_list': expressions.FoldedContextField(
                    base_in_fold.navigate_to_field('name'), GraphQLList(GraphQLString)),
                'parent_uuids_list': expressions.FoldedContextField(
                    base_in_fold.navigate_to_field('uuid'), GraphQLList(GraphQLID)),
            }),
        ]
        expected_location_types = {
            base_location: 'Animal',
            base_out_fold: 'Animal',
            base_in_fold: 'Animal',
        }

        check_test_data(self, test_data, expected_blocks, expected_location_types)

    def test_multiple_folds_and_traverse(self):
        test_data = test_input_data.multiple_folds_and_traverse()
        base_location = helpers.Location(('Animal',))
        base_out_fold = base_location.navigate_to_fold('out_Animal_ParentOf')
        base_out_traversed_fold = base_out_fold.navigate_to_subpath('in_Animal_ParentOf')
        base_in_fold = base_location.navigate_to_fold('in_Animal_ParentOf')
        base_in_traversed_fold = base_in_fold.navigate_to_subpath('out_Animal_ParentOf')

        expected_blocks = [
            blocks.QueryRoot({'Animal'}),
            blocks.MarkLocation(base_location),
            blocks.Fold(base_out_fold),
            blocks.MarkLocation(base_out_fold),
            blocks.Traverse('in', 'Animal_ParentOf'),
            blocks.MarkLocation(base_out_traversed_fold),
            blocks.Backtrack(base_out_fold),
            blocks.Unfold(),
            blocks.Fold(base_in_fold),
            blocks.MarkLocation(base_in_fold),
            blocks.Traverse('out', 'Animal_ParentOf'),
            blocks.MarkLocation(base_in_traversed_fold),
            blocks.Backtrack(base_in_fold),
            blocks.Unfold(),
            blocks.GlobalOperationsStart(),
            blocks.ConstructResult({
                'animal_name': expressions.OutputContextField(
                    base_location.navigate_to_field('name'), GraphQLString),
                'spouse_and_self_names_list': expressions.FoldedContextField(
                    base_out_traversed_fold.navigate_to_field('name'), GraphQLList(GraphQLString)),
                'spouse_and_self_uuids_list': expressions.FoldedContextField(
                    base_out_traversed_fold.navigate_to_field('uuid'), GraphQLList(GraphQLID)),
                'sibling_and_self_names_list': expressions.FoldedContextField(
                    base_in_traversed_fold.navigate_to_field('name'), GraphQLList(GraphQLString)),
                'sibling_and_self_uuids_list': expressions.FoldedContextField(
                    base_in_traversed_fold.navigate_to_field('uuid'), GraphQLList(GraphQLID)),
            }),
        ]
        expected_location_types = {
            base_location: 'Animal',
            base_out_fold: 'Animal',
            base_out_traversed_fold: 'Animal',
            base_in_fold: 'Animal',
            base_in_traversed_fold: 'Animal',
        }

        check_test_data(self, test_data, expected_blocks, expected_location_types)

    def test_fold_after_traverse_different_types(self):
        test_data = test_input_data.fold_after_traverse_different_types()
        base_location = helpers.Location(('Animal',))
        parent_location = base_location.navigate_to_subpath('out_Animal_LivesIn')
        parent_fold = parent_location.navigate_to_fold('in_Animal_LivesIn')

        expected_blocks = [
            blocks.QueryRoot({'Animal'}),
            blocks.MarkLocation(base_location),
            blocks.Traverse('out', 'Animal_LivesIn'),
            blocks.MarkLocation(parent_location),
            blocks.Fold(parent_fold),
            blocks.MarkLocation(parent_fold),
            blocks.Unfold(),
            blocks.Backtrack(base_location),
            blocks.GlobalOperationsStart(),
            blocks.ConstructResult({
                'animal_name': expressions.OutputContextField(
                    base_location.navigate_to_field('name'), GraphQLString),
                'neighbor_and_self_names_list': expressions.FoldedContextField(
                    parent_fold.navigate_to_field('name'), GraphQLList(GraphQLString)),
            }),
        ]
        expected_location_types = {
            base_location: 'Animal',
            parent_location: 'Location',
            parent_fold: 'Animal',
        }

        check_test_data(self, test_data, expected_blocks, expected_location_types)

    def test_fold_after_traverse_no_output_on_root(self):
        test_data = test_input_data.fold_after_traverse_no_output_on_root()
        base_location = helpers.Location(('Animal',))
        parent_location = base_location.navigate_to_subpath('out_Animal_LivesIn')
        parent_fold = parent_location.navigate_to_fold('in_Animal_LivesIn')

        expected_blocks = [
            blocks.QueryRoot({'Animal'}),
            blocks.MarkLocation(base_location),
            blocks.Traverse('out', 'Animal_LivesIn'),
            blocks.MarkLocation(parent_location),
            blocks.Fold(parent_fold),
            blocks.MarkLocation(parent_fold),
            blocks.Unfold(),
            blocks.Backtrack(base_location),
            blocks.GlobalOperationsStart(),
            blocks.ConstructResult({
                'location_name': expressions.OutputContextField(
                    parent_location.navigate_to_field('name'), GraphQLString),
                'neighbor_and_self_names_list': expressions.FoldedContextField(
                    parent_fold.navigate_to_field('name'), GraphQLList(GraphQLString)),
            }),
        ]
        expected_location_types = {
            base_location: 'Animal',
            parent_location: 'Location',
            parent_fold: 'Animal',
        }

        check_test_data(self, test_data, expected_blocks, expected_location_types)

    def test_fold_date_and_datetime_fields(self):
        test_data = test_input_data.fold_date_and_datetime_fields()

        base_location = helpers.Location(('Animal',))
        base_parent_fold = base_location.navigate_to_fold('out_Animal_ParentOf')
        base_fed_at_fold = base_location.navigate_to_fold('out_Animal_FedAt')

        expected_blocks = [
            blocks.QueryRoot({'Animal'}),
            blocks.MarkLocation(base_location),
            blocks.Fold(base_parent_fold),
            blocks.MarkLocation(base_parent_fold),
            blocks.Unfold(),
            blocks.Fold(base_fed_at_fold),
            blocks.MarkLocation(base_fed_at_fold),
            blocks.Unfold(),
            blocks.GlobalOperationsStart(),
            blocks.ConstructResult({
                'animal_name': expressions.OutputContextField(
                    base_location.navigate_to_field('name'), GraphQLString),
                'child_birthdays_list': expressions.FoldedContextField(
                    base_parent_fold.navigate_to_field('birthday'), GraphQLList(GraphQLDate)),
                'fed_at_datetimes_list': expressions.FoldedContextField(
                    base_fed_at_fold.navigate_to_field('event_date'), GraphQLList(GraphQLDateTime)),
            }),
        ]
        expected_location_types = {
            base_location: 'Animal',
            base_parent_fold: 'Animal',
            base_fed_at_fold: 'FeedingEvent',
        }

        check_test_data(self, test_data, expected_blocks, expected_location_types)

    def test_coercion_to_union_base_type_inside_fold(self):
        # Given type_equivalence_hints = { Event: Union__BirthEvent__Event__FeedingEvent },
        # the coercion should be optimized away as a no-op.
        test_data = test_input_data.coercion_to_union_base_type_inside_fold()

        base_location = helpers.Location(('Animal',))
        important_event_fold = base_location.navigate_to_fold('out_Animal_ImportantEvent')

        expected_blocks = [
            blocks.QueryRoot({'Animal'}),
            blocks.MarkLocation(base_location),
            blocks.Fold(important_event_fold),
            blocks.MarkLocation(important_event_fold),
            blocks.Unfold(),
            blocks.GlobalOperationsStart(),
            blocks.ConstructResult({
                'animal_name': expressions.OutputContextField(
                    base_location.navigate_to_field('name'), GraphQLString),
                'important_events': expressions.FoldedContextField(
                    important_event_fold.navigate_to_field('name'), GraphQLList(GraphQLString)),
            }),
        ]
        expected_location_types = {
            base_location: 'Animal',
            important_event_fold: 'Event',
        }

        check_test_data(self, test_data, expected_blocks, expected_location_types)

    def test_coercion_filters_and_multiple_outputs_within_fold_scope(self):
        test_data = test_input_data.coercion_filters_and_multiple_outputs_within_fold_scope()

        base_location = helpers.Location(('Animal',))
        related_entity_fold = base_location.navigate_to_fold('out_Entity_Related')

        expected_blocks = [
            blocks.QueryRoot({'Animal'}),
            blocks.MarkLocation(base_location),
            blocks.Fold(related_entity_fold),
            blocks.CoerceType({'Animal'}),
            blocks.Filter(expressions.BinaryComposition(
                u'has_substring',
                expressions.LocalField('name', GraphQLString),
                expressions.Variable('$substring', GraphQLString)
            )),
            blocks.Filter(
                expressions.BinaryComposition(
                    u'<=',
                    expressions.LocalField('birthday', GraphQLDate),
                    expressions.Variable('$latest', GraphQLDate)
                )
            ),
            blocks.MarkLocation(related_entity_fold),
            blocks.Unfold(),
            blocks.GlobalOperationsStart(),
            blocks.ConstructResult({
                'related_animals': expressions.FoldedContextField(
                    related_entity_fold.navigate_to_field('name'), GraphQLList(GraphQLString)),
                'name': expressions.OutputContextField(
                    base_location.navigate_to_field('name'), GraphQLString),
                'related_birthdays': expressions.FoldedContextField(
                    related_entity_fold.navigate_to_field('birthday'), GraphQLList(GraphQLDate)),
            }),
        ]
        expected_location_types = {
            base_location: 'Animal',
            related_entity_fold: 'Animal',
        }

        check_test_data(self, test_data, expected_blocks, expected_location_types)

    def test_coercion_filters_and_multiple_outputs_within_fold_traversal(self):
        test_data = test_input_data.coercion_filters_and_multiple_outputs_within_fold_traversal()

        base_location = helpers.Location(('Animal',))
        parent_fold = base_location.navigate_to_fold('in_Animal_ParentOf')
        inner_fold = parent_fold.navigate_to_subpath('out_Entity_Related')

        expected_blocks = [
            blocks.QueryRoot({'Animal'}),
            blocks.MarkLocation(base_location),
            blocks.Fold(parent_fold),
            blocks.MarkLocation(parent_fold),
            blocks.Traverse('out', 'Entity_Related'),
            blocks.CoerceType({'Animal'}),
            blocks.Filter(expressions.BinaryComposition(
                u'has_substring',
                expressions.LocalField('name', GraphQLString),
                expressions.Variable('$substring', GraphQLString)
            )),
            blocks.Filter(
                expressions.BinaryComposition(
                    u'<=',
                    expressions.LocalField('birthday', GraphQLDate),
                    expressions.Variable('$latest', GraphQLDate)
                )
            ),
            blocks.MarkLocation(inner_fold),
            blocks.Backtrack(parent_fold),
            blocks.Unfold(),
            blocks.GlobalOperationsStart(),
            blocks.ConstructResult({
                'name': expressions.OutputContextField(
                    base_location.navigate_to_field('name'), GraphQLString),
                'related_animals': expressions.FoldedContextField(
                    inner_fold.navigate_to_field('name'), GraphQLList(GraphQLString)),
                'related_birthdays': expressions.FoldedContextField(
                    inner_fold.navigate_to_field('birthday'), GraphQLList(GraphQLDate)),
            }),
        ]
        expected_location_types = {
            base_location: 'Animal',
            parent_fold: 'Animal',
            inner_fold: 'Animal',
        }

        check_test_data(self, test_data, expected_blocks, expected_location_types)

    def test_no_op_coercion_inside_fold(self):
        # The type where the coercion is applied is already Entity, so the coercion is a no-op.
        test_data = test_input_data.no_op_coercion_inside_fold()

        base_location = helpers.Location(('Animal',))
        related_entity_fold = base_location.navigate_to_fold('out_Entity_Related')

        expected_blocks = [
            blocks.QueryRoot({'Animal'}),
            blocks.MarkLocation(base_location),
            blocks.Fold(related_entity_fold),
            blocks.MarkLocation(related_entity_fold),
            blocks.Unfold(),
            blocks.GlobalOperationsStart(),
            blocks.ConstructResult({
                'animal_name': expressions.OutputContextField(
                    base_location.navigate_to_field('name'), GraphQLString),
                'related_entities': expressions.FoldedContextField(
                    related_entity_fold.navigate_to_field('name'), GraphQLList(GraphQLString)),
            }),
        ]
        expected_location_types = {
            base_location: 'Animal',
            related_entity_fold: 'Entity',
        }

        check_test_data(self, test_data, expected_blocks, expected_location_types)

    def test_no_op_coercion_with_eligible_subpath(self):
        # The type where the coercion is applied is already Entity, so the coercion is a no-op.
        test_data = test_input_data.no_op_coercion_with_eligible_subpath()

        base_location = helpers.Location(('Animal',))
        kid_location = base_location.navigate_to_subpath('out_Animal_ParentOf')
        grandkid_location = kid_location.navigate_to_subpath('out_Animal_ParentOf')
        related_location = kid_location.navigate_to_subpath('out_Entity_Related')

        expected_blocks = [
            blocks.QueryRoot({'Animal'}),
            blocks.MarkLocation(base_location),
            blocks.Traverse('out', 'Animal_ParentOf'),
            blocks.MarkLocation(kid_location),
            blocks.Traverse('out', 'Animal_ParentOf'),
            blocks.MarkLocation(grandkid_location),
            blocks.Backtrack(kid_location),
            blocks.Traverse('out', 'Entity_Related'),
            blocks.Filter(
                expressions.BinaryComposition(
                    u'contains',
                    expressions.Variable('$entity_names', GraphQLList(GraphQLString)),
                    expressions.LocalField('name', GraphQLString),
                ),
            ),
            blocks.MarkLocation(related_location),
            blocks.Backtrack(kid_location),
            blocks.Backtrack(base_location),
            blocks.GlobalOperationsStart(),
            blocks.ConstructResult({
                'animal_name': expressions.OutputContextField(
                    grandkid_location.navigate_to_field('name'), GraphQLString),
            }),
        ]
        expected_location_types = {
            base_location: 'Animal',
            kid_location: 'Animal',
            grandkid_location: 'Animal',
            related_location: 'Entity',
        }

        check_test_data(self, test_data, expected_blocks, expected_location_types)

    def test_filter_within_fold_scope(self):
        test_data = test_input_data.filter_within_fold_scope()

        base_location = helpers.Location(('Animal',))
        base_parent_fold = base_location.navigate_to_fold('out_Animal_ParentOf')

        expected_blocks = [
            blocks.QueryRoot({'Animal'}),
            blocks.MarkLocation(base_location),
            blocks.Fold(base_parent_fold),
            blocks.Filter(
                expressions.BinaryComposition(
                    u'=',
                    expressions.LocalField('name', GraphQLString),
                    expressions.Variable('$desired', GraphQLString)
                )
            ),
            blocks.MarkLocation(base_parent_fold),
            blocks.Unfold(),
            blocks.GlobalOperationsStart(),
            blocks.ConstructResult({
                'name': expressions.OutputContextField(
                    base_location.navigate_to_field('name'), GraphQLString),
                'child_list': expressions.FoldedContextField(
                    base_parent_fold.navigate_to_field('name'), GraphQLList(GraphQLString)),
                'child_descriptions': expressions.FoldedContextField(
                    base_parent_fold.navigate_to_field('description'), GraphQLList(GraphQLString)),
            }),
        ]
        expected_location_types = {
            base_location: 'Animal',
            base_parent_fold: 'Animal',
        }

        check_test_data(self, test_data, expected_blocks, expected_location_types)

    def test_filter_on_fold_scope(self):
        test_data = test_input_data.filter_on_fold_scope()

        base_location = helpers.Location(('Animal',))
        base_parent_fold = base_location.navigate_to_fold('out_Animal_ParentOf')

        expected_blocks = [
            blocks.QueryRoot({'Animal'}),
            blocks.MarkLocation(base_location),
            blocks.Fold(base_parent_fold),
            blocks.Filter(
                expressions.BinaryComposition(
                    u'||',
                    expressions.BinaryComposition(
                        u'=',
                        expressions.LocalField('name', GraphQLString),
                        expressions.Variable('$desired', GraphQLString)
                    ),
                    expressions.BinaryComposition(
                        u'contains',
                        expressions.LocalField('alias', GraphQLList(GraphQLString)),
                        expressions.Variable('$desired', GraphQLString)
                    )
                )
            ),
            blocks.MarkLocation(base_parent_fold),
            blocks.Unfold(),
            blocks.GlobalOperationsStart(),
            blocks.ConstructResult({
                'name': expressions.OutputContextField(
                    base_location.navigate_to_field('name'), GraphQLString),
                'child_list': expressions.FoldedContextField(
                    base_parent_fold.navigate_to_field('name'), GraphQLList(GraphQLString)),
            }),
        ]
        expected_location_types = {
            base_location: 'Animal',
            base_parent_fold: 'Animal',
        }

        check_test_data(self, test_data, expected_blocks, expected_location_types)

    def test_coercion_on_interface_within_fold_scope(self):
        test_data = test_input_data.coercion_on_interface_within_fold_scope()

        base_location = helpers.Location(('Animal',))
        related_entity_fold = base_location.navigate_to_fold('out_Entity_Related')

        expected_blocks = [
            blocks.QueryRoot({'Animal'}),
            blocks.MarkLocation(base_location),
            blocks.Fold(related_entity_fold),
            blocks.CoerceType({'Animal'}),
            blocks.MarkLocation(related_entity_fold),
            blocks.Unfold(),
            blocks.GlobalOperationsStart(),
            blocks.ConstructResult({
                'name': expressions.OutputContextField(
                    base_location.navigate_to_field('name'), GraphQLString),
                'related_animals': expressions.FoldedContextField(
                    related_entity_fold.navigate_to_field('name'), GraphQLList(GraphQLString)),
            }),
        ]
        expected_location_types = {
            base_location: 'Animal',
            related_entity_fold: 'Animal',
        }

        check_test_data(self, test_data, expected_blocks, expected_location_types)

    def test_coercion_on_interface_within_fold_traversal(self):
        test_data = test_input_data.coercion_on_interface_within_fold_traversal()

        base_location = helpers.Location(('Animal',))
        base_parent_fold = base_location.navigate_to_fold('in_Animal_ParentOf')
        first_traversed_fold = base_parent_fold.navigate_to_subpath('out_Entity_Related')
        second_traversed_fold = first_traversed_fold.navigate_to_subpath('out_Animal_OfSpecies')

        expected_blocks = [
            blocks.QueryRoot({'Animal'}),
            blocks.MarkLocation(base_location),
            blocks.Fold(base_parent_fold),
            blocks.MarkLocation(base_parent_fold),
            blocks.Traverse('out', 'Entity_Related'),
            blocks.CoerceType({'Animal'}),
            blocks.MarkLocation(first_traversed_fold),
            blocks.Traverse('out', 'Animal_OfSpecies'),
            blocks.MarkLocation(second_traversed_fold),
            blocks.Backtrack(first_traversed_fold),
            blocks.Backtrack(base_parent_fold),
            blocks.Unfold(),
            blocks.GlobalOperationsStart(),
            blocks.ConstructResult({
                'animal_name': expressions.OutputContextField(
                    base_location.navigate_to_field('name'), GraphQLString),
                'related_animal_species': expressions.FoldedContextField(
                    second_traversed_fold.navigate_to_field('name'), GraphQLList(GraphQLString)),
            }),
        ]
        expected_location_types = {
            base_location: 'Animal',
            base_parent_fold: 'Animal',
            first_traversed_fold: 'Animal',
            second_traversed_fold: 'Species',
        }

        check_test_data(self, test_data, expected_blocks, expected_location_types)

    def test_coercion_on_union_within_fold_scope(self):
        test_data = test_input_data.coercion_on_union_within_fold_scope()

        base_location = helpers.Location(('Animal',))
        important_event_fold = base_location.navigate_to_fold('out_Animal_ImportantEvent')

        expected_blocks = [
            blocks.QueryRoot({'Animal'}),
            blocks.MarkLocation(base_location),
            blocks.Fold(important_event_fold),
            blocks.CoerceType({'BirthEvent'}),
            blocks.MarkLocation(important_event_fold),
            blocks.Unfold(),
            blocks.GlobalOperationsStart(),
            blocks.ConstructResult({
                'name': expressions.OutputContextField(
                    base_location.navigate_to_field('name'), GraphQLString),
                'birth_events': expressions.FoldedContextField(
                    important_event_fold.navigate_to_field('name'), GraphQLList(GraphQLString)),
            }),
        ]
        expected_location_types = {
            base_location: 'Animal',
            important_event_fold: 'BirthEvent',
        }

        check_test_data(self, test_data, expected_blocks, expected_location_types)

    def test_output_count_in_fold_scope(self):
        test_data = test_input_data.output_count_in_fold_scope()

        base_location = helpers.Location(('Animal',))
        parent_fold = base_location.navigate_to_fold('out_Animal_ParentOf')

        expected_blocks = [
            blocks.QueryRoot({'Animal'}),
            blocks.MarkLocation(base_location),
            blocks.Fold(parent_fold),
            blocks.MarkLocation(parent_fold),
            blocks.Unfold(),
            blocks.GlobalOperationsStart(),
            blocks.ConstructResult({
                'name': expressions.OutputContextField(
                    base_location.navigate_to_field('name'), GraphQLString),
                'child_names': expressions.FoldedContextField(
                    parent_fold.navigate_to_field('name'), GraphQLList(GraphQLString)),
                'number_of_children': expressions.FoldCountContextField(
                    parent_fold.navigate_to_field(COUNT_META_FIELD_NAME)),
            }),
        ]
        expected_location_types = {
            base_location: 'Animal',
            parent_fold: 'Animal',
        }

        check_test_data(self, test_data, expected_blocks, expected_location_types)

    def test_filter_count_with_runtime_parameter_in_fold_scope(self):
        test_data = test_input_data.filter_count_with_runtime_parameter_in_fold_scope()

        base_location = helpers.Location(('Animal',))
        parent_fold = base_location.navigate_to_fold('out_Animal_ParentOf')

        expected_blocks = [
            blocks.QueryRoot({'Animal'}),
            blocks.MarkLocation(base_location),
            blocks.Fold(parent_fold),
            blocks.MarkLocation(parent_fold),
            blocks.Unfold(),
            blocks.GlobalOperationsStart(),
            blocks.Filter(
                expressions.BinaryComposition(
                    u'>=',
                    expressions.FoldedContextField(
                        parent_fold.navigate_to_field(COUNT_META_FIELD_NAME),
                        GraphQLInt
                    ),
                    expressions.Variable('$min_children', GraphQLInt)
                )
            ),
            blocks.ConstructResult({
                'name': expressions.OutputContextField(
                    base_location.navigate_to_field('name'), GraphQLString),
                'child_names': expressions.FoldedContextField(
                    parent_fold.navigate_to_field('name'), GraphQLList(GraphQLString)),
            }),
        ]
        expected_location_types = {
            base_location: 'Animal',
            parent_fold: 'Animal',
        }

        check_test_data(self, test_data, expected_blocks, expected_location_types)

    def test_filter_count_with_tagged_parameter_in_fold_scope(self):
        test_data = test_input_data.filter_count_with_tagged_parameter_in_fold_scope()

        base_location = helpers.Location(('Animal',))
        species_location = base_location.navigate_to_subpath('out_Animal_OfSpecies')
        parent_fold = base_location.navigate_to_fold('out_Animal_ParentOf')

        expected_blocks = [
            blocks.QueryRoot({'Animal'}),
            blocks.MarkLocation(base_location),
            blocks.Traverse('out', 'Animal_OfSpecies'),
            blocks.MarkLocation(species_location),
            blocks.Backtrack(base_location),
            blocks.Fold(parent_fold),
            blocks.MarkLocation(parent_fold),
            blocks.Unfold(),
            blocks.GlobalOperationsStart(),
            blocks.Filter(
                expressions.BinaryComposition(
                    u'>=',
                    expressions.FoldedContextField(
                        parent_fold.navigate_to_field(COUNT_META_FIELD_NAME),
                        GraphQLInt
                    ),
                    expressions.GlobalContextField(
                        species_location.navigate_to_field('limbs'),
                        GraphQLInt
                    )
                )
            ),
            blocks.ConstructResult({
                'name': expressions.OutputContextField(
                    base_location.navigate_to_field('name'), GraphQLString),
                'child_names': expressions.FoldedContextField(
                    parent_fold.navigate_to_field('name'), GraphQLList(GraphQLString)),
            }),
        ]
        expected_location_types = {
            base_location: 'Animal',
            species_location: 'Species',
            parent_fold: 'Animal',
        }

        check_test_data(self, test_data, expected_blocks, expected_location_types)

    def test_filter_count_and_other_filters_in_fold_scope(self):
        test_data = test_input_data.filter_count_and_other_filters_in_fold_scope()

        base_location = helpers.Location(('Animal',))
        parent_fold = base_location.navigate_to_fold('out_Animal_ParentOf')

        expected_blocks = [
            blocks.QueryRoot({'Animal'}),
            blocks.MarkLocation(base_location),
            blocks.Fold(parent_fold),
            blocks.Filter(
                expressions.BinaryComposition(
                    u'contains',
                    expressions.LocalField('alias', GraphQLList(GraphQLString)),
                    expressions.Variable('$expected_alias', GraphQLString)
                )
            ),
            blocks.MarkLocation(parent_fold),
            blocks.Unfold(),
            blocks.GlobalOperationsStart(),
            blocks.Filter(
                expressions.BinaryComposition(
                    u'>=',
                    expressions.FoldedContextField(
                        parent_fold.navigate_to_field(COUNT_META_FIELD_NAME),
                        GraphQLInt
                    ),
                    expressions.Variable('$min_children', GraphQLInt)
                )
            ),
            blocks.ConstructResult({
                'name': expressions.OutputContextField(
                    base_location.navigate_to_field('name'), GraphQLString),
                'number_of_children': expressions.FoldCountContextField(
                    parent_fold.navigate_to_field(COUNT_META_FIELD_NAME)),
            }),
        ]
        expected_location_types = {
            base_location: 'Animal',
            parent_fold: 'Animal',
        }

        check_test_data(self, test_data, expected_blocks, expected_location_types)

    def test_multiple_filters_on_count(self):
        test_data = test_input_data.multiple_filters_on_count()

        base_location = helpers.Location(('Animal',))
        parent_fold = base_location.navigate_to_fold('out_Animal_ParentOf')
        related_fold = base_location.navigate_to_fold('out_Entity_Related')

        expected_blocks = [
            blocks.QueryRoot({'Animal'}),
            blocks.MarkLocation(base_location),
            blocks.Fold(parent_fold),
            blocks.MarkLocation(parent_fold),
            blocks.Unfold(),
            blocks.Fold(related_fold),
            blocks.MarkLocation(related_fold),
            blocks.Unfold(),
            blocks.GlobalOperationsStart(),
            blocks.Filter(
                expressions.BinaryComposition(
                    u'>=',
                    expressions.FoldedContextField(
                        parent_fold.navigate_to_field(COUNT_META_FIELD_NAME),
                        GraphQLInt
                    ),
                    expressions.Variable('$min_children', GraphQLInt)
                )
            ),
            blocks.Filter(
                expressions.BinaryComposition(
                    u'>=',
                    expressions.FoldedContextField(
                        related_fold.navigate_to_field(COUNT_META_FIELD_NAME),
                        GraphQLInt
                    ),
                    expressions.Variable('$min_related', GraphQLInt)
                )
            ),
            blocks.ConstructResult({
                'name': expressions.OutputContextField(
                    base_location.navigate_to_field('name'), GraphQLString),
            }),
        ]
        expected_location_types = {
            base_location: 'Animal',
            parent_fold: 'Animal',
            related_fold: 'Entity',
        }

        check_test_data(self, test_data, expected_blocks, expected_location_types)

    def test_filter_on_count_with_nested_filter(self):
        test_data = test_input_data.filter_on_count_with_nested_filter()

        base_location = helpers.Location(('Species',))
        animal_fold = base_location.navigate_to_fold('in_Animal_OfSpecies')
        location_fold = animal_fold.navigate_to_subpath('out_Animal_LivesIn')

        expected_blocks = [
            blocks.QueryRoot({'Species'}),
            blocks.MarkLocation(base_location),
            blocks.Fold(animal_fold),
            blocks.MarkLocation(animal_fold),
            blocks.Traverse('out', 'Animal_LivesIn'),
            blocks.Filter(
                expressions.BinaryComposition(
                    u'=',
                    expressions.LocalField('name', GraphQLString),
                    expressions.Variable('$location', GraphQLString)
                )
            ),
            blocks.MarkLocation(location_fold),
            blocks.Backtrack(animal_fold),
            blocks.Unfold(),
            blocks.GlobalOperationsStart(),
            blocks.Filter(
                expressions.BinaryComposition(
                    u'=',
                    expressions.FoldedContextField(
                        location_fold.navigate_to_field(COUNT_META_FIELD_NAME),
                        GraphQLInt
                    ),
                    expressions.Variable('$num_animals', GraphQLInt)
                )
            ),
            blocks.ConstructResult({
                'name': expressions.OutputContextField(
                    base_location.navigate_to_field('name'), GraphQLString),
            }),
        ]
        expected_location_types = {
            base_location: 'Species',
            animal_fold: 'Animal',
            location_fold: 'Location',
        }

        check_test_data(self, test_data, expected_blocks, expected_location_types)

    def test_optional_and_traverse(self):
        test_data = test_input_data.optional_and_traverse()

        base_location = helpers.Location(('Animal',))
        child_location = base_location.navigate_to_subpath('in_Animal_ParentOf')
        grandchild_location = child_location.navigate_to_subpath('in_Animal_ParentOf')
        revisited_base_location = base_location.revisit()

        expected_blocks = [
            blocks.QueryRoot({'Animal'}),
            blocks.MarkLocation(base_location),
            blocks.Traverse('in', 'Animal_ParentOf', optional=True),
            blocks.MarkLocation(child_location),
            blocks.Traverse('in', 'Animal_ParentOf', within_optional_scope=True),
            blocks.MarkLocation(grandchild_location),
            blocks.Backtrack(child_location),
            blocks.EndOptional(),
            blocks.Backtrack(base_location, optional=True),
            blocks.MarkLocation(revisited_base_location),
            blocks.GlobalOperationsStart(),
            blocks.ConstructResult({
                'grandchild_name': expressions.TernaryConditional(
                    expressions.ContextFieldExistence(grandchild_location),
                    expressions.OutputContextField(
                        grandchild_location.navigate_to_field('name'), GraphQLString),
                    expressions.NullLiteral
                ),
                'child_name': expressions.TernaryConditional(
                    expressions.ContextFieldExistence(child_location),
                    expressions.OutputContextField(
                        child_location.navigate_to_field('name'), GraphQLString),
                    expressions.NullLiteral
                ),
                'name': expressions.OutputContextField(
                    base_location.navigate_to_field('name'), GraphQLString),
            }),
        ]
        expected_location_types = {
            base_location: 'Animal',
            child_location: 'Animal',
            grandchild_location: 'Animal',
            revisited_base_location: 'Animal'
        }

        check_test_data(self, test_data, expected_blocks, expected_location_types)

    def test_optional_and_traverse_after_filter(self):
        test_data = test_input_data.optional_and_traverse_after_filter()

        base_location = helpers.Location(('Animal',))
        child_location = base_location.navigate_to_subpath('in_Animal_ParentOf')
        grandchild_location = child_location.navigate_to_subpath('in_Animal_ParentOf')
        revisited_base_location = base_location.revisit()

        expected_blocks = [
            blocks.QueryRoot({'Animal'}),
            blocks.Filter(expressions.BinaryComposition(
                u'has_substring',
                expressions.LocalField('name', GraphQLString),
                expressions.Variable('$wanted', GraphQLString)
            )),
            blocks.MarkLocation(base_location),
            blocks.Traverse('in', 'Animal_ParentOf', optional=True),
            blocks.MarkLocation(child_location),
            blocks.Traverse('in', 'Animal_ParentOf', within_optional_scope=True),
            blocks.MarkLocation(grandchild_location),
            blocks.Backtrack(child_location),
            blocks.EndOptional(),
            blocks.Backtrack(base_location, optional=True),
            blocks.MarkLocation(revisited_base_location),
            blocks.GlobalOperationsStart(),
            blocks.ConstructResult({
                'grandchild_name': expressions.TernaryConditional(
                    expressions.ContextFieldExistence(grandchild_location),
                    expressions.OutputContextField(
                        grandchild_location.navigate_to_field('name'), GraphQLString),
                    expressions.NullLiteral
                ),
                'child_name': expressions.TernaryConditional(
                    expressions.ContextFieldExistence(child_location),
                    expressions.OutputContextField(
                        child_location.navigate_to_field('name'), GraphQLString),
                    expressions.NullLiteral
                ),
                'name': expressions.OutputContextField(
                    base_location.navigate_to_field('name'), GraphQLString),
            }),
        ]
        expected_location_types = {
            base_location: 'Animal',
            child_location: 'Animal',
            grandchild_location: 'Animal',
            revisited_base_location: 'Animal'
        }

        check_test_data(self, test_data, expected_blocks, expected_location_types)

    def test_optional_and_deep_traverse(self):
        test_data = test_input_data.optional_and_deep_traverse()

        base_location = helpers.Location(('Animal',))
        child_location = base_location.navigate_to_subpath('in_Animal_ParentOf')
        spouse_location = child_location.navigate_to_subpath('out_Animal_ParentOf')
        spouse_species = spouse_location.navigate_to_subpath('out_Animal_OfSpecies')
        revisited_base_location = base_location.revisit()

        expected_blocks = [
            blocks.QueryRoot({'Animal'}),
            blocks.MarkLocation(base_location),
            blocks.Traverse('in', 'Animal_ParentOf', optional=True),
            blocks.MarkLocation(child_location),
            blocks.Traverse('out', 'Animal_ParentOf', within_optional_scope=True),
            blocks.MarkLocation(spouse_location),
            blocks.Traverse('out', 'Animal_OfSpecies', within_optional_scope=True),
            blocks.MarkLocation(spouse_species),
            blocks.Backtrack(spouse_location),
            blocks.Backtrack(child_location),
            blocks.EndOptional(),
            blocks.Backtrack(base_location, optional=True),
            blocks.MarkLocation(revisited_base_location),
            blocks.GlobalOperationsStart(),
            blocks.ConstructResult({
                'spouse_and_self_name': expressions.TernaryConditional(
                    expressions.ContextFieldExistence(spouse_location),
                    expressions.OutputContextField(
                        spouse_location.navigate_to_field('name'), GraphQLString),
                    expressions.NullLiteral
                ),
                'animal_name': expressions.OutputContextField(
                    base_location.navigate_to_field('name'), GraphQLString
                ),
                'spouse_species': expressions.TernaryConditional(
                    expressions.ContextFieldExistence(spouse_species),
                    expressions.OutputContextField(
                        spouse_species.navigate_to_field('name'), GraphQLString),
                    expressions.NullLiteral
                ),
                'child_name': expressions.TernaryConditional(
                    expressions.ContextFieldExistence(child_location),
                    expressions.OutputContextField(
                        child_location.navigate_to_field('name'), GraphQLString),
                    expressions.NullLiteral
                ),
            }),
        ]
        expected_location_types = {
            base_location: 'Animal',
            child_location: 'Animal',
            spouse_location: 'Animal',
            spouse_species: 'Species',
            revisited_base_location: 'Animal'
        }

        check_test_data(self, test_data, expected_blocks, expected_location_types)

    def test_traverse_and_optional_and_traverse(self):
        test_data = test_input_data.traverse_and_optional_and_traverse()

        base_location = helpers.Location(('Animal',))
        child_location = base_location.navigate_to_subpath('in_Animal_ParentOf')
        spouse_location = child_location.navigate_to_subpath('out_Animal_ParentOf')
        spouse_species = spouse_location.navigate_to_subpath('out_Animal_OfSpecies')
        revisited_child_location = child_location.revisit()

        expected_blocks = [
            blocks.QueryRoot({'Animal'}),
            blocks.MarkLocation(base_location),
            blocks.Traverse('in', 'Animal_ParentOf'),
            blocks.MarkLocation(child_location),
            blocks.Traverse('out', 'Animal_ParentOf', optional=True),
            blocks.MarkLocation(spouse_location),
            blocks.Traverse('out', 'Animal_OfSpecies', within_optional_scope=True),
            blocks.MarkLocation(spouse_species),
            blocks.Backtrack(spouse_location),
            blocks.EndOptional(),
            blocks.Backtrack(child_location, optional=True),
            blocks.MarkLocation(revisited_child_location),
            blocks.Backtrack(base_location),
            blocks.GlobalOperationsStart(),
            blocks.ConstructResult({
                'spouse_and_self_name': expressions.TernaryConditional(
                    expressions.ContextFieldExistence(spouse_location),
                    expressions.OutputContextField(
                        spouse_location.navigate_to_field('name'), GraphQLString),
                    expressions.NullLiteral
                ),
                'animal_name': expressions.OutputContextField(
                    base_location.navigate_to_field('name'), GraphQLString
                ),
                'spouse_and_self_species': expressions.TernaryConditional(
                    expressions.ContextFieldExistence(spouse_species),
                    expressions.OutputContextField(
                        spouse_species.navigate_to_field('name'), GraphQLString),
                    expressions.NullLiteral
                ),
                'child_name': expressions.OutputContextField(
                    child_location.navigate_to_field('name'), GraphQLString
                ),
            }),
        ]
        expected_location_types = {
            base_location: 'Animal',
            child_location: 'Animal',
            spouse_location: 'Animal',
            spouse_species: 'Species',
            revisited_child_location: 'Animal',
        }

        check_test_data(self, test_data, expected_blocks, expected_location_types)

    def test_multiple_optional_traversals_with_starting_filter(self):
        test_data = test_input_data.multiple_optional_traversals_with_starting_filter()

        base_location = helpers.Location(('Animal',))
        child_location = base_location.navigate_to_subpath('in_Animal_ParentOf')
        spouse_location = child_location.navigate_to_subpath('out_Animal_ParentOf')
        revisited_base_location = base_location.revisit()
        parent_location = base_location.navigate_to_subpath('out_Animal_ParentOf')
        parent_species_location = parent_location.navigate_to_subpath('out_Animal_OfSpecies')
        re_revisited_base_location = revisited_base_location.revisit()

        expected_blocks = [
            blocks.QueryRoot({'Animal'}),
            blocks.Filter(expressions.BinaryComposition(
                u'has_substring',
                expressions.LocalField('name', GraphQLString),
                expressions.Variable('$wanted', GraphQLString)
            )),
            blocks.MarkLocation(base_location),
            blocks.Traverse('in', 'Animal_ParentOf', optional=True),
            blocks.MarkLocation(child_location),
            blocks.Traverse('out', 'Animal_ParentOf', within_optional_scope=True),
            blocks.MarkLocation(spouse_location),
            blocks.Backtrack(child_location),
            blocks.EndOptional(),
            blocks.Backtrack(base_location, optional=True),
            blocks.MarkLocation(revisited_base_location),
            blocks.Traverse('out', 'Animal_ParentOf', optional=True),
            blocks.MarkLocation(parent_location),
            blocks.Traverse('out', 'Animal_OfSpecies', within_optional_scope=True),
            blocks.MarkLocation(parent_species_location),
            blocks.Backtrack(parent_location),
            blocks.EndOptional(),
            blocks.Backtrack(revisited_base_location, optional=True),
            blocks.MarkLocation(re_revisited_base_location),
            blocks.GlobalOperationsStart(),
            blocks.ConstructResult({
                'spouse_and_self_name': expressions.TernaryConditional(
                    expressions.ContextFieldExistence(spouse_location),
                    expressions.OutputContextField(
                        spouse_location.navigate_to_field('name'), GraphQLString),
                    expressions.NullLiteral
                ),
                'animal_name': expressions.OutputContextField(
                    base_location.navigate_to_field('name'), GraphQLString
                ),
                'parent_name': expressions.TernaryConditional(
                    expressions.ContextFieldExistence(parent_location),
                    expressions.OutputContextField(
                        parent_location.navigate_to_field('name'), GraphQLString),
                    expressions.NullLiteral
                ),
                'parent_species': expressions.TernaryConditional(
                    expressions.ContextFieldExistence(parent_species_location),
                    expressions.OutputContextField(
                        parent_species_location.navigate_to_field('name'), GraphQLString),
                    expressions.NullLiteral
                ),
                'child_name': expressions.TernaryConditional(
                    expressions.ContextFieldExistence(child_location),
                    expressions.OutputContextField(
                        child_location.navigate_to_field('name'), GraphQLString),
                    expressions.NullLiteral
                ),
            }),
        ]
        expected_location_types = {
            base_location: 'Animal',
            child_location: 'Animal',
            spouse_location: 'Animal',
            revisited_base_location: 'Animal',
            parent_location: 'Animal',
            parent_species_location: 'Species',
            re_revisited_base_location: 'Animal',
        }

        check_test_data(self, test_data, expected_blocks, expected_location_types)

    def test_optional_traversal_and_optional_without_traversal(self):
        test_data = test_input_data.optional_traversal_and_optional_without_traversal()

        base_location = helpers.Location(('Animal',))
        child_location = base_location.navigate_to_subpath('in_Animal_ParentOf')
        revisited_base_location = base_location.revisit()
        parent_location = base_location.navigate_to_subpath('out_Animal_ParentOf')
        parent_species_location = parent_location.navigate_to_subpath('out_Animal_OfSpecies')
        re_revisited_base_location = revisited_base_location.revisit()

        expected_blocks = [
            blocks.QueryRoot({'Animal'}),
            blocks.Filter(expressions.BinaryComposition(
                u'has_substring',
                expressions.LocalField('name', GraphQLString),
                expressions.Variable('$wanted', GraphQLString)
            )),
            blocks.MarkLocation(base_location),
            blocks.Traverse('in', 'Animal_ParentOf', optional=True),
            blocks.MarkLocation(child_location),
            blocks.EndOptional(),
            blocks.Backtrack(base_location, optional=True),
            blocks.MarkLocation(revisited_base_location),
            blocks.Traverse('out', 'Animal_ParentOf', optional=True),
            blocks.MarkLocation(parent_location),
            blocks.Traverse('out', 'Animal_OfSpecies', within_optional_scope=True),
            blocks.MarkLocation(parent_species_location),
            blocks.Backtrack(parent_location),
            blocks.EndOptional(),
            blocks.Backtrack(revisited_base_location, optional=True),
            blocks.MarkLocation(re_revisited_base_location),
            blocks.GlobalOperationsStart(),
            blocks.ConstructResult({
                'animal_name': expressions.OutputContextField(
                    base_location.navigate_to_field('name'), GraphQLString
                ),
                'parent_name': expressions.TernaryConditional(
                    expressions.ContextFieldExistence(parent_location),
                    expressions.OutputContextField(
                        parent_location.navigate_to_field('name'), GraphQLString),
                    expressions.NullLiteral
                ),
                'parent_species': expressions.TernaryConditional(
                    expressions.ContextFieldExistence(parent_species_location),
                    expressions.OutputContextField(
                        parent_species_location.navigate_to_field('name'), GraphQLString),
                    expressions.NullLiteral
                ),
                'child_name': expressions.TernaryConditional(
                    expressions.ContextFieldExistence(child_location),
                    expressions.OutputContextField(
                        child_location.navigate_to_field('name'), GraphQLString),
                    expressions.NullLiteral
                ),
            }),
        ]
        expected_location_types = {
            base_location: 'Animal',
            child_location: 'Animal',
            revisited_base_location: 'Animal',
            parent_location: 'Animal',
            parent_species_location: 'Species',
            re_revisited_base_location: 'Animal',
        }

        check_test_data(self, test_data, expected_blocks, expected_location_types)

    def test_coercion_on_interface_within_optional_traversal(self):
        test_data = test_input_data.coercion_on_interface_within_optional_traversal()

        base_location = helpers.Location(('Animal',))
        parent_location = base_location.navigate_to_subpath('in_Animal_ParentOf')
        entity_location = parent_location.navigate_to_subpath('out_Entity_Related')
        species_location = entity_location.navigate_to_subpath('out_Animal_OfSpecies')
        revisited_base_location = base_location.revisit()

        expected_blocks = [
            blocks.QueryRoot({'Animal'}),
            blocks.MarkLocation(base_location),
            blocks.Traverse('in', 'Animal_ParentOf', optional=True),
            blocks.MarkLocation(parent_location),
            blocks.Traverse('out', 'Entity_Related', within_optional_scope=True),
            blocks.CoerceType({'Animal'}),
            blocks.MarkLocation(entity_location),
            blocks.Traverse('out', 'Animal_OfSpecies', within_optional_scope=True),
            blocks.MarkLocation(species_location),
            blocks.Backtrack(entity_location),
            blocks.Backtrack(parent_location),
            blocks.EndOptional(),
            blocks.Backtrack(base_location, optional=True),
            blocks.MarkLocation(revisited_base_location),
            blocks.GlobalOperationsStart(),
            blocks.ConstructResult({
                'animal_name': expressions.OutputContextField(
                    base_location.navigate_to_field('name'), GraphQLString),
                'related_animal_species': expressions.TernaryConditional(
                    expressions.ContextFieldExistence(species_location),
                    expressions.OutputContextField(
                        species_location.navigate_to_field('name'), GraphQLString),
                    expressions.NullLiteral
                ),
            }),
        ]
        expected_location_types = {
            base_location: 'Animal',
            parent_location: 'Animal',
            entity_location: 'Animal',
            species_location: 'Species',
            revisited_base_location: 'Animal',
        }

        check_test_data(self, test_data, expected_blocks, expected_location_types)

    def test_filter_on_optional_traversal_equality(self):
        test_data = test_input_data.filter_on_optional_traversal_equality()

        # The operand in the @filter directive originates from an optional block.
        base_location = helpers.Location(('Animal',))
        parent_location = base_location.navigate_to_subpath('out_Animal_ParentOf')
        grandparent_location = parent_location.navigate_to_subpath('out_Animal_ParentOf')
        fed_at_location = grandparent_location.navigate_to_subpath('out_Animal_FedAt')
        parent_revisited_location = parent_location.revisit()
        animal_fed_at_location = base_location.navigate_to_subpath('out_Animal_FedAt')

        expected_blocks = [
            blocks.QueryRoot({'Animal'}),
            blocks.MarkLocation(base_location),
            blocks.Traverse('out', 'Animal_ParentOf'),
            blocks.MarkLocation(parent_location),
            blocks.Traverse('out', 'Animal_ParentOf', optional=True),
            blocks.MarkLocation(grandparent_location),
            blocks.Traverse('out', 'Animal_FedAt', within_optional_scope=True),
            blocks.MarkLocation(fed_at_location),
            blocks.Backtrack(grandparent_location),
            blocks.EndOptional(),
            blocks.Backtrack(parent_location, optional=True),
            blocks.MarkLocation(parent_revisited_location),
            blocks.Backtrack(base_location),
            blocks.Traverse('out', 'Animal_FedAt'),
            blocks.Filter(
                expressions.BinaryComposition(
                    u'||',
                    expressions.BinaryComposition(
                        u'=',
                        expressions.ContextFieldExistence(fed_at_location),
                        expressions.FalseLiteral
                    ),
                    expressions.BinaryComposition(
                        u'=',
                        expressions.LocalField('name', GraphQLString),
                        expressions.ContextField(
                            fed_at_location.navigate_to_field('name'),
                            GraphQLString
                        )
                    )
                )
            ),
            blocks.MarkLocation(animal_fed_at_location),
            blocks.OutputSource(),
            blocks.GlobalOperationsStart(),
            blocks.ConstructResult({
                'animal_name': expressions.OutputContextField(
                    base_location.navigate_to_field('name'), GraphQLString),
            }),
        ]
        expected_location_types = {
            base_location: 'Animal',
            parent_location: 'Animal',
            grandparent_location: 'Animal',
            fed_at_location: 'FeedingEvent',
            parent_revisited_location: 'Animal',
            animal_fed_at_location: 'FeedingEvent',
        }

        check_test_data(self, test_data, expected_blocks, expected_location_types)

    def test_filter_on_optional_traversal_name_or_alias(self):
        test_data = test_input_data.filter_on_optional_traversal_name_or_alias()

        # The operand in the @filter directive originates from an optional block.
        base_location = helpers.Location(('Animal',))
        child_location = base_location.navigate_to_subpath('in_Animal_ParentOf')
        grandchild_location = child_location.navigate_to_subpath('in_Animal_ParentOf')
        revisited_base_location = base_location.revisit()
        parent_location = base_location.navigate_to_subpath('out_Animal_ParentOf')

        expected_blocks = [
            blocks.QueryRoot({'Animal'}),
            blocks.MarkLocation(base_location),
            blocks.Traverse('in', 'Animal_ParentOf', optional=True),
            blocks.MarkLocation(child_location),
            blocks.Traverse('in', 'Animal_ParentOf', within_optional_scope=True),
            blocks.MarkLocation(grandchild_location),
            blocks.Backtrack(child_location),
            blocks.EndOptional(),
            blocks.Backtrack(base_location, optional=True),
            blocks.MarkLocation(revisited_base_location),
            blocks.Traverse('out', 'Animal_ParentOf'),
            blocks.Filter(
                expressions.BinaryComposition(
                    u'||',
                    expressions.BinaryComposition(
                        u'=',
                        expressions.ContextFieldExistence(grandchild_location),
                        expressions.FalseLiteral
                    ),
                    expressions.BinaryComposition(
                        u'||',
                        expressions.BinaryComposition(
                            u'=',
                            expressions.LocalField('name', GraphQLString),
                            expressions.ContextField(
                                grandchild_location.navigate_to_field('name'),
                                GraphQLString
                            )
                        ),
                        expressions.BinaryComposition(
                            u'contains',
                            expressions.LocalField('alias', GraphQLList(GraphQLString)),
                            expressions.ContextField(
                                grandchild_location.navigate_to_field('name'),
                                GraphQLString
                            )
                        )
                    )
                )
            ),
            blocks.MarkLocation(parent_location),
            blocks.OutputSource(),
            blocks.GlobalOperationsStart(),
            blocks.ConstructResult({
                'parent_name': expressions.OutputContextField(
                    parent_location.navigate_to_field('name'), GraphQLString),
            }),
        ]
        expected_location_types = {
            base_location: 'Animal',
            parent_location: 'Animal',
            grandchild_location: 'Animal',
            revisited_base_location: 'Animal',
            child_location: 'Animal',
        }

        check_test_data(self, test_data, expected_blocks, expected_location_types)

    def test_complex_optional_traversal_variables(self):
        test_data = test_input_data.complex_optional_traversal_variables()

        # The operands in the @filter directives originate from an optional block.
        base_location = helpers.Location(('Animal',))
        parent_location = base_location.navigate_to_subpath('out_Animal_ParentOf')
        parent_fed_at_location = parent_location.navigate_to_subpath('out_Animal_FedAt')

        parent_fed_at_event_tag = parent_fed_at_location.navigate_to_field('name')
        parent_fed_at_tag = parent_fed_at_location.navigate_to_field('event_date')

        revisited_child_location = parent_location.revisit()
        re_revisited_child_location = revisited_child_location.revisit()

        other_child_location = parent_location.navigate_to_subpath('in_Animal_ParentOf')
        other_child_fed_at_location = other_child_location.navigate_to_subpath('out_Animal_FedAt')
        other_child_fed_at_tag = other_child_fed_at_location.navigate_to_field('event_date')

        grandchild_location = base_location.navigate_to_subpath('in_Animal_ParentOf')
        grandchild_fed_at_location = grandchild_location.navigate_to_subpath('out_Animal_FedAt')
        grandchild_fed_at_output = grandchild_fed_at_location.navigate_to_field('event_date')

        expected_blocks = [
            # Apply the filter to the root vertex and mark it.
            blocks.QueryRoot({'Animal'}),
            blocks.Filter(
                expressions.BinaryComposition(
                    u'=',
                    expressions.LocalField('name', GraphQLString),
                    expressions.Variable('$animal_name', GraphQLString)
                )
            ),
            blocks.MarkLocation(base_location),

            blocks.Traverse('out', 'Animal_ParentOf'),
            blocks.MarkLocation(parent_location),

            blocks.Traverse('out', 'Animal_FedAt', optional=True),
            blocks.MarkLocation(parent_fed_at_location),
            blocks.EndOptional(),
            blocks.Backtrack(parent_location, optional=True),
            blocks.MarkLocation(revisited_child_location),

            blocks.Traverse('in', 'Animal_ParentOf', optional=True),
            blocks.MarkLocation(other_child_location),
            blocks.Traverse('out', 'Animal_FedAt', within_optional_scope=True),
            blocks.MarkLocation(other_child_fed_at_location),
            blocks.Backtrack(other_child_location),
            blocks.EndOptional(),
            blocks.Backtrack(revisited_child_location, optional=True),
            blocks.MarkLocation(re_revisited_child_location),

            # Back to root vertex.
            blocks.Backtrack(base_location),

            blocks.Traverse('in', 'Animal_ParentOf'),
            blocks.MarkLocation(grandchild_location),
            blocks.Traverse('out', 'Animal_FedAt'),
            blocks.Filter(  # Filter "=" on the name field.
                expressions.BinaryComposition(
                    u'||',
                    expressions.BinaryComposition(
                        u'=',
                        expressions.ContextFieldExistence(parent_fed_at_location),
                        expressions.FalseLiteral
                    ),
                    expressions.BinaryComposition(
                        u'=',
                        expressions.LocalField('name', GraphQLString),
                        expressions.ContextField(parent_fed_at_event_tag, GraphQLString),
                    )
                )
            ),
            blocks.Filter(  # Filter "between" on the event_date field.
                expressions.BinaryComposition(
                    u'&&',
                    expressions.BinaryComposition(
                        u'||',
                        expressions.BinaryComposition(
                            u'=',
                            expressions.ContextFieldExistence(other_child_fed_at_location),
                            expressions.FalseLiteral
                        ),
                        expressions.BinaryComposition(
                            u'>=',
                            expressions.LocalField('event_date', GraphQLDateTime),
                            expressions.ContextField(other_child_fed_at_tag, GraphQLDateTime)
                        )
                    ),
                    expressions.BinaryComposition(
                        u'||',
                        expressions.BinaryComposition(
                            u'=',
                            expressions.ContextFieldExistence(parent_fed_at_location),
                            expressions.FalseLiteral
                        ),
                        expressions.BinaryComposition(
                            u'<=',
                            expressions.LocalField('event_date', GraphQLDateTime),
                            expressions.ContextField(parent_fed_at_tag, GraphQLDateTime)
                        )
                    )
                )
            ),
            blocks.MarkLocation(grandchild_fed_at_location),
            blocks.Backtrack(grandchild_location),
            blocks.Backtrack(base_location),

            blocks.GlobalOperationsStart(),
            blocks.ConstructResult({
                'parent_fed_at': expressions.TernaryConditional(
                    expressions.ContextFieldExistence(parent_fed_at_location),
                    expressions.OutputContextField(parent_fed_at_tag, GraphQLDateTime),
                    expressions.NullLiteral
                ),
                'other_child_fed_at': expressions.TernaryConditional(
                    expressions.ContextFieldExistence(other_child_fed_at_location),
                    expressions.OutputContextField(other_child_fed_at_tag, GraphQLDateTime),
                    expressions.NullLiteral
                ),
                'grandchild_fed_at': expressions.OutputContextField(
                    grandchild_fed_at_output, GraphQLDateTime),
            }),
        ]
        expected_location_types = {
            base_location: 'Animal',
            parent_location: 'Animal',
            parent_fed_at_location: 'FeedingEvent',
            revisited_child_location: 'Animal',
            other_child_location: 'Animal',
            other_child_fed_at_location: 'FeedingEvent',
            re_revisited_child_location: 'Animal',
            grandchild_location: 'Animal',
            grandchild_fed_at_location: 'FeedingEvent',
        }

        check_test_data(self, test_data, expected_blocks, expected_location_types)

    def test_simple_optional_recurse(self):
        test_data = test_input_data.simple_optional_recurse()

        base_location = helpers.Location(('Animal',))
        child_location = base_location.navigate_to_subpath('in_Animal_ParentOf')
        self_and_ancestor_location = child_location.navigate_to_subpath('out_Animal_ParentOf')
        revisited_base_location = base_location.revisit()

        expected_blocks = [
            blocks.QueryRoot({'Animal'}),
            blocks.MarkLocation(base_location),
            blocks.Traverse('in', 'Animal_ParentOf', optional=True),
            blocks.MarkLocation(child_location),
            blocks.Recurse('out', 'Animal_ParentOf', 3, within_optional_scope=True),
            blocks.MarkLocation(self_and_ancestor_location),
            blocks.Backtrack(child_location),
            blocks.EndOptional(),
            blocks.Backtrack(base_location, optional=True),
            blocks.MarkLocation(revisited_base_location),
            blocks.GlobalOperationsStart(),
            blocks.ConstructResult({
                'child_name': expressions.TernaryConditional(
                    expressions.ContextFieldExistence(child_location),
                    expressions.OutputContextField(
                        child_location.navigate_to_field('name'), GraphQLString),
                    expressions.NullLiteral
                ),
                'name': expressions.OutputContextField(
                    base_location.navigate_to_field('name'), GraphQLString),
                'self_and_ancestor_name': expressions.TernaryConditional(
                    expressions.ContextFieldExistence(self_and_ancestor_location),
                    expressions.OutputContextField(
                        self_and_ancestor_location.navigate_to_field('name'), GraphQLString),
                    expressions.NullLiteral
                ),
            }),
        ]
        expected_location_types = {
            base_location: 'Animal',
            child_location: 'Animal',
            self_and_ancestor_location: 'Animal',
            revisited_base_location: 'Animal',
        }

        check_test_data(self, test_data, expected_blocks, expected_location_types)

    def test_multiple_traverse_within_optional(self):
        test_data = test_input_data.multiple_traverse_within_optional()

        base_location = helpers.Location(('Animal',))
        child_location = base_location.navigate_to_subpath('in_Animal_ParentOf')
        grandchild_location = child_location.navigate_to_subpath('in_Animal_ParentOf')
        revisited_base_location = base_location.revisit()
        child_fed_at_location = child_location.navigate_to_subpath('out_Animal_FedAt')

        expected_blocks = [
            blocks.QueryRoot({'Animal'}),
            blocks.MarkLocation(base_location),
            blocks.Traverse('in', 'Animal_ParentOf', optional=True),
            blocks.MarkLocation(child_location),
            blocks.Traverse('in', 'Animal_ParentOf', within_optional_scope=True),
            blocks.MarkLocation(grandchild_location),
            blocks.Backtrack(child_location),
            blocks.Traverse('out', 'Animal_FedAt', within_optional_scope=True),
            blocks.MarkLocation(child_fed_at_location),
            blocks.Backtrack(child_location),
            blocks.EndOptional(),
            blocks.Backtrack(base_location, optional=True),
            blocks.MarkLocation(revisited_base_location),
            blocks.GlobalOperationsStart(),
            blocks.ConstructResult({
                'grandchild_name': expressions.TernaryConditional(
                    expressions.ContextFieldExistence(grandchild_location),
                    expressions.OutputContextField(
                        grandchild_location.navigate_to_field('name'), GraphQLString),
                    expressions.NullLiteral
                ),
                'child_name': expressions.TernaryConditional(
                    expressions.ContextFieldExistence(child_location),
                    expressions.OutputContextField(
                        child_location.navigate_to_field('name'), GraphQLString),
                    expressions.NullLiteral
                ),
                'child_feeding_time': expressions.TernaryConditional(
                    expressions.ContextFieldExistence(child_fed_at_location),
                    expressions.OutputContextField(
                        child_fed_at_location.navigate_to_field('name'), GraphQLString),
                    expressions.NullLiteral
                ),
                'name': expressions.OutputContextField(
                    base_location.navigate_to_field('name'), GraphQLString),
            }),
        ]
        expected_location_types = {
            base_location: 'Animal',
            child_location: 'Animal',
            grandchild_location: 'Animal',
            revisited_base_location: 'Animal',
            child_fed_at_location: 'FeedingEvent',
        }

        check_test_data(self, test_data, expected_blocks, expected_location_types)

    def test_optional_and_fold(self):
        test_data = test_input_data.optional_and_fold()

        base_location = helpers.Location(('Animal',))
        parent_location = base_location.navigate_to_subpath('in_Animal_ParentOf')
        revisited_base_location = base_location.revisit()
        fold_scope = revisited_base_location.navigate_to_fold('out_Animal_ParentOf')

        expected_blocks = [
            blocks.QueryRoot({'Animal'}),
            blocks.MarkLocation(base_location),
            blocks.Traverse('in', 'Animal_ParentOf', optional=True),
            blocks.MarkLocation(parent_location),
            blocks.EndOptional(),
            blocks.Backtrack(base_location, optional=True),
            blocks.MarkLocation(revisited_base_location),
            blocks.Fold(fold_scope),
            blocks.MarkLocation(fold_scope),
            blocks.Unfold(),
            blocks.GlobalOperationsStart(),
            blocks.ConstructResult({
                'animal_name': expressions.OutputContextField(
                    base_location.navigate_to_field('name'), GraphQLString),
                'parent_name': expressions.TernaryConditional(
                    expressions.ContextFieldExistence(parent_location),
                    expressions.OutputContextField(
                        parent_location.navigate_to_field('name'), GraphQLString),
                    expressions.NullLiteral
                ),
                'child_names_list': expressions.FoldedContextField(
                    fold_scope.navigate_to_field('name'), GraphQLList(GraphQLString)),
            }),
        ]
        expected_location_types = {
            base_location: 'Animal',
            parent_location: 'Animal',
            revisited_base_location: 'Animal',
            fold_scope: 'Animal',
        }

        check_test_data(self, test_data, expected_blocks, expected_location_types)

    def test_fold_and_optional(self):
        test_data = test_input_data.fold_and_optional()

        base_location = helpers.Location(('Animal',))
        parent_location = base_location.navigate_to_subpath('in_Animal_ParentOf')
        base_fold = base_location.navigate_to_fold('out_Animal_ParentOf')
        revisited_base_location = base_location.revisit()

        expected_blocks = [
            blocks.QueryRoot({'Animal'}),
            blocks.MarkLocation(base_location),
            blocks.Fold(base_fold),
            blocks.MarkLocation(base_fold),
            blocks.Unfold(),
            blocks.Traverse('in', 'Animal_ParentOf', optional=True),
            blocks.MarkLocation(parent_location),
            blocks.EndOptional(),
            blocks.Backtrack(base_location, optional=True),
            blocks.MarkLocation(revisited_base_location),
            blocks.GlobalOperationsStart(),
            blocks.ConstructResult({
                'animal_name': expressions.OutputContextField(
                    base_location.navigate_to_field('name'), GraphQLString),
                'parent_name': expressions.TernaryConditional(
                    expressions.ContextFieldExistence(parent_location),
                    expressions.OutputContextField(
                        parent_location.navigate_to_field('name'), GraphQLString),
                    expressions.NullLiteral
                ),
                'child_names_list': expressions.FoldedContextField(
                    base_fold.navigate_to_field('name'), GraphQLList(GraphQLString)),
            }),
        ]
        expected_location_types = {
            base_location: 'Animal',
            parent_location: 'Animal',
            revisited_base_location: 'Animal',
            base_fold: 'Animal',
        }

        check_test_data(self, test_data, expected_blocks, expected_location_types)

    def test_optional_traversal_and_fold_traversal(self):
        test_data = test_input_data.optional_traversal_and_fold_traversal()

        base_location = helpers.Location(('Animal',))
        parent_location = base_location.navigate_to_subpath('in_Animal_ParentOf')
        grandparent_location = parent_location.navigate_to_subpath('in_Animal_ParentOf')
        revisited_base_location = base_location.revisit()
        fold_scope = revisited_base_location.navigate_to_fold('out_Animal_ParentOf')
        first_traversed_fold = fold_scope.navigate_to_subpath('out_Animal_ParentOf')

        expected_blocks = [
            blocks.QueryRoot({'Animal'}),
            blocks.MarkLocation(base_location),
            blocks.Traverse('in', 'Animal_ParentOf', optional=True),
            blocks.MarkLocation(parent_location),
            blocks.Traverse('in', 'Animal_ParentOf', within_optional_scope=True),
            blocks.MarkLocation(grandparent_location),
            blocks.Backtrack(parent_location),
            blocks.EndOptional(),
            blocks.Backtrack(base_location, optional=True),
            blocks.MarkLocation(revisited_base_location),
            blocks.Fold(fold_scope),
            blocks.MarkLocation(fold_scope),
            blocks.Traverse('out', 'Animal_ParentOf'),
            blocks.MarkLocation(first_traversed_fold),
            blocks.Backtrack(fold_scope),
            blocks.Unfold(),
            blocks.GlobalOperationsStart(),
            blocks.ConstructResult({
                'grandparent_name': expressions.TernaryConditional(
                    expressions.ContextFieldExistence(grandparent_location),
                    expressions.OutputContextField(
                        grandparent_location.navigate_to_field('name'), GraphQLString),
                    expressions.NullLiteral
                ),
                'animal_name': expressions.OutputContextField(
                    base_location.navigate_to_field('name'), GraphQLString),
                'grandchild_names_list': expressions.FoldedContextField(
                    first_traversed_fold.navigate_to_field('name'), GraphQLList(GraphQLString)),
            }),
        ]
        expected_location_types = {
            base_location: 'Animal',
            parent_location: 'Animal',
            grandparent_location: 'Animal',
            revisited_base_location: 'Animal',
            fold_scope: 'Animal',
            first_traversed_fold: 'Animal',
        }

        check_test_data(self, test_data, expected_blocks, expected_location_types)

    def test_fold_traversal_and_optional_traversal(self):
        test_data = test_input_data.fold_traversal_and_optional_traversal()

        base_location = helpers.Location(('Animal',))
        parent_location = base_location.navigate_to_subpath('in_Animal_ParentOf')
        grandparent_location = parent_location.navigate_to_subpath('in_Animal_ParentOf')
        base_fold = base_location.navigate_to_fold('out_Animal_ParentOf')
        first_traversed_fold = base_fold.navigate_to_subpath('out_Animal_ParentOf')
        revisited_base_location = base_location.revisit()

        expected_blocks = [
            blocks.QueryRoot({'Animal'}),
            blocks.MarkLocation(base_location),
            blocks.Fold(base_fold),
            blocks.MarkLocation(base_fold),
            blocks.Traverse('out', 'Animal_ParentOf'),
            blocks.MarkLocation(first_traversed_fold),
            blocks.Backtrack(base_fold),
            blocks.Unfold(),
            blocks.Traverse('in', 'Animal_ParentOf', optional=True),
            blocks.MarkLocation(parent_location),
            blocks.Traverse('in', 'Animal_ParentOf', within_optional_scope=True),
            blocks.MarkLocation(grandparent_location),
            blocks.Backtrack(parent_location),
            blocks.EndOptional(),
            blocks.Backtrack(base_location, optional=True),
            blocks.MarkLocation(revisited_base_location),
            blocks.GlobalOperationsStart(),
            blocks.ConstructResult({
                'grandparent_name': expressions.TernaryConditional(
                    expressions.ContextFieldExistence(grandparent_location),
                    expressions.OutputContextField(
                        grandparent_location.navigate_to_field('name'), GraphQLString),
                    expressions.NullLiteral
                ),
                'animal_name': expressions.OutputContextField(
                    base_location.navigate_to_field('name'), GraphQLString),
                'grandchild_names_list': expressions.FoldedContextField(
                    first_traversed_fold.navigate_to_field('name'), GraphQLList(GraphQLString)),
            }),
        ]
        expected_location_types = {
            base_location: 'Animal',
            parent_location: 'Animal',
            grandparent_location: 'Animal',
            revisited_base_location: 'Animal',
            base_fold: 'Animal',
            first_traversed_fold: 'Animal',
        }

        check_test_data(self, test_data, expected_blocks, expected_location_types)

    def test_between_lowering(self):
        test_data = test_input_data.between_lowering()

        base_location = helpers.Location(('Animal',))

        expected_blocks = [
            blocks.QueryRoot({'Animal'}),
            blocks.Filter(
                expressions.BinaryComposition(
                    u'&&',
                    expressions.BinaryComposition(
                        u'>=',
                        expressions.LocalField('uuid', GraphQLID),
                        expressions.Variable('$uuid_lower', GraphQLID)
                    ),
                    expressions.BinaryComposition(
                        u'<=',
                        expressions.LocalField('uuid', GraphQLID),
                        expressions.Variable('$uuid_upper', GraphQLID)
                    )
                )
            ),
            blocks.Filter(
                expressions.BinaryComposition(
                    u'>=',
                    expressions.LocalField('birthday', GraphQLDate),
                    expressions.Variable('$earliest_modified_date', GraphQLDate)
                )
            ),
            blocks.MarkLocation(base_location),
            blocks.GlobalOperationsStart(),
            blocks.ConstructResult({
                'animal_name': expressions.OutputContextField(
                    base_location.navigate_to_field('name'), GraphQLString)
            }),
        ]
        expected_location_types = {
            base_location: 'Animal',
        }

        check_test_data(self, test_data, expected_blocks, expected_location_types)

    def test_coercion_and_filter_with_tag(self):
        test_data = test_input_data.coercion_and_filter_with_tag()

        base_location = helpers.Location(('Animal',))
        related_location = base_location.navigate_to_subpath('out_Entity_Related')

        expected_blocks = [
            blocks.QueryRoot({'Animal'}),
            blocks.MarkLocation(base_location),

            blocks.Traverse('out', 'Entity_Related'),
            blocks.CoerceType({'Animal'}),

            blocks.Filter(
                expressions.BinaryComposition(
                    u'has_substring',
                    expressions.LocalField('name', GraphQLString),
                    expressions.ContextField(
                        base_location.navigate_to_field('name'),
                        GraphQLString
                    ),
                ),
            ),
            blocks.MarkLocation(related_location),

            blocks.Backtrack(base_location),
            blocks.GlobalOperationsStart(),
            blocks.ConstructResult({
                'origin': expressions.OutputContextField(
                    base_location.navigate_to_field('name'), GraphQLString),
                'related_name': expressions.OutputContextField(
                    related_location.navigate_to_field('name'), GraphQLString),
            }),
        ]
        expected_location_types = {
            base_location: 'Animal',
            related_location: 'Animal',
        }

        check_test_data(self, test_data, expected_blocks, expected_location_types)

    def test_nested_optional_and_traverse(self):
        test_data = test_input_data.nested_optional_and_traverse()

        base_location = helpers.Location(('Animal',))
        child_location = base_location.navigate_to_subpath('in_Animal_ParentOf')
        spouse_location = child_location.navigate_to_subpath('out_Animal_ParentOf')
        spouse_species_location = spouse_location.navigate_to_subpath('out_Animal_OfSpecies')
        revisited_child_location = child_location.revisit()
        revisited_base_location = base_location.revisit()

        expected_blocks = [
            blocks.QueryRoot({'Animal'}),
            blocks.MarkLocation(base_location),
            blocks.Traverse('in', 'Animal_ParentOf', optional=True),
            blocks.MarkLocation(child_location),
            blocks.Traverse('out', 'Animal_ParentOf', optional=True, within_optional_scope=True),
            blocks.MarkLocation(spouse_location),
            blocks.Traverse('out', 'Animal_OfSpecies', within_optional_scope=True),
            blocks.MarkLocation(spouse_species_location),
            blocks.Backtrack(spouse_location),
            blocks.EndOptional(),
            blocks.Backtrack(child_location, optional=True),
            blocks.MarkLocation(revisited_child_location),
            blocks.EndOptional(),
            blocks.Backtrack(base_location, optional=True),
            blocks.MarkLocation(revisited_base_location),
            blocks.GlobalOperationsStart(),
            blocks.ConstructResult({
                'spouse_and_self_name': expressions.TernaryConditional(
                    expressions.ContextFieldExistence(spouse_location),
                    expressions.OutputContextField(
                        spouse_location.navigate_to_field('name'), GraphQLString),
                    expressions.NullLiteral
                ),
                'animal_name': expressions.OutputContextField(
                    base_location.navigate_to_field('name'), GraphQLString
                ),
                'spouse_species': expressions.TernaryConditional(
                    expressions.ContextFieldExistence(spouse_species_location),
                    expressions.OutputContextField(
                        spouse_species_location.navigate_to_field('name'), GraphQLString),
                    expressions.NullLiteral
                ),
                'child_name': expressions.TernaryConditional(
                    expressions.ContextFieldExistence(child_location),
                    expressions.OutputContextField(
                        child_location.navigate_to_field('name'), GraphQLString),
                    expressions.NullLiteral
                ),
            }),
        ]
        expected_location_types = {
            base_location: 'Animal',
            child_location: 'Animal',
            spouse_location: 'Animal',
            spouse_species_location: 'Species',
            revisited_child_location: 'Animal',
            revisited_base_location: 'Animal',
        }

        check_test_data(self, test_data, expected_blocks, expected_location_types)

    def test_complex_nested_optionals(self):
        test_data = test_input_data.complex_nested_optionals()

        base_location = helpers.Location(('Animal',))
        child_location = base_location.navigate_to_subpath('in_Animal_ParentOf')
        grandchild_location = child_location.navigate_to_subpath('in_Animal_ParentOf')
        grandchild_species_location = grandchild_location.navigate_to_subpath(
            'out_Animal_OfSpecies')
        child_related_location = child_location.navigate_to_subpath('in_Entity_Related')
        child_related_species_location = child_related_location.navigate_to_subpath(
            'out_Animal_OfSpecies')
        parent_location = base_location.navigate_to_subpath('out_Animal_ParentOf')
        grandparent_location = parent_location.navigate_to_subpath('out_Animal_ParentOf')
        grandparent_species_location = grandparent_location.navigate_to_subpath(
            'out_Animal_OfSpecies')
        revisited_child_location = child_location.revisit()
        re_revisited_child_location = revisited_child_location.revisit()
        revisited_base_location = base_location.revisit()
        revisited_parent_location = parent_location.revisit()
        re_revisited_base_location = revisited_base_location.revisit()

        expected_blocks = [
            blocks.QueryRoot({'Animal'}),
            blocks.MarkLocation(base_location),
            blocks.Traverse('in', 'Animal_ParentOf', optional=True),
            blocks.MarkLocation(child_location),

            blocks.Traverse('in', 'Animal_ParentOf', optional=True, within_optional_scope=True),
            blocks.MarkLocation(grandchild_location),
            blocks.Traverse('out', 'Animal_OfSpecies', within_optional_scope=True),
            blocks.MarkLocation(grandchild_species_location),
            blocks.Backtrack(grandchild_location),
            blocks.EndOptional(),
            blocks.Backtrack(child_location, optional=True),
            blocks.MarkLocation(revisited_child_location),

            blocks.Traverse('in', 'Entity_Related', optional=True, within_optional_scope=True),
            blocks.CoerceType({'Animal'}),
            blocks.MarkLocation(child_related_location),
            blocks.Traverse('out', 'Animal_OfSpecies', within_optional_scope=True),
            blocks.MarkLocation(child_related_species_location),
            blocks.Backtrack(child_related_location),
            blocks.EndOptional(),
            blocks.Backtrack(revisited_child_location, optional=True),
            blocks.MarkLocation(re_revisited_child_location),

            blocks.EndOptional(),
            blocks.Backtrack(base_location, optional=True),
            blocks.MarkLocation(revisited_base_location),
            blocks.Traverse('out', 'Animal_ParentOf', optional=True),
            blocks.MarkLocation(parent_location),
            blocks.Traverse('out', 'Animal_ParentOf', optional=True, within_optional_scope=True),
            blocks.MarkLocation(grandparent_location),
            blocks.Traverse('out', 'Animal_OfSpecies', within_optional_scope=True),
            blocks.MarkLocation(grandparent_species_location),
            blocks.Backtrack(grandparent_location),
            blocks.EndOptional(),
            blocks.Backtrack(parent_location, optional=True),
            blocks.MarkLocation(revisited_parent_location),
            blocks.EndOptional(),
            blocks.Backtrack(revisited_base_location, optional=True),
            blocks.MarkLocation(re_revisited_base_location),
            blocks.GlobalOperationsStart(),
            blocks.ConstructResult({
                'animal_name': expressions.OutputContextField(
                    base_location.navigate_to_field('name'), GraphQLString),
                'child_name': expressions.TernaryConditional(
                    expressions.ContextFieldExistence(child_location),
                    expressions.OutputContextField(
                        child_location.navigate_to_field('name'), GraphQLString),
                    expressions.NullLiteral
                ),
                'grandchild_name': expressions.TernaryConditional(
                    expressions.ContextFieldExistence(grandchild_location),
                    expressions.OutputContextField(
                        grandchild_location.navigate_to_field('name'), GraphQLString),
                    expressions.NullLiteral
                ),
                'grandchild_species': expressions.TernaryConditional(
                    expressions.ContextFieldExistence(grandchild_species_location),
                    expressions.OutputContextField(
                        grandchild_species_location.navigate_to_field('name'), GraphQLString),
                    expressions.NullLiteral
                ),
                'grandchild_relation_name': expressions.TernaryConditional(
                    expressions.ContextFieldExistence(child_related_location),
                    expressions.OutputContextField(
                        child_related_location.navigate_to_field('name'), GraphQLString),
                    expressions.NullLiteral
                ),
                'grandchild_relation_species': expressions.TernaryConditional(
                    expressions.ContextFieldExistence(child_related_species_location),
                    expressions.OutputContextField(
                        child_related_species_location.navigate_to_field('name'), GraphQLString),
                    expressions.NullLiteral
                ),
                'parent_name': expressions.TernaryConditional(
                    expressions.ContextFieldExistence(parent_location),
                    expressions.OutputContextField(
                        parent_location.navigate_to_field('name'), GraphQLString),
                    expressions.NullLiteral
                ),
                'grandparent_name': expressions.TernaryConditional(
                    expressions.ContextFieldExistence(grandparent_location),
                    expressions.OutputContextField(
                        grandparent_location.navigate_to_field('name'), GraphQLString),
                    expressions.NullLiteral
                ),
                'grandparent_species': expressions.TernaryConditional(
                    expressions.ContextFieldExistence(grandparent_species_location),
                    expressions.OutputContextField(
                        grandparent_species_location.navigate_to_field('name'), GraphQLString),
                    expressions.NullLiteral
                ),
            }),
        ]
        expected_location_types = {
            base_location: 'Animal',
            child_location: 'Animal',
            grandchild_location: 'Animal',
            grandchild_species_location: 'Species',
            child_related_location: 'Animal',
            child_related_species_location: 'Species',
            parent_location: 'Animal',
            grandparent_location: 'Animal',
            grandparent_species_location: 'Species',
            revisited_base_location: 'Animal',
            re_revisited_base_location: 'Animal',
            revisited_child_location: 'Animal',
            re_revisited_child_location: 'Animal',
            revisited_parent_location: 'Animal',
        }

        check_test_data(self, test_data, expected_blocks, expected_location_types)

    def test_recursive_field_type_is_subtype_of_parent_field(self):
        """Ensure the query can recurse on an edge that links supertype of the parent's field."""
        test_data = test_input_data.recursive_field_type_is_subtype_of_parent_field()

        base_location = helpers.Location(('BirthEvent',))
        related_event_location = base_location.navigate_to_subpath('out_Event_RelatedEvent')

        expected_blocks = [
            blocks.QueryRoot({'BirthEvent'}),
            blocks.MarkLocation(base_location),
            blocks.Recurse('out', 'Event_RelatedEvent', 2),
            blocks.MarkLocation(related_event_location),
            blocks.Backtrack(base_location),
            blocks.GlobalOperationsStart(),
            blocks.ConstructResult({
                'related_event_name': expressions.OutputContextField(
                    related_event_location.navigate_to_field('name'), GraphQLString),
            }),
        ]
        expected_location_types = {
            base_location: 'BirthEvent',
            related_event_location: 'Event',
        }

        check_test_data(self, test_data, expected_blocks, expected_location_types)<|MERGE_RESOLUTION|>--- conflicted
+++ resolved
@@ -2977,7 +2977,6 @@
 
         check_test_data(self, test_data, expected_blocks, expected_location_types)
 
-<<<<<<< HEAD
     def test_is_not_null_op_filter_missing_value_argument(self):
         test_data = test_input_data.is_not_null_op_filter_missing_value_argument()
 
@@ -2996,8 +2995,14 @@
             blocks.GlobalOperationsStart(),
             blocks.ConstructResult({
                 'name': expressions.OutputContextField(
-                    base_location.navigate_to_field('name'), GraphQLString)
-=======
+                    base_location.navigate_to_field('name'), GraphQLString)}),
+        ]
+        expected_location_types = {
+            base_location: 'Animal',
+        }
+
+        check_test_data(self, test_data, expected_blocks, expected_location_types)
+
     def test_fold_same_edge_type_in_different_locations(self):
         test_data = test_input_data.fold_same_edge_type_in_different_locations()
 
@@ -3056,15 +3061,11 @@
                     base_fold.navigate_to_field('name'), GraphQLList(GraphQLString)),
                 'child_color_list': expressions.FoldedContextField(
                     base_fold.navigate_to_field('color'), GraphQLList(GraphQLString)),
->>>>>>> 6a162541
-            }),
-        ]
-        expected_location_types = {
-            base_location: 'Animal',
-<<<<<<< HEAD
-=======
+            }),
+        ]
+        expected_location_types = {
+            base_location: 'Animal',
             base_fold: 'Animal',
->>>>>>> 6a162541
         }
 
         check_test_data(self, test_data, expected_blocks, expected_location_types)

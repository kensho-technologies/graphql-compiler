--- conflicted
+++ resolved
@@ -3161,13 +3161,8 @@
 
         check_test_data(self, test_data, expected_blocks, expected_location_types)
 
-<<<<<<< HEAD
-    def test_fold_on_foreign_key(self):
-        test_data = test_input_data.fold_on_foreign_key()
-=======
     def test_fold_on_many_to_one_edge(self):
         test_data = test_input_data.fold_on_many_to_one_edge()
->>>>>>> 8ffe5fb8
 
         base_location = helpers.Location(('Animal',))
         base_fold = base_location.navigate_to_fold('out_Animal_LivesIn')

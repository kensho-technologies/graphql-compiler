--- conflicted
+++ resolved
@@ -3161,46 +3161,6 @@
 
         check_test_data(self, test_data, expected_blocks, expected_location_types)
 
-<<<<<<< HEAD
-<<<<<<< HEAD
-    def test_traverse_different_types_after_fold(self):
-        test_data = test_input_data.traverse_different_types_after_fold()
-=======
-    def test_fold_after_traverse_different_types(self):
-        test_data = test_input_data.fold_after_traverse_different_types()
->>>>>>> mssql_fold
-
-        base_location = helpers.Location(('Animal',))
-        parent_fold = base_location.navigate_to_fold('out_Animal_LivesIn')
-        first_traversed_fold = parent_fold.navigate_to_subpath('in_Animal_LivesIn')
-
-        expected_blocks = [
-            blocks.QueryRoot({'Animal'}),
-            blocks.MarkLocation(base_location),
-            blocks.Fold(parent_fold),
-            blocks.MarkLocation(parent_fold),
-            blocks.Traverse('in', 'Animal_LivesIn'),
-            blocks.MarkLocation(first_traversed_fold),
-            blocks.Backtrack(parent_fold),
-            blocks.Unfold(),
-            blocks.GlobalOperationsStart(),
-            blocks.ConstructResult({
-                'animal_name': expressions.OutputContextField(
-                    base_location.navigate_to_field('name'), GraphQLString),
-                'neighbor_and_self_names_list': expressions.FoldedContextField(
-                    first_traversed_fold.navigate_to_field('name'), GraphQLList(GraphQLString)),
-            }),
-        ]
-        expected_location_types = {
-            base_location: 'Animal',
-            parent_fold: 'Location',
-            first_traversed_fold: 'Animal',
-        }
-
-        check_test_data(self, test_data, expected_blocks, expected_location_types)
-
-=======
->>>>>>> 82c0cd96
     def test_fold_on_many_to_one_edge(self):
         test_data = test_input_data.fold_on_many_to_one_edge()
 

# Copyright 2018-present Kensho Technologies, LLC.
import datetime
from glob import glob
from os import path

from funcy import retry
from redisgraph import Edge, Node
import six
from sqlalchemy import create_engine, text
from sqlalchemy.schema import CreateSchema

from ...global_utils import merge_non_overlapping_dicts
from ..integration_tests.integration_backend_config import (
    EXPLICIT_DB_BACKENDS, SQL_BACKEND_TO_CONNECTION_STRING, SqlTestBackend
)
from ..test_helpers import get_sqlalchemy_schema_info


def get_integration_data():
    """Get the small integration data set.

    Returns:
        tuple containing:
        - vertex_values: Dict mapping vertex classes tuples containing the properties of
                         each vertex of that class.
        - edge_values: Dict mapping edges to tuples containing the source and destination vertex
                       of each edge of that class.
        - uuid_to_class_name: Dict mapping vertex uuids to their classnames. The data is
                              already contained in vertex_values, but this can be convenient.
    """
    vertex_values = {
        'Animal': (
            {
                'uuid': 'cfc6e625-8594-0927-468f-f53d864a7a51',
                'name': 'Animal 1',
                'net_worth': 100,
                'birthday': datetime.date(1900, 1, 1),
            }, {
                'uuid': 'cfc6e625-8594-0927-468f-f53d864a7a52',
                'name': 'Animal 2',
                'net_worth': 200,
                'birthday': datetime.date(1950, 2, 2),
            }, {
                'uuid': 'cfc6e625-8594-0927-468f-f53d864a7a53',
                'name': 'Animal 3',
                'net_worth': 300,
                'birthday': datetime.date(1975, 3, 3),
            }, {
                'uuid': 'cfc6e625-8594-0927-468f-f53d864a7a54',
                'name': 'Animal 4',
                'net_worth': 400,
                'birthday': datetime.date(2000, 4, 4),
            },
        ),
        'Species': (
            {
                'uuid': 'c2c14d8b-0e13-4e64-be63-c86704161850',
                'name': 'Species 1',
            }, {
                'uuid': '35d33f6a-14ab-4b5c-a797-ee9ab817c1fb',
                'name': 'Species 2',
            },
        ),
    }
    edge_values = {
        'Entity_Related': (
            {
                'from_uuid': 'c2c14d8b-0e13-4e64-be63-c86704161850',
                'to_uuid': '35d33f6a-14ab-4b5c-a797-ee9ab817c1fb',
            },
        )
    }

    uuid_to_class_name = {}
    for vertex_name, values in six.iteritems(vertex_values):
        for value in values:
            if value['uuid'] in uuid_to_class_name:
                raise AssertionError(u'Duplicate uuid found {}'.format(value['uuid']))
            uuid_to_class_name[value['uuid']] = vertex_name

    return vertex_values, edge_values, uuid_to_class_name


def generate_orient_snapshot_data(client):
    """Create OrientDB test DB from the SQL commands file for snapshot testing."""
    project_root = path.dirname(path.abspath(__file__))
    sql_files = glob(path.join(project_root, 'snapshot_data/*.sql'))

    _load_sql_files_to_orient_client(client, sql_files)


def _write_orient_set_clause(field_name, field_value):
    if not isinstance(field_name, six.string_types):
        raise AssertionError(u'Expected string field_name. Received {}'.format(field_name))
    # TODO(bojanserafimov): SQL injection is possible
    field_value_representation = repr(field_value)
    if isinstance(field_value, datetime.date):
        field_value_representation = 'DATE("' + field_value.isoformat() + ' 00:00:00")'
    template = '{} = {}'
    return template.format(field_name, field_value_representation)


def generate_orient_integration_data(client):
    """Create OrientDB test DB from the standard integration data."""
    vertex_values, edge_values, uuid_to_class_name = get_integration_data()
    for vertex_name, vertices in six.iteritems(vertex_values):
        for vertex_props in vertices:
            # TODO(bojanserafimov): SQL injection is possible
            command = 'CREATE VERTEX {} SET '.format(vertex_name) + ', '.join(
                _write_orient_set_clause(key, value)
                for key, value in six.iteritems(vertex_props)
            )
            client.command(command)
    for edge_name, edges in six.iteritems(edge_values):
        for edge_spec in edges:
            # XXX SQL injection
            from_classname = uuid_to_class_name[edge_spec['from_uuid']]
            to_classname = uuid_to_class_name[edge_spec['to_uuid']]
            vertex_template = 'SELECT FROM {} WHERE uuid = \'{}\''
            from_selection = vertex_template.format(from_classname, edge_spec['from_uuid'])
            to_selection = vertex_template.format(to_classname, edge_spec['to_uuid'])
            command = 'CREATE EDGE {} FROM ({}) TO ({})'.format(
                edge_name, from_selection, to_selection)
            client.command(command)


def generate_neo4j_integration_data(client):
    """Create Neo4j test DB from the standard integration data."""
    vertex_values, edge_values, _ = get_integration_data()
    with client.driver.session() as session:
        session.run('match (n) detach delete n')
        for vertex_name, vertices in six.iteritems(vertex_values):
            for vertex_props in vertices:
                # XXX SQL injection
                command = 'create (:{} {{{}}})'.format(vertex_name, ', '.join(
                    '{}: ${}'.format(key, key) for key in vertex_props))
                session.run(command, vertex_props)
        for edge_name, edges in six.iteritems(edge_values):
            for edge_spec in edges:
                command = '''
                    match (a {uuid: $from_uuid}) (b {uuid: $to_uuid})
                    create (a)-[:$edge_name]->(b)'
                '''
                args = {
                    'from_uuid': edge_spec['from_uuid'],
                    'to_uuid': edge_spec['to_uuid'],
                    'edge_name': edge_name,
                }
                session.run(command, args)


def generate_redisgraph_integration_data(client):
    """Create Redisgraph test DB from the standard integration data."""
    vertex_values, edge_values, _ = get_integration_data()
    client.query('create (n)')
    client.query('match (n) delete n')
    uuid_to_node = {}
    for vertex_name, vertices in six.iteritems(vertex_values):
        for vertex_props in vertices:
            # NOTE(bojanserafimov): Dates and datetimes are not supported in redisgraph,
            #                       so we just omit them from the dataset.
            uuid_to_node[vertex_props['uuid']] = Node(label=vertex_name, properties={
                key: value
                for key, value in six.iteritems(vertex_props)
                if not isinstance(value, (datetime.date, datetime.datetime))
            })
            client.add_node(uuid_to_node[vertex_props['uuid']])
    for edge_name, edges in six.iteritems(edge_values):
        for edge_spec in edges:
            client.add_edge(Edge(
                uuid_to_node[edge_spec['from_uuid']],
                edge_name,
                uuid_to_node[edge_spec['to_uuid']],
            ))
    client.commit()


def _load_sql_files_to_orient_client(client, sql_files):
    """Load list of supplied SQL files into the supplied OrientDB client."""
    for filepath in sql_files:
        with open(filepath) as f:
            for command in f.readlines():
                sanitized_command = command.strip()
                if len(sanitized_command) == 0 or sanitized_command[0] == '#':
                    # comment or empty line, ignore
                    continue

                client.command(sanitized_command)


@retry(tries=1, timeout=1)  # pylint: disable=no-value-for-parameter
def init_sql_integration_test_backends():
    """Connect to and open transaction on each SQL DB under test."""
    sql_test_backends = {}
    for backend_name, base_connection_string in six.iteritems(SQL_BACKEND_TO_CONNECTION_STRING):
        engine = create_engine(base_connection_string)
        # safely create the test DATABASE for all SQL backends except sqlite
        # sqlite's in-memory database does not need to be explicitly created/dropped.
        if backend_name in EXPLICIT_DB_BACKENDS:
            # Drop databases if they exist
            engine.execution_options(isolation_level='AUTOCOMMIT').execute(
                text('DROP DATABASE IF EXISTS db_1;'))
            engine.execution_options(isolation_level='AUTOCOMMIT').execute(
                text('DROP DATABASE IF EXISTS db_2;'))

            # create the test databases
            engine.execution_options(isolation_level='AUTOCOMMIT').execute(
                text('CREATE DATABASE db_1;'))
            engine.execution_options(isolation_level='AUTOCOMMIT').execute(
                text('CREATE DATABASE db_2;'))

            # create the test schemas in db_1
            db_1_engine = create_engine(base_connection_string + u'/db_1')
            db_1_engine.execution_options(isolation_level='AUTOCOMMIT').execute(
                CreateSchema('schema_1'))
            db_1_engine.execution_options(isolation_level='AUTOCOMMIT').execute(
                CreateSchema('schema_2'))

            # create the test schemas in db_2
            db_2_engine = create_engine(base_connection_string + u'/db_2')
            db_2_engine.execution_options(isolation_level='AUTOCOMMIT').execute(
                CreateSchema('schema_1'))
            db_2_engine.execution_options(isolation_level='AUTOCOMMIT').execute(
                CreateSchema('schema_2'))

        sql_test_backend = SqlTestBackend(engine, base_connection_string)
        sql_test_backends[backend_name] = sql_test_backend
    return sql_test_backends


def tear_down_integration_test_backends(sql_test_backends):
    """Rollback backends' transactions to wipe test data and to close the active connections."""
    for backend_name, sql_test_backend in six.iteritems(sql_test_backends):
        if backend_name not in EXPLICIT_DB_BACKENDS:
            continue
        # explicitly release engine resources, specifically to disconnect from active DB
        # some backends including Postgres do no not allow an in use DB to be dropped
        sql_test_backend.engine.dispose()
        # connect to base server, not explicit DB, so DB can be dropped
        engine = create_engine(sql_test_backend.base_connection_string)
        # set execution options to AUTOCOMMIT so that the DB drop is not performed in a transaction
        # as this is not allowed on some SQL backends
        engine.execution_options(isolation_level='AUTOCOMMIT').execute(
            text('DROP DATABASE IF EXISTS db_1;'))
        engine.execution_options(isolation_level='AUTOCOMMIT').execute(
            text('DROP DATABASE IF EXISTS db_2;'))


def generate_sql_integration_data(sql_test_backends):
    """Populate test data for SQL backends for integration testing."""
    sql_schema_info = get_sqlalchemy_schema_info()
<<<<<<< HEAD
    vertex_values, edge_values, uuid_to_class_name = get_integration_data()
=======
    uuids = {
        'A1': 'cfc6e625-8594-0927-468f-f53d864a7a51',
        'A2': 'cfc6e625-8594-0927-468f-f53d864a7a52',
        'A3': 'cfc6e625-8594-0927-468f-f53d864a7a53',
        'A4': 'cfc6e625-8594-0927-468f-f53d864a7a54',
        'S1': 'c2c14d8b-0e13-4e64-be63-c86704161850',
        'S2': '35d33f6a-14ab-4b5c-a797-ee9ab817c1fb',
    }
    vertex_values = {
        'Animal': (
            {
                'uuid': uuids['A1'],
                'name': 'Animal 1',
                'net_worth': 100,
                'birthday': datetime.date(1900, 1, 1),
            }, {
                'uuid': uuids['A2'],
                'name': 'Animal 2',
                'net_worth': 200,
                'birthday': datetime.date(1950, 2, 2),
            }, {
                'uuid': uuids['A3'],
                'name': 'Animal 3',
                'net_worth': 300,
                'birthday': datetime.date(1975, 3, 3),
            }, {
                'uuid': uuids['A4'],
                'name': 'Animal 4',
                'net_worth': 400,
                'birthday': datetime.date(2000, 4, 4),
            },
        ),
        'Species': (
            {
                'uuid': uuids['S1'],
                'name': 'Species 1',
            }, {
                'uuid': uuids['S2'],
                'name': 'Species 2',
            },
        ),
    }
    edge_values = {
        'Entity_Related': (
            {
                'from_uuid': uuids['S1'],
                'to_uuid': uuids['S2'],
            },
        ),
        'Animal_ParentOf': (
            {
                'from_uuid': uuids['A1'],
                'to_uuid': uuids['A1'],
            }, {
                'from_uuid': uuids['A1'],
                'to_uuid': uuids['A2'],
            }, {
                'from_uuid': uuids['A1'],
                'to_uuid': uuids['A3'],
            }, {
                'from_uuid': uuids['A3'],
                'to_uuid': uuids['A4'],
            }
        )
    }

    # Find the class name of each vertex uuid
    uuid_to_class_name = {}
    for vertex_name, values in six.iteritems(vertex_values):
        for value in values:
            if value['uuid'] in uuid_to_class_name:
                raise AssertionError(u'Duplicate uuid found {}'.format(value['uuid']))
            uuid_to_class_name[value['uuid']] = vertex_name
>>>>>>> 73f3c4f7

    # Represent all edges as foreign keys
    uuid_to_foreign_key_values = {}
    for edge_name, edge_values in six.iteritems(edge_values):
        for edge_value in edge_values:
            from_classname = uuid_to_class_name[edge_value['from_uuid']]
            edge_field_name = 'out_{}'.format(edge_name)
            join_descriptor = sql_schema_info.join_descriptors[from_classname][edge_field_name]

            is_from_uuid = join_descriptor.from_column == 'uuid'
            is_to_uuid = join_descriptor.to_column == 'uuid'
            if is_from_uuid == is_to_uuid:
                raise NotImplementedError(u'Exactly one of the join columns was expected to'
                                          u'be uuid. found {}'.format(join_descriptor))

            if is_from_uuid:
                existing_foreign_key_values = uuid_to_foreign_key_values.setdefault(
                    edge_value['to_uuid'], {})
                if join_descriptor.to_column in existing_foreign_key_values:
                    raise NotImplementedError(u'The SQL backend does not support many-to-many '
                                              u'edges. Found multiple edges of class {} from '
                                              u'vertex {}.'
                                              .format(edge_name, edge_value['to_uuid']))
                existing_foreign_key_values[join_descriptor.to_column] = edge_value['from_uuid']
            elif is_to_uuid:
                existing_foreign_key_values = uuid_to_foreign_key_values.setdefault(
                    edge_value['from_uuid'], {})
                if join_descriptor.from_column in existing_foreign_key_values:
                    raise NotImplementedError(u'The SQL backend does not support many-to-many '
                                              u'edges. Found multiple edges of class {} to '
                                              u'vertex {}.'
                                              .format(edge_name, edge_value['to_uuid']))
                existing_foreign_key_values[join_descriptor.from_column] = edge_value['to_uuid']

    # Insert all the prepared data into the test database
    for sql_test_backend in six.itervalues(sql_test_backends):
        for vertex_name, insert_values in six.iteritems(vertex_values):
            table = sql_schema_info.vertex_name_to_table[vertex_name]
            table.delete(bind=sql_test_backend.engine)
            table.create(bind=sql_test_backend.engine)
            for insert_value in insert_values:
                foreign_key_values = uuid_to_foreign_key_values.get(insert_value['uuid'], {})
                all_values = merge_non_overlapping_dicts(insert_value, foreign_key_values)
                sql_test_backend.engine.execute(table.insert().values(**all_values))

    return sql_schema_info<|MERGE_RESOLUTION|>--- conflicted
+++ resolved
@@ -28,25 +28,33 @@
         - uuid_to_class_name: Dict mapping vertex uuids to their classnames. The data is
                               already contained in vertex_values, but this can be convenient.
     """
+    uuids = {
+        'A1': 'cfc6e625-8594-0927-468f-f53d864a7a51',
+        'A2': 'cfc6e625-8594-0927-468f-f53d864a7a52',
+        'A3': 'cfc6e625-8594-0927-468f-f53d864a7a53',
+        'A4': 'cfc6e625-8594-0927-468f-f53d864a7a54',
+        'S1': 'c2c14d8b-0e13-4e64-be63-c86704161850',
+        'S2': '35d33f6a-14ab-4b5c-a797-ee9ab817c1fb',
+    }
     vertex_values = {
         'Animal': (
             {
-                'uuid': 'cfc6e625-8594-0927-468f-f53d864a7a51',
+                'uuid': uuids['A1'],
                 'name': 'Animal 1',
                 'net_worth': 100,
                 'birthday': datetime.date(1900, 1, 1),
             }, {
-                'uuid': 'cfc6e625-8594-0927-468f-f53d864a7a52',
+                'uuid': uuids['A2'],
                 'name': 'Animal 2',
                 'net_worth': 200,
                 'birthday': datetime.date(1950, 2, 2),
             }, {
-                'uuid': 'cfc6e625-8594-0927-468f-f53d864a7a53',
+                'uuid': uuids['A3'],
                 'name': 'Animal 3',
                 'net_worth': 300,
                 'birthday': datetime.date(1975, 3, 3),
             }, {
-                'uuid': 'cfc6e625-8594-0927-468f-f53d864a7a54',
+                'uuid': uuids['A4'],
                 'name': 'Animal 4',
                 'net_worth': 400,
                 'birthday': datetime.date(2000, 4, 4),
@@ -54,10 +62,10 @@
         ),
         'Species': (
             {
-                'uuid': 'c2c14d8b-0e13-4e64-be63-c86704161850',
+                'uuid': uuids['S1'],
                 'name': 'Species 1',
             }, {
-                'uuid': '35d33f6a-14ab-4b5c-a797-ee9ab817c1fb',
+                'uuid': uuids['S2'],
                 'name': 'Species 2',
             },
         ),
@@ -65,12 +73,28 @@
     edge_values = {
         'Entity_Related': (
             {
-                'from_uuid': 'c2c14d8b-0e13-4e64-be63-c86704161850',
-                'to_uuid': '35d33f6a-14ab-4b5c-a797-ee9ab817c1fb',
+                'from_uuid': uuids['S1'],
+                'to_uuid': uuids['S2'],
             },
+        ),
+        'Animal_ParentOf': (
+            {
+                'from_uuid': uuids['A1'],
+                'to_uuid': uuids['A1'],
+            }, {
+                'from_uuid': uuids['A1'],
+                'to_uuid': uuids['A2'],
+            }, {
+                'from_uuid': uuids['A1'],
+                'to_uuid': uuids['A3'],
+            }, {
+                'from_uuid': uuids['A3'],
+                'to_uuid': uuids['A4'],
+            }
         )
     }
 
+    # Find the class name of each vertex uuid
     uuid_to_class_name = {}
     for vertex_name, values in six.iteritems(vertex_values):
         for value in values:
@@ -249,83 +273,7 @@
 def generate_sql_integration_data(sql_test_backends):
     """Populate test data for SQL backends for integration testing."""
     sql_schema_info = get_sqlalchemy_schema_info()
-<<<<<<< HEAD
     vertex_values, edge_values, uuid_to_class_name = get_integration_data()
-=======
-    uuids = {
-        'A1': 'cfc6e625-8594-0927-468f-f53d864a7a51',
-        'A2': 'cfc6e625-8594-0927-468f-f53d864a7a52',
-        'A3': 'cfc6e625-8594-0927-468f-f53d864a7a53',
-        'A4': 'cfc6e625-8594-0927-468f-f53d864a7a54',
-        'S1': 'c2c14d8b-0e13-4e64-be63-c86704161850',
-        'S2': '35d33f6a-14ab-4b5c-a797-ee9ab817c1fb',
-    }
-    vertex_values = {
-        'Animal': (
-            {
-                'uuid': uuids['A1'],
-                'name': 'Animal 1',
-                'net_worth': 100,
-                'birthday': datetime.date(1900, 1, 1),
-            }, {
-                'uuid': uuids['A2'],
-                'name': 'Animal 2',
-                'net_worth': 200,
-                'birthday': datetime.date(1950, 2, 2),
-            }, {
-                'uuid': uuids['A3'],
-                'name': 'Animal 3',
-                'net_worth': 300,
-                'birthday': datetime.date(1975, 3, 3),
-            }, {
-                'uuid': uuids['A4'],
-                'name': 'Animal 4',
-                'net_worth': 400,
-                'birthday': datetime.date(2000, 4, 4),
-            },
-        ),
-        'Species': (
-            {
-                'uuid': uuids['S1'],
-                'name': 'Species 1',
-            }, {
-                'uuid': uuids['S2'],
-                'name': 'Species 2',
-            },
-        ),
-    }
-    edge_values = {
-        'Entity_Related': (
-            {
-                'from_uuid': uuids['S1'],
-                'to_uuid': uuids['S2'],
-            },
-        ),
-        'Animal_ParentOf': (
-            {
-                'from_uuid': uuids['A1'],
-                'to_uuid': uuids['A1'],
-            }, {
-                'from_uuid': uuids['A1'],
-                'to_uuid': uuids['A2'],
-            }, {
-                'from_uuid': uuids['A1'],
-                'to_uuid': uuids['A3'],
-            }, {
-                'from_uuid': uuids['A3'],
-                'to_uuid': uuids['A4'],
-            }
-        )
-    }
-
-    # Find the class name of each vertex uuid
-    uuid_to_class_name = {}
-    for vertex_name, values in six.iteritems(vertex_values):
-        for value in values:
-            if value['uuid'] in uuid_to_class_name:
-                raise AssertionError(u'Duplicate uuid found {}'.format(value['uuid']))
-            uuid_to_class_name[value['uuid']] = vertex_name
->>>>>>> 73f3c4f7
 
     # Represent all edges as foreign keys
     uuid_to_foreign_key_values = {}

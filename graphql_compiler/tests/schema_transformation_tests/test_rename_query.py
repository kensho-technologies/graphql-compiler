# Copyright 2019-present Kensho Technologies, LLC.
from textwrap import dedent
import unittest

from graphql import parse
from graphql.language.printer import print_ast

from ...exceptions import GraphQLValidationError
from ...schema_transformation.rename_query import rename_query
from ...schema_transformation.rename_schema import rename_schema
from .example_schema import basic_renamed_schema, basic_schema
from .input_schema_strings import InputSchemaStrings as ISS


class TestRenameQuery(unittest.TestCase):
    def test_no_rename(self):
        query_string = dedent(
            """\
            {
              Animal {
                color @output(out_name: "color")
              }
            }
        """
        )
        renamed_query = rename_query(parse(query_string), rename_schema(basic_schema, {}, {}))
        self.assertEqual(query_string, print_ast(renamed_query))

    def test_original_unmodified(self):
        query_string = dedent(
            """\
            {
              NewAnimal {
                color @output(out_name: "color")
              }
            }
        """
        )
        ast = parse(query_string)
        rename_query(parse(query_string), basic_renamed_schema)
        self.assertEqual(ast, parse(query_string))

    def test_rename_unnamed_query(self):
        query_string = dedent(
            """\
            {
              NewAnimal {
                color @output(out_name: "color")
              }
            }
        """
        )
        renamed_query = rename_query(parse(query_string), basic_renamed_schema)
        renamed_query_string = dedent(
            """\
            {
              Animal {
                color @output(out_name: "color")
              }
            }
        """
        )
        self.assertEqual(renamed_query_string, print_ast(renamed_query))

    def test_rename_named_query(self):
        query_string = dedent(
            """\
            query AnimalQuery {
              NewAnimal {
                color @output(out_name: "color")
              }
            }
        """
        )
        renamed_query = rename_query(parse(query_string), basic_renamed_schema)
        renamed_query_string = dedent(
            """\
            query AnimalQuery {
              Animal {
                color @output(out_name: "color")
              }
            }
        """
        )
        self.assertEqual(renamed_query_string, print_ast(renamed_query))

    def test_rename_nested_query(self):
        query_string = dedent(
            """\
            {
              NewAnimal {
                name @output(out_name: "name")
                out_Animal_ParentOf {
                  name @output(out_name: "parent_name")
                  description @output(out_name: "parent_description")
                  out_Animal_LivesIn {
                    description @output(out_name: "parent_location")
                  }
                }
              }
            }
        """
        )
        renamed_query = rename_query(parse(query_string), basic_renamed_schema)
        renamed_query_string = dedent(
            """\
            {
              Animal {
                name @output(out_name: "name")
                out_Animal_ParentOf {
                  name @output(out_name: "parent_name")
                  description @output(out_name: "parent_description")
                  out_Animal_LivesIn {
                    description @output(out_name: "parent_location")
                  }
                }
              }
            }
        """
        )
        self.assertEqual(renamed_query_string, print_ast(renamed_query))

    def test_inline_fragment(self):
        query_string = dedent(
            """\
            {
              NewEntity {
                out_Entity_Related {
                  ... on NewAnimal {
                    color @output(out_name: "color")
                  }
                }
              }
            }
        """
        )
        renamed_query = rename_query(parse(query_string), basic_renamed_schema)
        renamed_query_string = dedent(
            """\
            {
              Entity {
                out_Entity_Related {
                  ... on Animal {
                    color @output(out_name: "color")
                  }
                }
              }
            }
        """
        )
        self.assertEqual(renamed_query_string, print_ast(renamed_query))

    def test_nested_inline_fragment(self):
        query_string = dedent(
            """\
            {
              NewEntity {
                out_Entity_Related {
                  ... on NewAnimal {
                    out_Animal_ImportantEvent {
                      ... on NewBirthEvent {
                        event_date @output(out_name: "date")
                      }
                    }
                  }
                }
              }
            }
        """
        )
        renamed_query = rename_query(parse(query_string), basic_renamed_schema)
        renamed_query_string = dedent(
            """\
            {
              Entity {
                out_Entity_Related {
                  ... on Animal {
                    out_Animal_ImportantEvent {
                      ... on BirthEvent {
                        event_date @output(out_name: "date")
                      }
                    }
                  }
                }
              }
            }
        """
        )
        self.assertEqual(renamed_query_string, print_ast(renamed_query))

    def test_directive(self):
        query_string = dedent(
            """\
            {
              NewEntity {
                out_Entity_Related {
                  ... on NewAnimal {
                    color @output(out_name: "color")
                    out_Animal_ParentOf @optional {
                      name @filter(op_name: "=", value: ["$species_name"])
                    }
                  }
                }
              }
            }
        """
        )
        renamed_query = rename_query(parse(query_string), basic_renamed_schema)
        renamed_query_string = dedent(
            """\
            {
              Entity {
                out_Entity_Related {
                  ... on Animal {
                    color @output(out_name: "color")
                    out_Animal_ParentOf @optional {
                      name @filter(op_name: "=", value: ["$species_name"])
                    }
                  }
                }
              }
            }
        """
        )
        self.assertEqual(renamed_query_string, print_ast(renamed_query))

    def test_rename_field_one_to_one(self):
        query_string = dedent(
            """\
            {
              Human {
                new_name @output(out_name: "name")
              }
            }
        """
        )
        renamed_query = rename_query(
            parse(query_string),
            rename_schema(parse(ISS.multiple_fields_schema), {}, {"Human": {"name": {"new_name"}}}),
        )
        renamed_query_string = dedent(
            """\
            {
              Human {
                name @output(out_name: "name")
              }
            }
        """
        )
        self.assertEqual(renamed_query_string, print_ast(renamed_query))

    def test_rename_field_one_to_many(self):
        query_string = dedent(
            """\
            {
              Human {
                new_name @output(out_name: "name")
              }
            }
        """
        )
        alternative_query_string = dedent(
            """\
            {
              Human {
                name @output(out_name: "name")
              }
            }
        """
        )
        renamed_schema = rename_schema(
            parse(ISS.multiple_fields_schema), {}, {"Human": {"name": {"name", "new_name"}}}
        )
        renamed_query = rename_query(parse(query_string), renamed_schema)
        renamed_alternative_query = rename_query(parse(alternative_query_string), renamed_schema)
        renamed_query_string = dedent(
            """\
            {
              Human {
                name @output(out_name: "name")
              }
            }
        """
        )
        self.assertEqual(renamed_query_string, print_ast(renamed_query))
        self.assertEqual(renamed_query_string, print_ast(renamed_alternative_query))

    def test_rename_to_field_in_original_schema(self):
        query_string = dedent(
            """\
            {
              Human {
                id @output(out_name: "name")
              }
            }
        """
        )
        renamed_schema = rename_schema(
            parse(ISS.multiple_fields_schema),
            {},
            {"Human": {"name": {"name", "id"}, "id": {"new_id", "unique_id"}}},
        )
        renamed_query = rename_query(parse(query_string), renamed_schema)
        renamed_query_string = dedent(
            """\
            {
              Human {
                name @output(out_name: "name")
              }
            }
        """
        )
        self.assertEqual(renamed_query_string, print_ast(renamed_query))

    def test_rename_to_field_suppressed_in_original_schema(self):
        query_string = dedent(
            """\
            {
              Human {
                id @output(out_name: "name")
              }
            }
        """
        )
        renamed_schema = rename_schema(
            parse(ISS.multiple_fields_schema), {}, {"Human": {"name": {"name", "id"}, "id": set()}}
        )
        renamed_query = rename_query(parse(query_string), renamed_schema)
        renamed_query_string = dedent(
            """\
            {
              Human {
                name @output(out_name: "name")
              }
            }
        """
        )
        self.assertEqual(renamed_query_string, print_ast(renamed_query))

    def test_same_field_different_types(self):
        query_string = dedent(
            """\
            {
              Human {
                new_id @output(out_name: "human_id")
                pet {
                  id @output(out_name: "pet_id")
                }
              }
            }

        """
        )
        renamed_schema = rename_schema(
            parse(ISS.multiple_fields_schema), {}, {"Human": {"id": {"new_id"}}}
        )
        renamed_query = rename_query(parse(query_string), renamed_schema)
        renamed_query_string = dedent(
            """\
            {
              Human {
                id @output(out_name: "human_id")
                pet {
                  id @output(out_name: "pet_id")
                }
              }
            }
        """
        )
        self.assertEqual(renamed_query_string, print_ast(renamed_query))

    def test_rename_type_and_field(self):
        query_string = dedent(
            """\
            {
              NewHuman {
                new_name @output(out_name: "name")
              }
            }
        """
        )
        renamed_query = rename_query(
            parse(query_string),
            rename_schema(
                parse(ISS.multiple_fields_schema),
                {"Human": "NewHuman"},
                {"Human": {"name": {"new_name"}}},
            ),
        )
        renamed_query_string = dedent(
            """\
            {
              Human {
                name @output(out_name: "name")
              }
            }
        """
        )
        self.assertEqual(renamed_query_string, print_ast(renamed_query))

    def test_rename_field_multiple_query_branches(self):
        query_string = dedent(
            """\
            {
              Human {
                new_pet {
                  id @output(out_name: "pet_id")
                }
                new_droid {
                  new_droid_id @output(out_name: "droid_id")
                }
              }
            }
        """
        )
        renamed_query = rename_query(
            parse(query_string),
            rename_schema(
                parse(ISS.multiple_fields_schema),
                {},
                {
                    "Human": {"pet": {"new_pet"}, "droid": {"new_droid"}},
                    "Droid": {"id": {"new_droid_id"}},
                },
            ),
        )
        renamed_query_string = dedent(
            """\
            {
              Human {
                pet {
                  id @output(out_name: "pet_id")
                }
                droid {
                  id @output(out_name: "droid_id")
                }
              }
            }
        """
        )
        self.assertEqual(renamed_query_string, print_ast(renamed_query))


class TestRenameQueryInvalidQuery(unittest.TestCase):
    def test_invalid_query_type_not_in_schema(self):
        query_string = dedent(
            """\
           {
              RandomType {
                name @output(out_name: "name")
              }
            }
        """
        )
        with self.assertRaises(GraphQLValidationError):
            rename_query(parse(query_string), rename_schema(basic_schema, {}, {}))

    def test_invalid_field_not_in_schema(self):
        query_string = dedent(
            """\
           {
              Animal {
                age @output(out_name: "age")
              }
            }
        """
        )
        with self.assertRaises(GraphQLValidationError):
            rename_query(parse(query_string), rename_schema(basic_schema, {}, {}))

    def test_invalid_ends_in_vertex_field(self):
        query_string = dedent(
            """\
           {
              Animal {
                out_Animal_ParentOf
              }
            }
        """
        )
        with self.assertRaises(GraphQLValidationError):
            rename_query(parse(query_string), rename_schema(basic_schema, {}, {}))

    def test_invalid_start_with_inline(self):
        query_string = dedent(
            """\
            {
              ... on RootSchemaQuery {
                Animal {
                  color @output(out_name: "color")
                }
              }
            }
        """
        )
        with self.assertRaises(GraphQLValidationError):
            rename_query(parse(query_string), rename_schema(basic_schema, {}, {}))

    def test_invalid_fragment(self):
        query_string = dedent(
            """\
            {
              Animal {
                ...AnimalFragment
              }
            }

            fragment AnimalFragment on Animal {
              color @output(out_name: "color")
            }
        """
        )
        with self.assertRaises(GraphQLValidationError):
            rename_query(parse(query_string), rename_schema(basic_schema, {}, {}))

<<<<<<< HEAD
    def test_query_for_suppressed_field(self):
=======
    def test_query_for_suppressed_type(self):
>>>>>>> 4fd8dda7
        query_string = dedent(
            """\
            {
              Human {
                id @output(out_name: "id")
              }
            }
        """
        )
        with self.assertRaises(GraphQLValidationError):
            rename_query(
                parse(query_string),
<<<<<<< HEAD
                rename_schema(parse(ISS.multiple_fields_schema), {}, {"Human": {"id": set()}}),
            )

    def test_query_for_field_in_original_schema_after_rename(self):
        query_string = dedent(
            """\
            {
              Human {
                id @output(out_name: "id")
              }
            }
        """
        )
        with self.assertRaises(GraphQLValidationError):
            rename_query(
                parse(query_string),
                rename_schema(parse(ISS.multiple_fields_schema), {}, {"Human": {"id": {"new_id"}}}),
=======
                rename_schema(parse(ISS.multiple_fields_schema), {"Human": None}, {}),
>>>>>>> 4fd8dda7
            )<|MERGE_RESOLUTION|>--- conflicted
+++ resolved
@@ -513,11 +513,7 @@
         with self.assertRaises(GraphQLValidationError):
             rename_query(parse(query_string), rename_schema(basic_schema, {}, {}))
 
-<<<<<<< HEAD
-    def test_query_for_suppressed_field(self):
-=======
     def test_query_for_suppressed_type(self):
->>>>>>> 4fd8dda7
         query_string = dedent(
             """\
             {
@@ -530,7 +526,22 @@
         with self.assertRaises(GraphQLValidationError):
             rename_query(
                 parse(query_string),
-<<<<<<< HEAD
+                rename_schema(parse(ISS.multiple_fields_schema), {"Human": None}, {}),
+            )
+
+    def test_query_for_suppressed_field(self):
+        query_string = dedent(
+            """\
+            {
+              Human {
+                id @output(out_name: "id")
+              }
+            }
+        """
+        )
+        with self.assertRaises(GraphQLValidationError):
+            rename_query(
+                parse(query_string),
                 rename_schema(parse(ISS.multiple_fields_schema), {}, {"Human": {"id": set()}}),
             )
 
@@ -548,7 +559,4 @@
             rename_query(
                 parse(query_string),
                 rename_schema(parse(ISS.multiple_fields_schema), {}, {"Human": {"id": {"new_id"}}}),
-=======
-                rename_schema(parse(ISS.multiple_fields_schema), {"Human": None}, {}),
->>>>>>> 4fd8dda7
             )
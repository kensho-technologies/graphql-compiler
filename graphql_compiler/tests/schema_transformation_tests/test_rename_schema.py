--- conflicted
+++ resolved
@@ -15,11 +15,7 @@
     InvalidTypeNameError,
     SchemaRenameNameConflictError,
     SchemaTransformError,
-<<<<<<< HEAD
-    builtin_scalar_types,
-=======
     builtin_scalar_type_names,
->>>>>>> 404cd7f3
     get_custom_scalar_names,
 )
 from .input_schema_strings import InputSchemaStrings as ISS
@@ -911,11 +907,7 @@
                 self.schema = schema
 
             def get(self, key, default=None):
-<<<<<<< HEAD
-                if key in get_custom_scalar_names(self.schema) or key in builtin_scalar_types:
-=======
                 if key in get_custom_scalar_names(self.schema) or key in builtin_scalar_type_names:
->>>>>>> 404cd7f3
                     # Making an exception for scalar types because renaming and suppressing them
                     # hasn't been implemented yet
                     return key

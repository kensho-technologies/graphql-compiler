--- conflicted
+++ resolved
@@ -111,28 +111,6 @@
         with self.assertRaises(NoOpRenamingError):
             rename_schema(parse(ISS.basic_schema), {"Dinosaur": "NewDinosaur"}, {})
 
-<<<<<<< HEAD
-    def test_rename_legal_noop_unused_renaming(self) -> None:
-        # Unlike with test_rename_illegal_noop_unused_renaming, here type_renamings is not
-        # iterable. As a result, this renaming is technically legal but it is inadvisable to
-        # write a renaming like this since the intended "Dinosaur" -> "NewDinosaur" mapping is
-        # unused and will silently do nothing when applied to the given schema.
-        class RenameMapping:
-            def get(self, key: str, default: Optional[str] = None) -> Optional[str]:
-                """Define mapping for renaming object."""
-                if key == "Dinosaur":
-                    return "NewDinosaur"
-                return key
-
-        renamed_schema = rename_schema(parse(ISS.basic_schema), RenameMapping(), {})
-        compare_schema_texts_order_independently(
-            self, ISS.basic_schema, print_ast(renamed_schema.schema_ast)
-        )
-        self.assertEqual({}, renamed_schema.reverse_name_map)
-        self.assertEqual({}, renamed_schema.reverse_field_name_map)
-
-=======
->>>>>>> d829fc50
     def test_rename_illegal_noop_renamed_to_self(self) -> None:
         with self.assertRaises(NoOpRenamingError):
             rename_schema(parse(ISS.basic_schema), {"Human": "Human"}, {})
@@ -194,28 +172,6 @@
         with self.assertRaises(NoOpRenamingError):
             rename_schema(parse(ISS.multiple_objects_schema), {"Dinosaur": None}, {})
 
-<<<<<<< HEAD
-    def test_suppress_legal_noop_unused_suppression(self) -> None:
-        # Unlike with test_suppress_illegal_noop_unused_suppression, here type_renamings is not
-        # iterable. As a result, this renaming is technically legal but it is inadvisable to
-        # write a renaming like this since the intended "Dinosaur" -> None mapping is unused and
-        # will silently do nothing when applied to the given schema.
-        class SuppressMapping:
-            def get(self, key: str, default: Optional[str] = None) -> Optional[str]:
-                """Define mapping for renaming object."""
-                if key == "Dinosaur":
-                    return None
-                return key
-
-        renamed_schema = rename_schema(parse(ISS.multiple_objects_schema), SuppressMapping(), {})
-        compare_schema_texts_order_independently(
-            self, ISS.multiple_objects_schema, print_ast(renamed_schema.schema_ast)
-        )
-        self.assertEqual({}, renamed_schema.reverse_name_map)
-        self.assertEqual({}, renamed_schema.reverse_field_name_map)
-
-=======
->>>>>>> d829fc50
     def test_various_illegal_noop_type_renamings_error_message(self) -> None:
         with self.assertRaises(NoOpRenamingError) as e:
             rename_schema(
@@ -683,29 +639,6 @@
                 {},
             )
 
-<<<<<<< HEAD
-    def test_directive_renaming_legal_noop(self) -> None:
-        # Unlike with test_directive_renaming_illegal_noop, here type_renamings is not iterable.
-        # As a result, this renaming is technically legal but it is inadvisable to write a
-        # renaming like this since directives cannot be renamed so the intended
-        # "stitch" -> "NewStitch" mapping is unused and will silently do nothing when applied to
-        #  ISS.directive_schema.
-        class DirectiveRenamingMapping:
-            def get(self, key: str, default: Optional[str] = None) -> Optional[str]:
-                """Define mapping for renaming object."""
-                if key == "stitch":
-                    return "NewStitch"
-                return key
-
-        renamed_schema = rename_schema(parse(ISS.directive_schema), DirectiveRenamingMapping(), {})
-        compare_schema_texts_order_independently(
-            self, ISS.directive_schema, print_ast(renamed_schema.schema_ast)
-        )
-        self.assertEqual({}, renamed_schema.reverse_name_map)
-        self.assertEqual({}, renamed_schema.reverse_field_name_map)
-
-=======
->>>>>>> d829fc50
     def test_query_type_field_argument_illegal_noop(self) -> None:
         # This renaming is illegal because query type field arguments can't be renamed, so the
         # "id" -> "Id" mapping is a no-op
@@ -727,44 +660,6 @@
         with self.assertRaises(NoOpRenamingError):
             rename_schema(parse(schema_string), {"id": "Id"}, {})
 
-<<<<<<< HEAD
-    def test_query_type_field_argument_legal_noop(self) -> None:
-        # Unlike with test_query_type_field_argument_illegal_noop, here type_renamings is not
-        # iterable. As a result, this renaming is technically legal but it is inadvisable to
-        # write a renaming like this since the intended "id" -> "Id" mapping is unused and will
-        # silently do nothing when applied to the given schema.
-        schema_string = dedent(
-            """\
-            schema {
-              query: SchemaQuery
-            }
-
-            type SchemaQuery {
-              Human(id: String!): Human
-            }
-
-            type Human {
-              name: String
-            }
-        """
-        )
-
-        class QueryTypeFieldArgumentMapping:
-            def get(self, key: str, default: Optional[str] = None) -> Optional[str]:
-                """Define mapping for renaming object."""
-                if key == "id":
-                    return "Id"
-                return key
-
-        renamed_schema = rename_schema(parse(schema_string), QueryTypeFieldArgumentMapping(), {})
-        compare_schema_texts_order_independently(
-            self, schema_string, print_ast(renamed_schema.schema_ast)
-        )
-        self.assertEqual({}, renamed_schema.reverse_name_map)
-        self.assertEqual({}, renamed_schema.reverse_field_name_map)
-
-=======
->>>>>>> d829fc50
     def test_clashing_type_rename(self) -> None:
         schema_string = dedent(
             """\
@@ -988,80 +883,4 @@
 
     def test_field_in_list_still_depends_on_suppressed_type(self) -> None:
         with self.assertRaises(CascadingSuppressionError):
-<<<<<<< HEAD
-            rename_schema(parse(ISS.list_schema), {"Height": None}, {})
-
-    def test_rename_using_dict_like_prefixer_class(self) -> None:
-        class PrefixNewDict:
-            def __init__(self, schema: GraphQLSchema):
-                self.schema = schema
-                super().__init__()
-
-            def get(self, key: str, default: Optional[str] = None) -> Optional[str]:
-                """Define mapping for renaming object."""
-                if key in get_custom_scalar_names(self.schema) or key in builtin_scalar_type_names:
-                    # Making an exception for scalar types because renaming and suppressing them
-                    # hasn't been implemented yet
-                    return key
-                return "New" + key
-
-        schema = parse(ISS.various_types_schema)
-        renamed_schema = rename_schema(schema, PrefixNewDict(build_ast_schema(schema)), {})
-        renamed_schema_string = dedent(
-            """\
-            schema {
-              query: SchemaQuery
-            }
-
-            scalar Date
-
-            enum NewHeight {
-              TALL
-              SHORT
-            }
-
-            interface NewCharacter {
-              id: String
-            }
-
-            type NewHuman implements NewCharacter {
-              id: String
-              name: String
-              birthday: Date
-            }
-
-            type NewGiraffe implements NewCharacter {
-              id: String
-              height: NewHeight
-            }
-
-            type NewDog {
-              nickname: String
-            }
-
-            directive @stitch(source_field: String!, sink_field: String!) on FIELD_DEFINITION
-
-            type SchemaQuery {
-              NewHuman: NewHuman
-              NewGiraffe: NewGiraffe
-              NewDog: NewDog
-            }
-        """
-        )
-        compare_schema_texts_order_independently(
-            self, renamed_schema_string, print_ast(renamed_schema.schema_ast)
-        )
-        self.assertEqual(
-            {
-                "NewCharacter": "Character",
-                "NewGiraffe": "Giraffe",
-                "NewHeight": "Height",
-                "NewHuman": "Human",
-                "NewDog": "Dog",
-            },
-            renamed_schema.reverse_name_map,
-        )
-        self.assertEqual({}, renamed_schema.reverse_field_name_map)
-=======
-            rename_schema(parse(ISS.list_schema), {"Height": None})
->>>>>>> d829fc50
+            rename_schema(parse(ISS.list_schema), {"Height": None}, {})
--- conflicted
+++ resolved
@@ -3,7 +3,7 @@
 
 from graphql.type import GraphQLInt, GraphQLObjectType, GraphQLString
 import pytest
-from sqlalchemy import Column, MetaData, PrimaryKeyConstraint, Table
+from sqlalchemy import Column, MetaData, PrimaryKeyConstraint, Table, ForeignKey
 from sqlalchemy.dialects.mssql import TINYINT, dialect
 from sqlalchemy.types import Binary, Integer, LargeBinary, String
 
@@ -15,7 +15,8 @@
     get_join_descriptors_from_edge_descriptors
 )
 from ...schema_generation.sqlalchemy.edge_descriptors import (
-    DirectEdgeDescriptor, DirectJoinDescriptor
+    DirectEdgeDescriptor, DirectJoinDescriptor, get_names_for_direct_edge_descriptors,
+    generate_direct_edge_descriptors_from_foreign_keys
 )
 from ...schema_generation.sqlalchemy.scalar_type_mapper import try_get_graphql_scalar_type
 from ...schema_generation.sqlalchemy.schema_graph_builder import get_sqlalchemy_schema_graph
@@ -30,8 +31,8 @@
         Column('column_with_supported_type', String(), primary_key=True),
         Column('column_with_non_supported_type', LargeBinary()),
         Column('column_with_mssql_type', TINYINT()),
-        Column('source_column', Integer()),
-        Column('unique_column', Integer(), unique=True)
+        Column('source_column', Integer(), ForeignKey('Table2.destination_column')),
+        Column('unique_column', Integer(), unique=True),
     )
 
     table2 = Table(
@@ -55,6 +56,18 @@
         Column('primary_key_column_with_unsupported_type', Binary()),
 
         PrimaryKeyConstraint('primary_key_column_with_unsupported_type'),
+    )
+
+    table5 = Table(
+        'Table5',
+        metadata,
+        Column('foreign_key_column', Integer(), ForeignKey('Table6.primary_key_column')),
+    )
+
+    table6 = Table(
+        'Table6',
+        metadata,
+        Column('primary_key_column', Integer, primary_key=True)
     )
 
     return {
@@ -62,6 +75,8 @@
         'ArbitraryObjectName': table2,
         'TableWithMultiplePrimaryKeyColumns': table3,
         'TableWithNonSupportedPrimaryKeyType': table4,
+        'TableWithForeignKey': table5,
+        'TableWithReferencedPrimaryKey': table6,
     }
 
 
@@ -170,10 +185,6 @@
         indexes = self.schema_graph.get_all_indexes_for_class('TableWithNonSupportedPrimaryKeyType')
         self.assertEqual(frozenset(), indexes)
 
-<<<<<<< HEAD
-    def test_edge_descriptor_generation_from_foreign_keys(self):
-
-=======
     def test_index_generation_from_unique_constraint(self):
         indexes = self.schema_graph.get_all_indexes_for_class('Table1')
         self.assertIn(
@@ -186,7 +197,23 @@
                 ignore_nulls=True,
             ), indexes
         )
->>>>>>> 209b9b17
+
+    def test_edge_generation_from_foreign_keys(self):
+        direct_edge_descriptors  = generate_direct_edge_descriptors_from_foreign_keys(
+            self.schema_info.vertex_name_to_table
+        )
+        direct_edges = get_names_for_direct_edge_descriptors(direct_edge_descriptors)
+        self.assertEqual(
+            direct_edges,
+            {
+                'TableWithForeignKey_foreign_key_column': DirectEdgeDescriptor(
+                    from_vertex='TableWithForeignKey',
+                    from_column='foreign_key_column',
+                    to_vertex='TableWithReferencedPrimaryKey',
+                    to_column='primary_key_column'
+                ),
+            }
+        )
 
 
 class SQLAlchemySchemaInfoGenerationErrorTests(unittest.TestCase):

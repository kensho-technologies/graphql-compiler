--- conflicted
+++ resolved
@@ -6,11 +6,7 @@
 
 
 class GraphQLPrettyPrintTests(unittest.TestCase):
-<<<<<<< HEAD
-    def test_graphql_pretty_print_indentation(self):
-=======
     def test_graphql_pretty_print_indentation(self) -> None:
->>>>>>> a13e7b26
         bad_query = """{
           Animal {
                   name @output(out_name: "name")
@@ -39,18 +35,10 @@
         self.assertEqual(four_space_output, pretty_print_graphql(bad_query))
         self.assertEqual(two_space_output, pretty_print_graphql(bad_query, use_four_spaces=False))
 
-<<<<<<< HEAD
-    def test_filter_directive_order(self):
+    def test_filter_directive_order(self) -> None:
         bad_query = """{
             Animal @filter(op_name: "name_or_alias", value: ["$name"]) {
                 uuid @filter(op_name: "<=", value: ["$max_uuid"])
-=======
-    def test_filter_directive_order(self) -> None:
-        bad_query = """{
-            Animal @filter(value: ["$name"], op_name: "name_or_alias") {
-                uuid @filter(value: ["$max_uuid"], op_name: "<=")
->>>>>>> a13e7b26
-
                 out_Entity_Related {
                   ...on Species{
                       name @output(out_name: "related_species")
@@ -76,18 +64,10 @@
 
         self.assertEqual(expected_output, pretty_print_graphql(bad_query))
 
-<<<<<<< HEAD
-    def test_args_not_in_schema(self):
+    def test_args_not_in_schema(self) -> None:
         bad_query = """{
             Animal @filter(op_name: "name_or_alias", value: ["$name"], unknown_arg: "value") {
                 uuid @filter(op_name: "<=", value: ["$max_uuid"])
-=======
-    def test_args_not_in_schema(self) -> None:
-        bad_query = """{
-            Animal @filter(value: ["$name"], unknown_arg: "value", op_name: "name_or_alias") {
-                uuid @filter(value: ["$max_uuid"], op_name: "<=")
->>>>>>> a13e7b26
-
                 out_Entity_Related {
                   ...on Species{
                       name @output(out_name: "related_species")
@@ -113,11 +93,7 @@
 
         self.assertEqual(expected_output, pretty_print_graphql(bad_query))
 
-<<<<<<< HEAD
-    def test_missing_args(self):
-=======
     def test_missing_args(self) -> None:
->>>>>>> a13e7b26
         bad_query = """{
             Animal @filter(value: ["$name"]) {
                 uuid @filter(op_name: "<=", value: ["$max_uuid"])
@@ -147,11 +123,7 @@
 
         self.assertEqual(expected_output, pretty_print_graphql(bad_query))
 
-<<<<<<< HEAD
-    def test_other_directive(self):
-=======
     def test_other_directive(self) -> None:
->>>>>>> a13e7b26
         bad_query = """{
             Animal @filter(value: ["$name"]) {
                 uuid @filter(op_name: "<=", value: ["$max_uuid"])

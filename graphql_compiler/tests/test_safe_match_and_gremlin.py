--- conflicted
+++ resolved
@@ -88,34 +88,16 @@
 class SafeGremlinFormattingTests(unittest.TestCase):
     def test_safe_gremlin_argument_for_strings(self) -> None:
         test_data = {
-<<<<<<< HEAD
-            u"": u"''",  # noqa
-            u"foobar": u"'foobar'",  # noqa
-            u"'leading-single-quote": u"'\\'leading-single-quote'",  # noqa
-            u"mid-single-'-quote": u"'mid-single-\\'-quote'",  # noqa
-            u"trailing-single-quote'": u"'trailing-single-quote\\''",  # noqa
-            u"unicode-single-quote: \u0027": u"'unicode-single-quote: \\''",  # noqa
-=======
             u"": u"''",
             u"foobar": u"'foobar'",
             u"'leading-single-quote": u"'\\'leading-single-quote'",
             u"mid-single-'-quote": u"'mid-single-\\'-quote'",
             u"trailing-single-quote'": u"'trailing-single-quote\\''",
             u"unicode-single-quote: \u0027": u"'unicode-single-quote: \\''",
->>>>>>> a13e7b26
             u'"leading-double-quote': u"'\"leading-double-quote'",
             u'mid-double-"-quote': u"'mid-double-\"-quote'",
             u'trailing-double-quote"': u"'trailing-double-quote\"'",
             u"unicode-double-quote: \u0022": u"'unicode-double-quote: \"'",
-<<<<<<< HEAD
-            u"unicode-snowman: \u2603": u"'unicode-snowman: \\u2603'",  # noqa
-            u"backslashes: \\": u"'backslashes: \\\\'",  # noqa
-            u"tab-and-newline: \t\n": u"'tab-and-newline: \\t\\n'",  # noqa
-            # The injection is unsuccessful, since the output is a single-quoted string literal.
-            # No additional escaping of dollar signs is required, since single-quoted strings
-            # are not interpolated -- only double-quoted strings are interpolated.
-            u"injection: ${ -> (2 + 2 == 4)}": u"'injection: ${ -> (2 + 2 == 4)}'",  # noqa
-=======
             u"unicode-snowman: \u2603": u"'unicode-snowman: \\u2603'",
             u"backslashes: \\": u"'backslashes: \\\\'",
             u"tab-and-newline: \t\n": u"'tab-and-newline: \\t\\n'",
@@ -123,7 +105,6 @@
             # No additional escaping of dollar signs is required, since single-quoted strings
             # are not interpolated -- only double-quoted strings are interpolated.
             u"injection: ${ -> (2 + 2 == 4)}": u"'injection: ${ -> (2 + 2 == 4)}'",
->>>>>>> a13e7b26
         }
 
         for input_data, expected_value in six.iteritems(test_data):

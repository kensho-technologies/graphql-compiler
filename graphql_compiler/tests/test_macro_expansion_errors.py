# Copyright 2019-present Kensho Technologies, LLC.
from typing import Any, Dict
import unittest

from ..exceptions import GraphQLCompilationError, GraphQLValidationError
from ..macros import get_schema_with_macros, perform_macro_expansion
from .test_helpers import get_test_macro_registry


class MacroExpansionTests(unittest.TestCase):
    def setUp(self) -> None:
        """Disable max diff limits for all tests."""
        self.maxDiff = None
        self.macro_registry = get_test_macro_registry()
        self.schema_with_macros = get_schema_with_macros(self.macro_registry)

<<<<<<< HEAD
    def test_macro_edge_duplicate_edge_traversal(self):
=======
    def test_macro_edge_duplicate_edge_traversal(self) -> None:
>>>>>>> a13e7b26
        query = """{
            Animal {
                out_Animal_BornAt {
                    name @output(out_name: "name")
                }
                out_Animal_RichYoungerSiblings {
                    uuid
                }
            }
        }"""
<<<<<<< HEAD
        args = {}
=======
        args: Dict[str, Any] = {}
>>>>>>> a13e7b26

        with self.assertRaises(GraphQLCompilationError):
            perform_macro_expansion(self.macro_registry, self.schema_with_macros, query, args)

<<<<<<< HEAD
    def test_macro_edge_duplicate_macro_traversal(self):
=======
    def test_macro_edge_duplicate_macro_traversal(self) -> None:
>>>>>>> a13e7b26
        query = """{
            Animal {
                out_Animal_RichYoungerSiblings {
                    name @output(out_name: "name")
                }
                out_Animal_RichYoungerSiblings {
                    uuid
                }
            }
        }"""
<<<<<<< HEAD
        args = {}
=======
        args: Dict[str, Any] = {}
>>>>>>> a13e7b26

        with self.assertRaises(GraphQLCompilationError):
            perform_macro_expansion(self.macro_registry, self.schema_with_macros, query, args)

<<<<<<< HEAD
    def test_macro_edge_target_coercion_invalid_1(self):
=======
    def test_macro_edge_target_coercion_invalid_1(self) -> None:
>>>>>>> a13e7b26
        query = """{
            Animal {
                out_Animal_RelatedFood {
                   ... on Species {
                       name @output(out_name: "species")
                   }
                }
            }
        }"""
<<<<<<< HEAD
        args = {}
=======
        args: Dict[str, Any] = {}
>>>>>>> a13e7b26

        with self.assertRaises(GraphQLValidationError):
            perform_macro_expansion(self.macro_registry, self.schema_with_macros, query, args)

<<<<<<< HEAD
    def test_macro_edge_invalid_coercion_2(self):
=======
    def test_macro_edge_invalid_coercion_2(self) -> None:
>>>>>>> a13e7b26
        query = """{
            Animal {
                out_Animal_RelatedEvent {
                   ... on Entity {
                       name @output(out_name: "event")
                   }
                }
            }
        }"""
<<<<<<< HEAD
        args = {}
=======
        args: Dict[str, Any] = {}
>>>>>>> a13e7b26

        with self.assertRaises(GraphQLValidationError):
            perform_macro_expansion(self.macro_registry, self.schema_with_macros, query, args)

<<<<<<< HEAD
    def test_macro_edge_nonexistent(self):
=======
    def test_macro_edge_nonexistent(self) -> None:
>>>>>>> a13e7b26
        query = """{
            Animal {
                out_Garbage_ThisMacroIsNotInTheRegistry {
                    name @output(out_name: "grandkid")
                }
            }
        }"""
<<<<<<< HEAD
        args = {}
=======
        args: Dict[str, Any] = {}
>>>>>>> a13e7b26

        with self.assertRaises(GraphQLValidationError):
            perform_macro_expansion(self.macro_registry, self.schema_with_macros, query, args)

    def test_incorrect_schema_usage(self) -> None:
        # Test with fields that don't exist in the schema
        query = """{
            Animal {
                out_Animal_GrandparentOf {
                    field_not_in_schema @output(out_name: "grandkid")
                }
            }
        }"""
<<<<<<< HEAD
        args = {}
=======
        args: Dict[str, Any] = {}
>>>>>>> a13e7b26

        with self.assertRaises(GraphQLValidationError):
            perform_macro_expansion(self.macro_registry, self.schema_with_macros, query, args)

<<<<<<< HEAD
    def test_recurse_at_expansion_is_not_supported(self):
=======
    def test_recurse_at_expansion_is_not_supported(self) -> None:
>>>>>>> a13e7b26
        query = """{
            Animal {
                out_Animal_GrandparentOf @recurse(depth: 3) {
                    name @output(out_name: "grandkid")
                }
            }
        }"""
<<<<<<< HEAD
        args = {}
=======
        args: Dict[str, Any] = {}
>>>>>>> a13e7b26

        with self.assertRaises(GraphQLCompilationError):
            perform_macro_expansion(self.macro_registry, self.schema_with_macros, query, args)

<<<<<<< HEAD
    def test_optional_at_expansion_is_not_supported(self):
=======
    def test_optional_at_expansion_is_not_supported(self) -> None:
>>>>>>> a13e7b26
        query = """{
            Animal {
                out_Animal_GrandparentOf @optional {
                    name @output(out_name: "grandkid")
                }
            }
        }"""
<<<<<<< HEAD
        args = {}
=======
        args: Dict[str, Any] = {}
>>>>>>> a13e7b26

        with self.assertRaises(GraphQLCompilationError):
            perform_macro_expansion(self.macro_registry, self.schema_with_macros, query, args)

<<<<<<< HEAD
    def test_fold_at_expansion_is_not_supported(self):
=======
    def test_fold_at_expansion_is_not_supported(self) -> None:
>>>>>>> a13e7b26
        query = """{
            Animal {
                name @output(out_name: "name")
                out_Animal_GrandparentOf @fold {
                    name @output(out_name: "grandkid")
                }
            }
        }"""
<<<<<<< HEAD
        args = {}
=======
        args: Dict[str, Any] = {}
>>>>>>> a13e7b26

        with self.assertRaises(GraphQLCompilationError):
            perform_macro_expansion(self.macro_registry, self.schema_with_macros, query, args)

<<<<<<< HEAD
    def test_output_source_at_expansion_is_not_supported(self):
=======
    def test_output_source_at_expansion_is_not_supported(self) -> None:
>>>>>>> a13e7b26
        query = """{
            Animal {
                name @output(out_name: "name")
                out_Animal_GrandparentOf @output_source {
                    name @output(out_name: "grandkid")
                }
            }
        }"""
<<<<<<< HEAD
        args = {}
=======
        args: Dict[str, Any] = {}
>>>>>>> a13e7b26

        with self.assertRaises(GraphQLCompilationError):
            perform_macro_expansion(self.macro_registry, self.schema_with_macros, query, args)<|MERGE_RESOLUTION|>--- conflicted
+++ resolved
@@ -14,11 +14,7 @@
         self.macro_registry = get_test_macro_registry()
         self.schema_with_macros = get_schema_with_macros(self.macro_registry)
 
-<<<<<<< HEAD
-    def test_macro_edge_duplicate_edge_traversal(self):
-=======
     def test_macro_edge_duplicate_edge_traversal(self) -> None:
->>>>>>> a13e7b26
         query = """{
             Animal {
                 out_Animal_BornAt {
@@ -29,20 +25,12 @@
                 }
             }
         }"""
-<<<<<<< HEAD
-        args = {}
-=======
         args: Dict[str, Any] = {}
->>>>>>> a13e7b26
 
         with self.assertRaises(GraphQLCompilationError):
             perform_macro_expansion(self.macro_registry, self.schema_with_macros, query, args)
 
-<<<<<<< HEAD
-    def test_macro_edge_duplicate_macro_traversal(self):
-=======
     def test_macro_edge_duplicate_macro_traversal(self) -> None:
->>>>>>> a13e7b26
         query = """{
             Animal {
                 out_Animal_RichYoungerSiblings {
@@ -53,20 +41,12 @@
                 }
             }
         }"""
-<<<<<<< HEAD
-        args = {}
-=======
         args: Dict[str, Any] = {}
->>>>>>> a13e7b26
 
         with self.assertRaises(GraphQLCompilationError):
             perform_macro_expansion(self.macro_registry, self.schema_with_macros, query, args)
 
-<<<<<<< HEAD
-    def test_macro_edge_target_coercion_invalid_1(self):
-=======
     def test_macro_edge_target_coercion_invalid_1(self) -> None:
->>>>>>> a13e7b26
         query = """{
             Animal {
                 out_Animal_RelatedFood {
@@ -76,20 +56,12 @@
                 }
             }
         }"""
-<<<<<<< HEAD
-        args = {}
-=======
         args: Dict[str, Any] = {}
->>>>>>> a13e7b26
 
         with self.assertRaises(GraphQLValidationError):
             perform_macro_expansion(self.macro_registry, self.schema_with_macros, query, args)
 
-<<<<<<< HEAD
-    def test_macro_edge_invalid_coercion_2(self):
-=======
     def test_macro_edge_invalid_coercion_2(self) -> None:
->>>>>>> a13e7b26
         query = """{
             Animal {
                 out_Animal_RelatedEvent {
@@ -99,20 +71,12 @@
                 }
             }
         }"""
-<<<<<<< HEAD
-        args = {}
-=======
         args: Dict[str, Any] = {}
->>>>>>> a13e7b26
 
         with self.assertRaises(GraphQLValidationError):
             perform_macro_expansion(self.macro_registry, self.schema_with_macros, query, args)
 
-<<<<<<< HEAD
-    def test_macro_edge_nonexistent(self):
-=======
     def test_macro_edge_nonexistent(self) -> None:
->>>>>>> a13e7b26
         query = """{
             Animal {
                 out_Garbage_ThisMacroIsNotInTheRegistry {
@@ -120,11 +84,7 @@
                 }
             }
         }"""
-<<<<<<< HEAD
-        args = {}
-=======
         args: Dict[str, Any] = {}
->>>>>>> a13e7b26
 
         with self.assertRaises(GraphQLValidationError):
             perform_macro_expansion(self.macro_registry, self.schema_with_macros, query, args)
@@ -138,20 +98,12 @@
                 }
             }
         }"""
-<<<<<<< HEAD
-        args = {}
-=======
         args: Dict[str, Any] = {}
->>>>>>> a13e7b26
 
         with self.assertRaises(GraphQLValidationError):
             perform_macro_expansion(self.macro_registry, self.schema_with_macros, query, args)
 
-<<<<<<< HEAD
-    def test_recurse_at_expansion_is_not_supported(self):
-=======
     def test_recurse_at_expansion_is_not_supported(self) -> None:
->>>>>>> a13e7b26
         query = """{
             Animal {
                 out_Animal_GrandparentOf @recurse(depth: 3) {
@@ -159,20 +111,12 @@
                 }
             }
         }"""
-<<<<<<< HEAD
-        args = {}
-=======
         args: Dict[str, Any] = {}
->>>>>>> a13e7b26
 
         with self.assertRaises(GraphQLCompilationError):
             perform_macro_expansion(self.macro_registry, self.schema_with_macros, query, args)
 
-<<<<<<< HEAD
-    def test_optional_at_expansion_is_not_supported(self):
-=======
     def test_optional_at_expansion_is_not_supported(self) -> None:
->>>>>>> a13e7b26
         query = """{
             Animal {
                 out_Animal_GrandparentOf @optional {
@@ -180,20 +124,12 @@
                 }
             }
         }"""
-<<<<<<< HEAD
-        args = {}
-=======
         args: Dict[str, Any] = {}
->>>>>>> a13e7b26
 
         with self.assertRaises(GraphQLCompilationError):
             perform_macro_expansion(self.macro_registry, self.schema_with_macros, query, args)
 
-<<<<<<< HEAD
-    def test_fold_at_expansion_is_not_supported(self):
-=======
     def test_fold_at_expansion_is_not_supported(self) -> None:
->>>>>>> a13e7b26
         query = """{
             Animal {
                 name @output(out_name: "name")
@@ -202,20 +138,12 @@
                 }
             }
         }"""
-<<<<<<< HEAD
-        args = {}
-=======
         args: Dict[str, Any] = {}
->>>>>>> a13e7b26
 
         with self.assertRaises(GraphQLCompilationError):
             perform_macro_expansion(self.macro_registry, self.schema_with_macros, query, args)
 
-<<<<<<< HEAD
-    def test_output_source_at_expansion_is_not_supported(self):
-=======
     def test_output_source_at_expansion_is_not_supported(self) -> None:
->>>>>>> a13e7b26
         query = """{
             Animal {
                 name @output(out_name: "name")
@@ -224,11 +152,7 @@
                 }
             }
         }"""
-<<<<<<< HEAD
-        args = {}
-=======
         args: Dict[str, Any] = {}
->>>>>>> a13e7b26
 
         with self.assertRaises(GraphQLCompilationError):
             perform_macro_expansion(self.macro_registry, self.schema_with_macros, query, args)
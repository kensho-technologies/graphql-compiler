# Copyright 2017-present Kensho Technologies, LLC.
"""Commonly-used functions and data types from this package."""
from .compiler import (  # noqa
    CompilationResult,
    OutputMetadata,
    compile_graphql_to_gremlin,
    compile_graphql_to_match,
    compile_graphql_to_sql,
)
from .query_formatting import insert_arguments_into_query  # noqa
from .query_formatting.graphql_formatting import pretty_print_graphql  # noqa
from .exceptions import (  # noqa
    GraphQLCompilationError, GraphQLError, GraphQLInvalidArgumentError, GraphQLParsingError,
    GraphQLValidationError
)
from .schema import (  # noqa
    DIRECTIVES, EXTENDED_META_FIELD_DEFINITIONS, GraphQLDate, GraphQLDateTime, GraphQLDecimal,
    insert_meta_fields_into_existing_schema, is_meta_field
)
from .schema_generation.schema_graph import SchemaGraph
from .schema_generation.graphql_schema import get_graphql_schema_from_schema_graph


__package_name__ = 'graphql-compiler'
__version__ = '1.10.1'


def graphql_to_match(schema, graphql_query, parameters, type_equivalence_hints=None):
    """Compile the GraphQL input using the schema into a MATCH query and associated metadata.

    Args:
        schema: GraphQL schema object describing the schema of the graph to be queried
        graphql_query: the GraphQL query to compile to MATCH, as a string
        parameters: dict, mapping argument name to its value, for every parameter the query expects.
        type_equivalence_hints: optional dict of GraphQL interface or type -> GraphQL union.
                                Used as a workaround for GraphQL's lack of support for
                                inheritance across "types" (i.e. non-interfaces), as well as a
                                workaround for Gremlin's total lack of inheritance-awareness.
                                The key-value pairs in the dict specify that the "key" type
                                is equivalent to the "value" type, i.e. that the GraphQL type or
                                interface in the key is the most-derived common supertype
                                of every GraphQL type in the "value" GraphQL union.
                                Recursive expansion of type equivalence hints is not performed,
                                and only type-level correctness of this argument is enforced.
                                See README.md for more details on everything this parameter does.
                                *****
                                Be very careful with this option, as bad input here will
                                lead to incorrect output queries being generated.
                                *****

    Returns:
        a CompilationResult object, containing:
            - query: string, the resulting compiled and parameterized query string
            - language: string, specifying the language to which the query was compiled
            - output_metadata: dict, output name -> OutputMetadata namedtuple object
            - input_metadata: dict, name of input variables -> inferred GraphQL type, based on use
    """
    compilation_result = compile_graphql_to_match(
        schema, graphql_query, type_equivalence_hints=type_equivalence_hints)
    return compilation_result._replace(
        query=insert_arguments_into_query(compilation_result, parameters))


def graphql_to_sql(schema, graphql_query, parameters, compiler_metadata,
                   type_equivalence_hints=None):
    """Compile the GraphQL input using the schema into a SQL query and associated metadata.

    Args:
        schema: GraphQL schema object describing the schema of the graph to be queried
        graphql_query: the GraphQL query to compile to SQL, as a string
        parameters: dict, mapping argument name to its value, for every parameter the query expects.
        compiler_metadata: SqlMetadata object, provides SQLAlchemy specific backend
                           information
        type_equivalence_hints: optional dict of GraphQL interface or type -> GraphQL union.
                                Used as a workaround for GraphQL's lack of support for
                                inheritance across "types" (i.e. non-interfaces), as well as a
                                workaround for Gremlin's total lack of inheritance-awareness.
                                The key-value pairs in the dict specify that the "key" type
                                is equivalent to the "value" type, i.e. that the GraphQL type or
                                interface in the key is the most-derived common supertype
                                of every GraphQL type in the "value" GraphQL union.
                                Recursive expansion of type equivalence hints is not performed,
                                and only type-level correctness of this argument is enforced.
                                See README.md for more details on everything this parameter does.
                                *****
                                Be very careful with this option, as bad input here will
                                lead to incorrect output queries being generated.
                                *****

    Returns:
        a CompilationResult object, containing:
            - query: string, the resulting compiled and parameterized query string
            - language: string, specifying the language to which the query was compiled
            - output_metadata: dict, output name -> OutputMetadata namedtuple object
            - input_metadata: dict, name of input variables -> inferred GraphQL type, based on use
    """
    compilation_result = compile_graphql_to_sql(
        schema, graphql_query, compiler_metadata, type_equivalence_hints=type_equivalence_hints)
    return compilation_result._replace(
        query=insert_arguments_into_query(compilation_result, parameters))


def graphql_to_gremlin(schema, graphql_query, parameters, type_equivalence_hints=None):
    """Compile the GraphQL input using the schema into a Gremlin query and associated metadata.

    Args:
        schema: GraphQL schema object describing the schema of the graph to be queried
        graphql_query: the GraphQL query to compile to Gremlin, as a string
        parameters: dict, mapping argument name to its value, for every parameter the query expects.
        type_equivalence_hints: optional dict of GraphQL interface or type -> GraphQL union.
                                Used as a workaround for GraphQL's lack of support for
                                inheritance across "types" (i.e. non-interfaces), as well as a
                                workaround for Gremlin's total lack of inheritance-awareness.
                                The key-value pairs in the dict specify that the "key" type
                                is equivalent to the "value" type, i.e. that the GraphQL type or
                                interface in the key is the most-derived common supertype
                                of every GraphQL type in the "value" GraphQL union.
                                Recursive expansion of type equivalence hints is not performed,
                                and only type-level correctness of this argument is enforced.
                                See README.md for more details on everything this parameter does.
                                *****
                                Be very careful with this option, as bad input here will
                                lead to incorrect output queries being generated.
                                *****

    Returns:
        a CompilationResult object, containing:
            - query: string, the resulting compiled and parameterized query string
            - language: string, specifying the language to which the query was compiled
            - output_metadata: dict, output name -> OutputMetadata namedtuple object
            - input_metadata: dict, name of input variables -> inferred GraphQL type, based on use
    """
    compilation_result = compile_graphql_to_gremlin(
        schema, graphql_query, type_equivalence_hints=type_equivalence_hints)
    return compilation_result._replace(
        query=insert_arguments_into_query(compilation_result, parameters))


<<<<<<< HEAD
def get_graphql_schema_from_orientdb_schema_data(schema_data, class_to_field_type_overrides=None):
=======
def get_graphql_schema_from_orientdb_schema_data(schema_data, class_to_field_type_overrides=None,
                                                 hidden_classes=None):
>>>>>>> 22ee5114
    """Construct a GraphQL schema from an OrientDB schema.

    Args:
        schema_data: list of dicts describing the classes in the OrientDB schema. The following
                     format is the way the data is structured in OrientDB 2. See
<<<<<<< HEAD
                     test_get_graphql_schema_from_orientdb_schema in
                     graphql_compiler/tests/integration_tests/test_backends_integration.py
                     for an example of how to query this data.
=======
                     the README.md file for an example of how to query this data.
>>>>>>> 22ee5114
                     Each dict has the following string fields:
                        - name: string, the name of the class.
                        - superClasses (optional): list of strings, the name of the class's
                                                   superclasses.
                        - superClass (optional): string, the name of the class's superclass. May be
                                                 used instead of superClasses if there is only one
                                                 superClass. Used for backwards compatibility with
                                                 OrientDB.
                        - customFields (optional): dict, string -> string, data defined on the class
                                                   instead of instances of the class.
                        - abstract: bool, true if the class is abstract.
                        - properties: list of dicts, describing the class's properties.
                                      Each property dictionary has the following string fields:
                                         - name: string, the name of the property.
<<<<<<< HEAD
                                         - type_id: int, builtin OrientDB type ID of the field.
                                         - linked_type (optional): int, if the property is a
                                                                   collection of builtin OrientDB
                                                                   objects, then it indicates their
                                                                   type ID.
                                         - linked_class (optional): string, if the property is a
                                                                   collection of class instances,
                                                                   then it indicates the name of the
                                                                   class. If class is an edge class,
                                                                   and the field name is either 'in'
                                                                   or 'out', then it describes the
                                                                   name of an endpoint of the edge.
=======
                                         - type: int, builtin OrientDB type ID of the property.
                                                 See schema_properties.py for the mapping.
                                         - linkedType (optional): int, if the property is a
                                                                  collection of builtin OrientDB
                                                                  objects, then it indicates their
                                                                  type ID.
                                         - linkedClass (optional): string, if the property is a
                                                                   collection of class instances,
                                                                   then it indicates the name of
                                                                   the class. If class is an edge
                                                                   class, and the field name is
                                                                   either 'in' or 'out', then it
                                                                   describes the name of an
                                                                   endpoint of the edge.
                                         - defaultValue: string, the textual representation of the
                                                         default value for the property, as
                                                         returned by OrientDB's schema
                                                         introspection code, e.g., '{}' for
                                                         the embedded set type. Note that if the
                                                         property is a collection type, it must
                                                         have a default value.
>>>>>>> 22ee5114
        class_to_field_type_overrides: optional dict, class name -> {field name -> field type},
                                       (string -> {string -> GraphQLType}). Used to override the
                                       type of a field in the class where it's first defined and all
                                       the class's subclasses.
<<<<<<< HEAD

    Returns:
        tuple of (GraphQL schema object, GraphQL type equivalence hints dict).
        The tuple is of type (GraphQLSchema, GraphQLUnionType).
        We hide classes with no properties in the schema since they're not representable in GraphQL.
    """
    if class_to_field_type_overrides is None:
        class_to_field_type_overrides = dict()

    schema_graph = SchemaGraph(schema_data)
    return get_graphql_schema_from_schema_graph(schema_graph, class_to_field_type_overrides)
=======
        hidden_classes: optional set of strings, classes to not include in the GraphQL schema.

    Returns:
        tuple of (GraphQL schema object, GraphQL type equivalence hints dict).
        The tuple is of type (GraphQLSchema, {GraphQLObjectType -> GraphQLUnionType}).
    """
    if class_to_field_type_overrides is None:
        class_to_field_type_overrides = dict()
    if hidden_classes is None:
        hidden_classes = set()

    schema_graph = SchemaGraph(schema_data)
    return get_graphql_schema_from_schema_graph(schema_graph, class_to_field_type_overrides,
                                                hidden_classes)
>>>>>>> 22ee5114
<|MERGE_RESOLUTION|>--- conflicted
+++ resolved
@@ -136,24 +136,14 @@
         query=insert_arguments_into_query(compilation_result, parameters))
 
 
-<<<<<<< HEAD
-def get_graphql_schema_from_orientdb_schema_data(schema_data, class_to_field_type_overrides=None):
-=======
 def get_graphql_schema_from_orientdb_schema_data(schema_data, class_to_field_type_overrides=None,
                                                  hidden_classes=None):
->>>>>>> 22ee5114
     """Construct a GraphQL schema from an OrientDB schema.
 
     Args:
         schema_data: list of dicts describing the classes in the OrientDB schema. The following
                      format is the way the data is structured in OrientDB 2. See
-<<<<<<< HEAD
-                     test_get_graphql_schema_from_orientdb_schema in
-                     graphql_compiler/tests/integration_tests/test_backends_integration.py
-                     for an example of how to query this data.
-=======
                      the README.md file for an example of how to query this data.
->>>>>>> 22ee5114
                      Each dict has the following string fields:
                         - name: string, the name of the class.
                         - superClasses (optional): list of strings, the name of the class's
@@ -168,20 +158,6 @@
                         - properties: list of dicts, describing the class's properties.
                                       Each property dictionary has the following string fields:
                                          - name: string, the name of the property.
-<<<<<<< HEAD
-                                         - type_id: int, builtin OrientDB type ID of the field.
-                                         - linked_type (optional): int, if the property is a
-                                                                   collection of builtin OrientDB
-                                                                   objects, then it indicates their
-                                                                   type ID.
-                                         - linked_class (optional): string, if the property is a
-                                                                   collection of class instances,
-                                                                   then it indicates the name of the
-                                                                   class. If class is an edge class,
-                                                                   and the field name is either 'in'
-                                                                   or 'out', then it describes the
-                                                                   name of an endpoint of the edge.
-=======
                                          - type: int, builtin OrientDB type ID of the property.
                                                  See schema_properties.py for the mapping.
                                          - linkedType (optional): int, if the property is a
@@ -203,24 +179,10 @@
                                                          the embedded set type. Note that if the
                                                          property is a collection type, it must
                                                          have a default value.
->>>>>>> 22ee5114
         class_to_field_type_overrides: optional dict, class name -> {field name -> field type},
                                        (string -> {string -> GraphQLType}). Used to override the
                                        type of a field in the class where it's first defined and all
                                        the class's subclasses.
-<<<<<<< HEAD
-
-    Returns:
-        tuple of (GraphQL schema object, GraphQL type equivalence hints dict).
-        The tuple is of type (GraphQLSchema, GraphQLUnionType).
-        We hide classes with no properties in the schema since they're not representable in GraphQL.
-    """
-    if class_to_field_type_overrides is None:
-        class_to_field_type_overrides = dict()
-
-    schema_graph = SchemaGraph(schema_data)
-    return get_graphql_schema_from_schema_graph(schema_graph, class_to_field_type_overrides)
-=======
         hidden_classes: optional set of strings, classes to not include in the GraphQL schema.
 
     Returns:
@@ -234,5 +196,4 @@
 
     schema_graph = SchemaGraph(schema_data)
     return get_graphql_schema_from_schema_graph(schema_graph, class_to_field_type_overrides,
-                                                hidden_classes)
->>>>>>> 22ee5114
+                                                hidden_classes)
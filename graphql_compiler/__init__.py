# Copyright 2017-present Kensho Technologies, LLC.
"""Commonly-used functions and data types from this package."""
from .compiler import (  # noqa
    CompilationResult,
    OutputMetadata,
    compile_graphql_to_gremlin,
    compile_graphql_to_match,
    compile_graphql_to_sql,
)
from .query_formatting import insert_arguments_into_query  # noqa
from .query_formatting.graphql_formatting import pretty_print_graphql  # noqa
from .exceptions import (  # noqa
    GraphQLCompilationError, GraphQLError, GraphQLInvalidArgumentError, GraphQLParsingError,
    GraphQLValidationError
)
from .schema import (  # noqa
    DIRECTIVES, EXTENDED_META_FIELD_DEFINITIONS, GraphQLDate, GraphQLDateTime, GraphQLDecimal,
    insert_meta_fields_into_existing_schema, is_meta_field
)
from .schema_generation.schema_graph import SchemaGraph
from .schema_generation.graphql_schema import get_graphql_schema_from_schema_graph


__package_name__ = 'graphql-compiler'
__version__ = '1.10.0'


def graphql_to_match(schema, graphql_query, parameters, type_equivalence_hints=None):
    """Compile the GraphQL input using the schema into a MATCH query and associated metadata.

    Args:
        schema: GraphQL schema object describing the schema of the graph to be queried
        graphql_query: the GraphQL query to compile to MATCH, as a string
        parameters: dict, mapping argument name to its value, for every parameter the query expects.
        type_equivalence_hints: optional dict of GraphQL interface or type -> GraphQL union.
                                Used as a workaround for GraphQL's lack of support for
                                inheritance across "types" (i.e. non-interfaces), as well as a
                                workaround for Gremlin's total lack of inheritance-awareness.
                                The key-value pairs in the dict specify that the "key" type
                                is equivalent to the "value" type, i.e. that the GraphQL type or
                                interface in the key is the most-derived common supertype
                                of every GraphQL type in the "value" GraphQL union.
                                Recursive expansion of type equivalence hints is not performed,
                                and only type-level correctness of this argument is enforced.
                                See README.md for more details on everything this parameter does.
                                *****
                                Be very careful with this option, as bad input here will
                                lead to incorrect output queries being generated.
                                *****

    Returns:
        a CompilationResult object, containing:
            - query: string, the resulting compiled and parameterized query string
            - language: string, specifying the language to which the query was compiled
            - output_metadata: dict, output name -> OutputMetadata namedtuple object
            - input_metadata: dict, name of input variables -> inferred GraphQL type, based on use
    """
    compilation_result = compile_graphql_to_match(
        schema, graphql_query, type_equivalence_hints=type_equivalence_hints)
    return compilation_result._replace(
        query=insert_arguments_into_query(compilation_result, parameters))


def graphql_to_sql(schema, graphql_query, parameters, compiler_metadata,
                   type_equivalence_hints=None):
    """Compile the GraphQL input using the schema into a SQL query and associated metadata.

    Args:
        schema: GraphQL schema object describing the schema of the graph to be queried
        graphql_query: the GraphQL query to compile to SQL, as a string
        parameters: dict, mapping argument name to its value, for every parameter the query expects.
        compiler_metadata: SqlMetadata object, provides SQLAlchemy specific backend
                           information
        type_equivalence_hints: optional dict of GraphQL interface or type -> GraphQL union.
                                Used as a workaround for GraphQL's lack of support for
                                inheritance across "types" (i.e. non-interfaces), as well as a
                                workaround for Gremlin's total lack of inheritance-awareness.
                                The key-value pairs in the dict specify that the "key" type
                                is equivalent to the "value" type, i.e. that the GraphQL type or
                                interface in the key is the most-derived common supertype
                                of every GraphQL type in the "value" GraphQL union.
                                Recursive expansion of type equivalence hints is not performed,
                                and only type-level correctness of this argument is enforced.
                                See README.md for more details on everything this parameter does.
                                *****
                                Be very careful with this option, as bad input here will
                                lead to incorrect output queries being generated.
                                *****

    Returns:
        a CompilationResult object, containing:
            - query: string, the resulting compiled and parameterized query string
            - language: string, specifying the language to which the query was compiled
            - output_metadata: dict, output name -> OutputMetadata namedtuple object
            - input_metadata: dict, name of input variables -> inferred GraphQL type, based on use
    """
    compilation_result = compile_graphql_to_sql(
        schema, graphql_query, compiler_metadata, type_equivalence_hints=type_equivalence_hints)
    return compilation_result._replace(
        query=insert_arguments_into_query(compilation_result, parameters))


def graphql_to_gremlin(schema, graphql_query, parameters, type_equivalence_hints=None):
    """Compile the GraphQL input using the schema into a Gremlin query and associated metadata.

    Args:
        schema: GraphQL schema object describing the schema of the graph to be queried
        graphql_query: the GraphQL query to compile to Gremlin, as a string
        parameters: dict, mapping argument name to its value, for every parameter the query expects.
        type_equivalence_hints: optional dict of GraphQL interface or type -> GraphQL union.
                                Used as a workaround for GraphQL's lack of support for
                                inheritance across "types" (i.e. non-interfaces), as well as a
                                workaround for Gremlin's total lack of inheritance-awareness.
                                The key-value pairs in the dict specify that the "key" type
                                is equivalent to the "value" type, i.e. that the GraphQL type or
                                interface in the key is the most-derived common supertype
                                of every GraphQL type in the "value" GraphQL union.
                                Recursive expansion of type equivalence hints is not performed,
                                and only type-level correctness of this argument is enforced.
                                See README.md for more details on everything this parameter does.
                                *****
                                Be very careful with this option, as bad input here will
                                lead to incorrect output queries being generated.
                                *****

    Returns:
        a CompilationResult object, containing:
            - query: string, the resulting compiled and parameterized query string
            - language: string, specifying the language to which the query was compiled
            - output_metadata: dict, output name -> OutputMetadata namedtuple object
            - input_metadata: dict, name of input variables -> inferred GraphQL type, based on use
    """
    compilation_result = compile_graphql_to_gremlin(
        schema, graphql_query, type_equivalence_hints=type_equivalence_hints)
    return compilation_result._replace(
        query=insert_arguments_into_query(compilation_result, parameters))


def get_graphql_schema_from_orientdb_schema_data(schema_data, class_to_field_type_overrides=None,
                                                 hidden_classes=None):
    """Construct a GraphQL schema from an OrientDB schema.

    Args:
        schema_data: list of dicts describing the classes in the OrientDB schema. The following
                     format is the way the data is structured in OrientDB 2. See
                     test_get_graphql_schema_from_orientdb_schema in
                     graphql_compiler/tests/integration_tests/test_backends_integration.py
                     for an example of how to query this data.
                     Each dict has the following string fields:
                        - name: string, the name of the class.
                        - superClasses (optional): list of strings, the name of the class's
                                                   superclasses.
                        - superClass (optional): string, the name of the class's superclass. May be
                                                 used instead of superClasses if there is only one
                                                 superClass. Used for backwards compatibility with
                                                 OrientDB.
                        - customFields (optional): dict, string -> string, data defined on the class
                                                   instead of instances of the class.
                        - abstract: bool, true if the class is abstract.
                        - properties: list of dicts, describing the class's properties.
                                      Each property dictionary has the following string fields:
                                         - name: string, the name of the property.
                                         - type: int, builtin OrientDB type ID of the property.
                                                 See schema_properties.py for the mapping.
                                         - linkedType (optional): int, if the property is a
                                                                  collection of builtin OrientDB
                                                                  objects, then it indicates their
                                                                  type ID.
                                         - linkedClass (optional): string, if the property is a
                                                                   collection of class instances,
                                                                   then it indicates the name of
                                                                   the class. If class is an edge
                                                                   class, and the field name is
                                                                   either 'in' or 'out', then it
                                                                   describes the name of an
                                                                   endpoint of the edge.
                                         - defaultValue: string, the textual representation of the
                                                         default value for the property, as
                                                         returned by OrientDB's schema
                                                         introspection code, e.g., '{}' for
                                                         the embedded set type. Note that if the
                                                         property is a collection type, it must
                                                         have a default value.
        class_to_field_type_overrides: optional dict, class name -> {field name -> field type},
                                       (string -> {string -> GraphQLType}). Used to override the
<<<<<<< HEAD
                                       type of a field in the class where it's first defined and all
                                       the class's subclasses.
        hidden_classes: optional set of strings, classes to not include in the GraphQL schema.
=======
                                       type of a field in the class where it's first
                                       defined and all the class's subclasses.
>>>>>>> 7c70f2e6

    Returns:
        tuple of (GraphQL schema object, GraphQL type equivalence hints dict).
        The tuple is of type (GraphQLSchema, GraphQLUnionType).
        We hide classes with no properties in the schema since they're not representable in GraphQL.
    """
    if class_to_field_type_overrides is None:
        class_to_field_type_overrides = dict()
    if hidden_classes is None:
        hidden_classes = set()

    schema_graph = SchemaGraph(schema_data)
    return get_graphql_schema_from_schema_graph(schema_graph, class_to_field_type_overrides,
                                                hidden_classes)<|MERGE_RESOLUTION|>--- conflicted
+++ resolved
@@ -183,14 +183,9 @@
                                                          have a default value.
         class_to_field_type_overrides: optional dict, class name -> {field name -> field type},
                                        (string -> {string -> GraphQLType}). Used to override the
-<<<<<<< HEAD
                                        type of a field in the class where it's first defined and all
                                        the class's subclasses.
         hidden_classes: optional set of strings, classes to not include in the GraphQL schema.
-=======
-                                       type of a field in the class where it's first
-                                       defined and all the class's subclasses.
->>>>>>> 7c70f2e6
 
     Returns:
         tuple of (GraphQL schema object, GraphQL type equivalence hints dict).

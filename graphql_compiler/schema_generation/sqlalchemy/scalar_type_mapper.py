--- conflicted
+++ resolved
@@ -112,13 +112,8 @@
 
 UNSUPPORTED_POSTGRES_TYPES = frozenset(
     {
-<<<<<<< HEAD
-        # We shouldn't map the Postgresql bit type to the GraphQLBoolean type. The Postgresql bit type
-        # is used to represent a bit string of variable length.
-=======
         # We shouldn't map the Postgresql bit type to the GraphQLBoolean type.
         # The Postgresql bit type is used to represent a bit string of variable length.
->>>>>>> a13e7b26
         # https://www.postgresql.org/docs/8.1/datatype-bit.html
         postgrestypes.BIT,
         postgrestypes.TIME,

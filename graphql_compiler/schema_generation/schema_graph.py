--- conflicted
+++ resolved
@@ -559,38 +559,11 @@
                 else:
                     property_name_to_descriptor[property_name] = property_descriptor
 
-<<<<<<< HEAD
             for link_direction in allowed_duplicated_edge_property_names:
                 exact_link = _try_get_exact_link_from_superclasses(
                     class_name, link_direction, links, abstract, self._inheritance_sets)
                 if exact_link:
                     links[link_direction] = exact_link
-=======
-            for property_name in allowed_duplicated_edge_property_names:
-                elements = {
-                    property_descriptor.qualifier
-                    for property_descriptor in links[property_name]
-                }
-                # If there are multiple in/out properties, we choose to include the one that
-                # is a subclass of all the elements present in the in/out properties.
-                for property_descriptor in links[property_name]:
-                    subclass_set = self._subclass_sets[property_descriptor.qualifier]
-                    if len(elements.intersection(subclass_set)) == 1:
-                        current_descriptor = property_name_to_descriptor.get(property_name, None)
-                        if current_descriptor and current_descriptor != property_descriptor:
-                            raise AssertionError(u'There already exists property "{}" in addition '
-                                                 u'to property "{}" which is a subclass of all '
-                                                 u'in/out properties for class "{}".'
-                                                 .format(current_descriptor,
-                                                         property_descriptor, class_name))
-                        property_name_to_descriptor[property_name] = property_descriptor
-
-                if (property_name not in property_name_to_descriptor and not abstract and
-                        issubclass(kind_cls, EdgeType)):
-                    raise AssertionError(u'For property "{}" of non-abstract edge class "{}", '
-                                         u'no such subclass-of-all-elements exists.'
-                                         .format(property_name, class_name))
->>>>>>> 01e27162
 
             self._elements[class_name] = kind_cls(class_name, abstract, property_name_to_descriptor,
                                                   class_fields)

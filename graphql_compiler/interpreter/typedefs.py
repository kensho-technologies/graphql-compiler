--- conflicted
+++ resolved
@@ -400,11 +400,7 @@
                                 < load the value of the field_name property for current_token >
                             )
 
-<<<<<<< HEAD
                     # Remember to always yield the DataContext alongside the produced value.
-=======
-                    # Remember to always yield the DataContext alongside the produced value
->>>>>>> dc0f3dd1
                     yield data_context, property_value
 
         Args:
@@ -485,11 +481,7 @@
                 }
             }
 
-<<<<<<< HEAD
-        Assume that this query is written over a schema that contains the following definitions:
-=======
         Assume that this query is written against a schema that contains the following definitions:
->>>>>>> dc0f3dd1
             type Foo {
                 < ... some fields here ... >
                 out_Foo_Bar: [Bar]
@@ -506,26 +498,15 @@
         When resolving the out_Foo_Bar edge in the query using project_neighbors(), the interpreter
         receives DataTokens that (per the schema) are instances of the Bar interface type. However,
         the query's subsequent "... on BarImpl" type coercion clause requires that the interpreter
-<<<<<<< HEAD
-        discard any neighboring vertices that are not actually instances of BarImpl, a subtype of
-=======
         discard any neighboring vertices that are not instances of BarImpl, a subtype of
->>>>>>> dc0f3dd1
         the Bar interface type.
 
         The interpreter uses can_coerce_to_type() for this purpose: it calls this function with
         an iterable of DataContexts, with current_type_name set to "Bar" (the schema-implied type
-<<<<<<< HEAD
-        of the query's scope) and with coerce_to_type_name set to "BarImpl" as the type to which
-        coercion is being attempted. For each DataContext in the input iterable, this function
-        yields a tuple containing the context itself together with a bool set to True if
-        the coercion to the new type could be completed.
-=======
         of the query's scope) and with coerce_to_type_name set to "BarImpl" (the type to which
         coercion is being attempted). For each DataContext in the input iterable, this function
         yields a tuple containing the context itself and a bool set to True if the coercion
         to the new type could be completed.
->>>>>>> dc0f3dd1
 
         A simple example implementation is as follows:
             def can_coerce_to_type(
@@ -582,13 +563,8 @@
                      future revisions of this library that add more hints.
 
         Yields:
-<<<<<<< HEAD
-            tuples (data_context, can_coerce), with a DataContext together with whether
-            the current_token referenced by that context can be coerced to the specified type.
-=======
             tuples (data_context, can_coerce), containing a DataContext and a corresponding boolean
             indicating whether the DataContext's current_token can be coerced to the specified type.
->>>>>>> dc0f3dd1
             The yielded DataContext values must be yielded in the same order as they were received
             via the function's data_contexts argument.
         """
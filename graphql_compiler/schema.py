# Copyright 2017-present Kensho Technologies, LLC.
from collections import OrderedDict
from datetime import date, datetime
from decimal import Decimal
from itertools import chain

import arrow
from graphql import (
    DirectiveLocation, GraphQLArgument, GraphQLDirective, GraphQLField, GraphQLInt,
    GraphQLInterfaceType, GraphQLList, GraphQLNonNull, GraphQLObjectType, GraphQLScalarType,
    GraphQLString
)
from graphql.type.directives import specified_directives
import six


# Constraints:
# - 'op_name' can only contain characters [A-Za-z_];
# - cannot be used at or within vertex fields marked @fold;
# - strings in 'value' can be encoded as '%tag_name' if referring to a tag named 'tag_name',
#   or as '$parameter_name' if referring to a parameter 'parameter_name' which will be provided
#   to the query at execution time.
FilterDirective = GraphQLDirective(
    name='filter',
    args=OrderedDict([(
        'op_name', GraphQLArgument(
            type=GraphQLNonNull(GraphQLString),
            description='Name of the filter operation to perform.',
        )),
        ('value', GraphQLArgument(
            type=GraphQLNonNull(GraphQLList(GraphQLNonNull(GraphQLString))),
            description='List of string operands for the operator.',
        ))]
    ),
    locations=[
        DirectiveLocation.FIELD,
        DirectiveLocation.INLINE_FRAGMENT,
    ]
)


# Constraints:
# - 'tag_name' can only contain characters [A-Za-z_];
# - 'tag_name' has to be distinct for each @output directive;
# - can only be applied to property fields;
# - cannot be applied to fields within a scope marked @fold.
TagDirective = GraphQLDirective(
    name='tag',
    args=OrderedDict([
        ('tag_name', GraphQLArgument(
            type=GraphQLNonNull(GraphQLString),
            description='Name to apply to the given property field.',
        )),
    ]),
    locations=[
        DirectiveLocation.FIELD,
    ]
)


# Constraints:
# - 'out_name' can only contain characters [A-Za-z_];
# - 'out_name' has to be distinct for each @output directive;
# - can only be applied to property fields.
OutputDirective = GraphQLDirective(
    name='output',
    args=OrderedDict([
        ('out_name', GraphQLArgument(
            type=GraphQLNonNull(GraphQLString),
            description='What to designate the output field generated from this property field.',
        )),
    ]),
    locations=[
        DirectiveLocation.FIELD,
    ]
)


# Gremlin queries are designed as pipelines, and do not capture the full Cartesian product of
# all possible traversals that would satisfy the query. For example, consider an example graph
# where vertices A and B are each connected with vertices X and Y via an edge of type E:
#
# A --E-> X, A --E-> Y
# B --E-> X, B --E-> Y
#
# If our query starts at vertices A and B, and traverses the outbound edge E,
# Gremlin will output two possible traversals: one ending in X, and one ending with Y.
# However, which predecessor vertex these traversals will have is undefined:
# one path will be one of {(A, X), (B, X)} and the other will be one of {(A, Y), (B, Y)}.
# A Cartesian product result (which is what OrientDB MATCH returns) would return all four
# traversals: {(A, X), (B, X), (A, Y), (B, Y)}.
#
# The @output_source directive is a mitigation strategy that allows users
# to specify *which* set of results they want fully covered. Namely,
# OutputSource on a given location will ensure that all possible values
# at that location are represented in at least one row of the returned result set.
#
# Constraints:
# - can exist at most once, and only on a vertex field;
# - if it exists, has to be on the last vertex visited by the query;
# - may not exist at or within a vertex marked @optional or @fold.
OutputSourceDirective = GraphQLDirective(
    name='output_source',
    locations=[
        DirectiveLocation.FIELD,
    ]
)


# Constraints:
# - can only be applied to vertex fields, except the root vertex of the query;
# - may not exist at the same vertex field as @recurse, @fold, or @output_source;
# - when filtering is applied on or within an @optional vertex field, evaluation is sequential:
#   the @optional is resolved first, and if a satisfactory edge exists, it is taken;
#   then, filtering is applied and eliminates results that don't match from the result set.
OptionalDirective = GraphQLDirective(
    name='optional',
    locations=[
        DirectiveLocation.FIELD,
    ]
)


# Consider the following query:
# {
#     Vertex_A {
#         name @output(out_name: "vertex_a_name")
#         out_Vertex_B {
#             name @output(out_name: "vertex_b_name")
#         }
#     }
# }
# The query will return one row (with keys "vertex_a_name" and "vertex_b_name")
# per possible traversal starting at a Vertex_A and going outbound toward the Vertex_B.
#
# Suppose you instead wanted one row per Vertex_A, containing Vertex_A's name
# and a list of Vertex_B names containing all the names of Vertex_B elements
# connected to the Vertex_A named by that row. This new query effectively "folds"
# the "vertex_b_name" outputs for each "vertex_a_name" into a list, similarly to
# the SQL operation GROUP BY but grouping according to graph structure rather than value.
# In other words, if two distinct Vertex_A vertices happen to be named the same,
# we'd like to receive two rows from our query -- one corresponding to each Vertex_A object.
# This is what the @fold decorator allows -- the query we should use is:
# {
#     Vertex_A {
#         name @output(out_name: "vertex_a_name")
#         out_Vertex_B @fold {
#             name @output(out_name: "vertex_b_name_list")
#         }
#     }
# }
#
# IMPORTANT: Normally, out_Vertex_B in the above query also filters the result set
#            such that Vertex_A objects with no corresponding Vertex_B objects are
#            not returned as results. When @fold is applied to out_Vertex_B, however,
#            this filtering is not applied, and "vertex_b_name_list" will return
#            an empty list for Vertex_A objects that don't have out_Vertex_B data.
#
# Constraints:
# - can only be applied to vertex fields, except the root vertex of the query;
# - may not exist at the same vertex field as @recurse, @optional, @output_source, or @filter;
# - traversals and filtering within a vertex field marked @fold are prohibited;
# - @tag or @fold may not be used within a scope marked @fold.
FoldDirective = GraphQLDirective(
    name='fold',
    locations=[
        DirectiveLocation.FIELD,
    ]
)


# Constraints:
# - may not be applied to the root vertex of the query (since it requires an edge to recurse on);
# - may not exist at or within a vertex marked @optional or @fold;
# - when not applied to vertex fields of union type, the vertex property type must
#   either be an interface type implemented by the type of the current scope, or must be the exact
#   same type as the type of the current scope;
# - inline fragments and filters within the @recurse block do not affect the recursion depth,
#   but simply eliminate some of its outputs;
# - it must always be the case that depth >= 1, where depth = 1 produces the current vertex
#   and its immediate neighbors along the specified edge.
RecurseDirective = GraphQLDirective(
    name='recurse',
    args=OrderedDict([
        ('depth', GraphQLArgument(
            type=GraphQLNonNull(GraphQLInt),
            description='Recurse up to this many times on this edge. A depth of 1 produces '
                        'the current vertex and its immediate neighbors along the given edge.',
        )),
    ]),
    locations=[
        DirectiveLocation.FIELD,
    ]
)


OUTBOUND_EDGE_FIELD_PREFIX = 'out_'
INBOUND_EDGE_FIELD_PREFIX = 'in_'
VERTEX_FIELD_PREFIXES = frozenset({OUTBOUND_EDGE_FIELD_PREFIX, INBOUND_EDGE_FIELD_PREFIX})


def is_vertex_field_name(field_name):
    """Return True if the field's name indicates it is a non-root vertex field."""
    # N.B.: A vertex field is a field whose type is a vertex type. This is what edges are.
    return (
        field_name.startswith(OUTBOUND_EDGE_FIELD_PREFIX) or
        field_name.startswith(INBOUND_EDGE_FIELD_PREFIX)
    )


def _unused_function(*args, **kwargs):
    """Must not be called. Placeholder for functions that are required but aren't used."""
    raise NotImplementedError(u'The function you tried to call is not implemented, args / kwargs: '
                              u'{} {}'.format(args, kwargs))


def _serialize_date(value):
    """Serialize a Date object to its proper ISO-8601 representation."""
    if not isinstance(value, date):
        raise ValueError(u'The received object was not a date: '
                         u'{} {}'.format(type(value), value))
    return value.isoformat()


def _parse_date_value(value):
    """Deserialize a Date object from its proper ISO-8601 representation."""
    return arrow.get(value, 'YYYY-MM-DD').date()


def _serialize_datetime(value):
    """Serialize a DateTime object to its proper ISO-8601 representation."""
    if not isinstance(value, (datetime, arrow.Arrow)):
        raise ValueError(u'The received object was not a datetime: '
                         u'{} {}'.format(type(value), value))
    return value.isoformat()


def _parse_datetime_value(value):
    """Deserialize a DateTime object from its proper ISO-8601 representation."""
    if value.endswith('Z'):
        # Arrow doesn't support the "Z" literal to denote UTC time.
        # Strip the "Z" and add an explicit time zone instead.
        value = value[:-1] + '+00:00'

    return arrow.get(value, 'YYYY-MM-DDTHH:mm:ssZ').datetime


GraphQLDate = GraphQLScalarType(
    name='Date',
    description='The `Date` scalar type represents day-accuracy date objects.'
                'Values are serialized following the ISO-8601 datetime format specification, '
                'for example "2017-03-21". The year, month and day fields must be included, '
                'and the format followed exactly, or the behavior is undefined.',
    serialize=_serialize_date,
    parse_value=_parse_date_value,
    parse_literal=_unused_function,  # We don't yet support parsing Date objects in literals.
)


GraphQLDateTime = GraphQLScalarType(
    name='DateTime',
    description='The `DateTime` scalar type represents timezone-aware second-accuracy timestamps.'
                'Values are serialized following the ISO-8601 datetime format specification, '
                'for example "2017-03-21T12:34:56+00:00". All of these fields must be included, '
                'including the seconds and the time zone, and the format followed exactly, '
                'or the behavior is undefined.',
    serialize=_serialize_datetime,
    parse_value=_parse_datetime_value,
    parse_literal=_unused_function,  # We don't yet support parsing DateTime objects in literals.
)


GraphQLDecimal = GraphQLScalarType(
    name='Decimal',
    description='The `Decimal` scalar type is an arbitrary-precision decimal number object '
                'useful for representing values that should never be rounded, such as '
                'currency amounts. Values are allowed to be transported as either a native Decimal '
                'type, if the underlying transport allows that, or serialized as strings in '
                'decimal format, without thousands separators and using a "." as the '
                'decimal separator: for example, "12345678.012345".',
    serialize=str,
    parse_value=Decimal,
    parse_literal=_unused_function,  # We don't yet support parsing Decimal objects in literals.
)

CUSTOM_SCALAR_TYPES = (
    GraphQLDecimal,
    GraphQLDate,
    GraphQLDateTime,
)

DIRECTIVES = (
    FilterDirective,
    TagDirective,
    OutputDirective,
    OutputSourceDirective,
    OptionalDirective,
    RecurseDirective,
    FoldDirective,
)


TYPENAME_META_FIELD_NAME = '__typename'  # This meta field is built-in.
COUNT_META_FIELD_NAME = '_x_count'


ALL_SUPPORTED_META_FIELDS = frozenset((
    TYPENAME_META_FIELD_NAME,
    COUNT_META_FIELD_NAME,
))


EXTENDED_META_FIELD_DEFINITIONS = OrderedDict((
    (COUNT_META_FIELD_NAME, GraphQLField(GraphQLInt)),
))


def is_meta_field(field_name):
    """Return True if the field is considered a meta field in the schema, and False otherwise."""
    return field_name in ALL_SUPPORTED_META_FIELDS


def insert_meta_fields_into_existing_schema(graphql_schema):
    """Add compiler-specific meta-fields into all interfaces and types of the specified schema.

    It is preferable to use the EXTENDED_META_FIELD_DEFINITIONS constant above to directly inject
    the meta-fields during the initial process of building the schema, as that approach
    is more robust. This function does its best to not mutate unexpected definitions, but
    may break unexpectedly as the GraphQL standard is extended and the underlying
    GraphQL library is updated.

    Use this function at your own risk. Don't say you haven't been warned.

    Properties added include:
        - "_x_count", which allows filtering folds based on the number of elements they capture.

    Args:
        graphql_schema: GraphQLSchema object describing the schema that is going to be used with
                        the compiler. N.B.: MUTATED IN-PLACE in this method.
    """
    root_type_name = graphql_schema.get_query_type().name

    for type_name, type_obj in six.iteritems(graphql_schema.get_type_map()):
        if type_name.startswith('__') or type_name == root_type_name:
            # Ignore the types that are built into GraphQL itself, as well as the root query type.
            continue

        if not isinstance(type_obj, (GraphQLObjectType, GraphQLInterfaceType)):
            # Ignore definitions that are not interfaces or types.
            continue

        for meta_field_name, meta_field in six.iteritems(EXTENDED_META_FIELD_DEFINITIONS):
            if meta_field_name in type_obj.fields:
                raise AssertionError(u'Unexpectedly encountered an existing field named {} while '
                                     u'attempting to add a meta-field of the same name. Make sure '
                                     u'you are not attempting to add meta-fields twice.'
                                     .format(meta_field_name))

            type_obj.fields[meta_field_name] = meta_field


def _check_for_nondefault_directive_names(directives):
    """Check if any user-created directives are present"""
<<<<<<< HEAD
    # Include compiler-supported directives, and the default directives graphql defines.
    expected_directive_names = {
        directive.name
        for directive in DIRECTIVES + tuple(specified_directives)
    }

    directive_names = {directive.name for directive in directives}

    nondefault_directives_found = directive_names - expected_directive_names
    if nondefault_directives_found != set():
        raise AssertionError(u'Unexpected non-default directives found: {}'.format(
            nondefault_directives_found))
=======
    # Include compiler-supported directives, and the default directives GraphQL defines.
    expected_directive_names = {
        directive.name
        for directive in chain(DIRECTIVES, specified_directives)
    }

    directive_names = {
        directive.name
        for directive in directives
    }

    nondefault_directives_found = directive_names - expected_directive_names
    if nondefault_directives_found:
        raise AssertionError(
            u'Unsupported directives found: {}'
            .format(nondefault_directives_found))
>>>>>>> cb02cba4
<|MERGE_RESOLUTION|>--- conflicted
+++ resolved
@@ -361,20 +361,6 @@
 
 def _check_for_nondefault_directive_names(directives):
     """Check if any user-created directives are present"""
-<<<<<<< HEAD
-    # Include compiler-supported directives, and the default directives graphql defines.
-    expected_directive_names = {
-        directive.name
-        for directive in DIRECTIVES + tuple(specified_directives)
-    }
-
-    directive_names = {directive.name for directive in directives}
-
-    nondefault_directives_found = directive_names - expected_directive_names
-    if nondefault_directives_found != set():
-        raise AssertionError(u'Unexpected non-default directives found: {}'.format(
-            nondefault_directives_found))
-=======
     # Include compiler-supported directives, and the default directives GraphQL defines.
     expected_directive_names = {
         directive.name
@@ -390,5 +376,4 @@
     if nondefault_directives_found:
         raise AssertionError(
             u'Unsupported directives found: {}'
-            .format(nondefault_directives_found))
->>>>>>> cb02cba4
+            .format(nondefault_directives_found))
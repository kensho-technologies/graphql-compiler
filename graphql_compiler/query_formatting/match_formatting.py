--- conflicted
+++ resolved
@@ -101,19 +101,10 @@
         return type_check_and_str(bool, argument_value)
     elif is_same_type(GraphQLDecimal, expected_type):
         return _safe_match_decimal(argument_value)
-<<<<<<< HEAD
-    elif GraphQLDate.is_same_type(expected_type):
+    elif is_same_type(GraphQLDate, expected_type):
         return _safe_match_date(argument_value)
-    elif GraphQLDateTime.is_same_type(expected_type):
+    elif is_same_type(GraphQLDateTime, expected_type):
         return _safe_match_datetime(argument_value)
-=======
-    elif is_same_type(GraphQLDate, expected_type):
-        return _safe_match_date_and_datetime(expected_type, (datetime.date,), argument_value)
-    elif is_same_type(GraphQLDateTime, expected_type):
-        return _safe_match_date_and_datetime(
-            expected_type, (datetime.datetime, arrow.Arrow), argument_value
-        )
->>>>>>> de222278
     elif isinstance(expected_type, GraphQLList):
         return _safe_match_list(expected_type.of_type, argument_value)
     else:

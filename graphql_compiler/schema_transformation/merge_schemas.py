# Copyright 2019-present Kensho Technologies, LLC.
from collections import namedtuple
from copy import deepcopy

from graphql import build_ast_schema
from graphql.language import ast as ast_types
from graphql.language.printer import print_ast
import six

from ..ast_manipulation import get_ast_with_non_null_stripped
from ..compiler.helpers import INBOUND_EDGE_DIRECTION, OUTBOUND_EDGE_DIRECTION
from .subclass import compute_subclass_sets
from .utils import (
    InvalidCrossSchemaEdgeError, SchemaNameConflictError, check_ast_schema_is_valid,
    check_schema_identifier_is_valid, get_query_type_name
)


MergedSchemaDescriptor = namedtuple(
    'MergedSchemaDescriptor', (
        'schema_ast',  # Document, AST representing the merged schema
        'type_name_to_schema_id',  # Dict[str, str], mapping type name to the id of its schema
    )
)


CrossSchemaEdgeDescriptor = namedtuple(
    'CrossSchemaEdgeDescriptor', (
        'edge_name',  # str, name used for the corresponding in and out fields
        'outbound_field_reference',  # FieldReference namedtuple for the outbound field
        'inbound_field_reference',  # FieldReference namedtuple for the inbound field
        'out_edge_only',  # bool, whether or not the edge is bidirectional
    )
)


FieldReference = namedtuple(
    'FieldReference', (
        'schema_id',  # str, identifier for the schema of the field
        'type_name',  # str, name of the object or interface that the field belongs to
        'field_name',  # str, name of the field, used in the stich directive
    )
)


def merge_schemas(schema_id_to_ast, cross_schema_edges, type_equivalence_hints=None):
    """Merge all input schemas and add all cross schema edges.

    The merged schema will contain all object, interface, union, enum, scalar, and directive
    definitions from input schemas. The fields of its query type will be the union of the
    fields of the query types of each input schema.

    Cross schema edges will be incorporated by adding vertex fields with a @stitch directive
    to appropriate vertex types. New fields will be named out_ or in_ concatenated
    with the edge name. New vertex fields will be added to the specified outbound and inbound
    vertices and to all of their subclass vertices.

    Args:
        schema_id_to_ast: OrderedDict[str, Document], where keys are names/identifiers of
                          schemas, and values are ASTs describing schemas. The ASTs will not
                          be modified by this function
        cross_schema_edges: List[CrossSchemaEdgeDescriptor], containing all edges connecting
                            fields in multiple schemas to be added to the merged schema
        type_equivalence_hints: Dict[GraphQLObjectType, GraphQLUnionType].
                                Used as a workaround for GraphQL's lack of support for
                                inheritance across "types" (i.e. non-interfaces).
                                The key-value pairs in the dict specify that the "key" type
                                is equivalent to the "value" type, i.e. that the GraphQL type or
                                interface in the key is the most-derived common supertype
                                of every GraphQL type in the "value" GraphQL union

    Returns:
        MergedSchemaDescriptor, a namedtuple that contains the AST of the merged schema,
        and the map from names of types/query type fields to the id of the schema that they
        came from. Scalars and directives will not appear in the map, as the same set of
        scalars and directives are expected to be defined in every schema.

    Raises:
        - ValueError if some schema identifier is not a nonempty string of alphanumeric
          characters and underscores
        - SchemaStructureError if the schema does not have the expected form; in particular, if
          the AST does not represent a valid schema, if any query type field does not have the
          same name as the type that it queries, if the schema contains type extensions or
          input object definitions, or if the schema contains mutations or subscriptions
        - SchemaNameConflictError if there are conflicts between the names of
          types/interfaces/enums/scalars, conflicts between the names of fields (including
          fields created by cross schema edges), or conflicts between the definition of
          directives with the same name
        - InvalidCrossSchemaEdgeError if some cross schema edge provided lies within one schema,
          refers nonexistent schemas, types, fields, or connects non-scalar or non-matching
          fields
    """
    if len(schema_id_to_ast) == 0:
        raise ValueError(u'Expected a nonzero number of schemas to merge.')

    query_type = 'RootSchemaQuery'
    merged_schema_ast = _get_basic_schema_ast(query_type)  # Document

    type_name_to_schema_id = {}  # Dict[str, str], name of object/interface/enum/union to schema id
    scalars = {'String', 'Int', 'Float', 'Boolean', 'ID'}  # Set[str], user defined + builtins
    directives = {}  # Dict[str, DirectiveDefinition]

    for current_schema_id, current_ast in six.iteritems(schema_id_to_ast):
        current_ast = deepcopy(current_ast)
<<<<<<< HEAD
        _accumulate_types(merged_schema_ast, type_name_to_schema_id, scalars, directives,
                          current_schema_id, current_ast)

    if type_equivalence_hints is None:
        type_equivalence_hints = {}
    _add_cross_schema_edges(merged_schema_ast, type_name_to_schema_id, scalars,
                            cross_schema_edges, type_equivalence_hints, query_type)
=======
        _accumulate_types(merged_schema_ast, query_type, type_name_to_schema_id, scalars,
                          directives, current_schema_id, current_ast)
>>>>>>> 1aac2a78

    return MergedSchemaDescriptor(
        schema_ast=merged_schema_ast,
        type_name_to_schema_id=type_name_to_schema_id
    )


def _get_basic_schema_ast(query_type):
    """Create a basic AST Document representing a nearly blank schema.

    The output AST contains a single query type, whose name is the input string. The query type
    is guaranteed to be the second entry of Document definitions, after the schema definition.
    The query type has no fields.

    Args:
        query_type: str, name of the query type for the schema

    Returns:
        Document, representing a nearly blank schema
    """
    blank_ast = ast_types.Document(
        definitions=[
            ast_types.SchemaDefinition(
                operation_types=[
                    ast_types.OperationTypeDefinition(
                        operation='query',
                        type=ast_types.NamedType(
                            name=ast_types.Name(value=query_type)
                        ),
                    )
                ],
                directives=[],
            ),
            ast_types.ObjectTypeDefinition(
                name=ast_types.Name(value=query_type),
                fields=[],
                interfaces=[],
                directives=[],
            ),
        ]
    )
    return blank_ast


<<<<<<< HEAD
def _accumulate_types(merged_schema_ast, type_name_to_schema_id, scalars, directives,
                      current_schema_id, current_ast):
=======
def _accumulate_types(merged_schema_ast, merged_query_type_name, type_name_to_schema_id, scalars,
                      directives, current_schema_id, current_ast):
>>>>>>> 1aac2a78
    """Add all types and query type fields of current_ast into merged_schema_ast.

    Args:
        merged_schema_ast: Document. It is modified by this function as current_ast is
                           incorporated
<<<<<<< HEAD
=======
        merged_query_type_name: str, name of the query type in the merged_schema_ast
>>>>>>> 1aac2a78
        type_name_to_schema_id: Dict[str, str], mapping type name to the id of the schema that
                                the type is from. It is modified by this function
        scalars: Set[str], names of all scalars in the merged_schema so far. It is potentially
                 modified by this function
        directives: Dict[str, DirectiveDefinition], mapping directive name to definition.
                    It is potentially modified by this function
        current_schema_id: str, identifier of the schema being merged
        current_ast: Document, representing the schema being merged into merged_schema_ast

    Raises:
        - ValueError if the schema identifier is not a nonempty string of alphanumeric
          characters and underscores
        - SchemaStructureError if the schema does not have the expected form; in particular, if
          the AST does not represent a valid schema, if any query type field does not have the
          same name as the type that it queries, if the schema contains type extensions or
          input object definitions, or if the schema contains mutations or subscriptions
        - SchemaNameConflictError if there are conflicts between the names of
          types/interfaces/enums/scalars, or conflicts between the definition of directives
          with the same name
    """
    # Check input schema identifier is a string of alphanumeric characters and underscores
    check_schema_identifier_is_valid(current_schema_id)
    # Check input schema satisfies various structural requirements
    check_ast_schema_is_valid(current_ast)

    current_schema = build_ast_schema(current_ast)
    current_query_type = get_query_type_name(current_schema)

    # Merge current_ast into merged_schema_ast.
    # Concatenate new scalars, new directives, and type definitions other than the query
    # type to definitions list.
    # Raise errors for conflicting scalars, directives, or types.
    new_definitions = current_ast.definitions  # List[Node]
    new_query_type_fields = None  # List[FieldDefinition]

    for new_definition in new_definitions:
        if isinstance(new_definition, ast_types.SchemaDefinition):
            continue
        elif (
            isinstance(new_definition, ast_types.ObjectTypeDefinition) and
            new_definition.name.value == current_query_type
        ):  # query type definition
            new_query_type_fields = new_definition.fields  # List[FieldDefinition]
        elif isinstance(new_definition, ast_types.DirectiveDefinition):
            _process_directive_definition(
                new_definition, directives, merged_schema_ast
            )
        elif isinstance(new_definition, ast_types.ScalarTypeDefinition):
            _process_scalar_definition(
                new_definition, scalars, type_name_to_schema_id, merged_schema_ast
            )
        elif isinstance(new_definition, (
            ast_types.EnumTypeDefinition,
            ast_types.InterfaceTypeDefinition,
            ast_types.ObjectTypeDefinition,
            ast_types.UnionTypeDefinition,
        )):
            _process_generic_type_definition(
                new_definition, current_schema_id, scalars, type_name_to_schema_id,
                merged_schema_ast
            )
        else:  # All definition types should've been covered
            raise AssertionError(
<<<<<<< HEAD
                u'Missed definition type: "{}"'.format(type(new_definition).__name__)
=======
                u'Unreachable code reached. Missed definition type: '
                u'"{}"'.format(type(new_definition).__name__)
>>>>>>> 1aac2a78
            )

    # Concatenate all query type fields.
    # Since query_type was taken from the schema built from the input AST, the query type
    # should never be not found.
    if new_query_type_fields is None:
<<<<<<< HEAD
        raise AssertionError(u'Query type "{}" field definitions unexpected not '
                             u'found.'.format(current_query_type))

    # Note that as field names and type names have been confirmed to match up, and types
    # were merged without name conflicts, query type fields can also be safely merged.

    # Query type is the second entry in the list of definitions of the merged_schema_ast,
    # as guaranteed by _get_basic_schema_ast
    query_type_index = 1
    merged_schema_ast.definitions[query_type_index].fields.extend(new_query_type_fields)
=======
        raise AssertionError(u'Unreachable code reached. Query type "{}" field definitions '
                             u'unexpectedly not found.'.format(current_query_type))

    # Note that as field names and type names have been confirmed to match up, and types
    # were merged without name conflicts, query type fields can also be safely merged.
    #
    # Query type is the second entry in the list of definitions of the merged_schema_ast,
    # as guaranteed by _get_basic_schema_ast()
    query_type_index = 1
    merged_query_type_definition = merged_schema_ast.definitions[query_type_index]
    if merged_query_type_definition.name.value != merged_query_type_name:
        raise AssertionError(
            u'Unreachable code reached. The second definition in the schema is unexpectedly '
            u'not the query type "{}", but is instead "{}".'.format(
                merged_query_type_name, merged_query_type_definition.name.value
            )
        )
    merged_query_type_definition.fields.extend(new_query_type_fields)
>>>>>>> 1aac2a78


def _process_directive_definition(directive, existing_directives, merged_schema_ast):
    """Compare new directive against existing directives, update records and schema.

    Args:
        directive: DirectiveDefinition, an AST node representing the definition of a directive
        existing_directives: Dict[str, DirectiveDefinition], mapping the name of each existing
                             directive to the AST node defining it. It is modified by this
                             function
        merged_schema_ast: Document, AST representing a schema. It is modified by this function
    """
    directive_name = directive.name.value
    if directive_name in existing_directives:
        if directive == existing_directives[directive_name]:
            return
        else:
            raise SchemaNameConflictError(
                u'Directive "{}" with definition "{}" has already been defined with '
                u'definition "{}".'.format(
                    directive_name,
                    print_ast(directive),
                    print_ast(existing_directives[directive_name]),
                )
            )
    # new directive
    merged_schema_ast.definitions.append(directive)
    existing_directives[directive_name] = directive


def _process_scalar_definition(scalar, existing_scalars, type_name_to_schema_id,
                               merged_schema_ast):
    """Compare new scalar against existing scalars and types, update records and schema.

    Args:
        scalar: ScalarDefinition, an AST node representing the definition of a scalar
        existing_scalars: Set[str], set of names of all existing scalars. It is modified by this
                          function
        type_name_to_schema_id: Dict[str, str], mapping names of types to the identifier of the
                                schema that they came from
        merged_schema_ast: Document, AST representing a schema. It is modified by this function
    """
    scalar_name = scalar.name.value
    if scalar_name in existing_scalars:
        return
    if scalar_name in type_name_to_schema_id:
        raise SchemaNameConflictError(
            u'New scalar "{}" clashes with existing type "{}" in schema "{}". Consider '
            u'renaming type "{}" in schema "{}" using the tool rename_schema before merging '
            u'to avoid conflicts.'.format(
                scalar_name, scalar_name, type_name_to_schema_id[scalar_name],
                scalar_name, type_name_to_schema_id[scalar_name]
            )
        )
    # new, valid scalar
    merged_schema_ast.definitions.append(scalar)
    existing_scalars.add(scalar_name)


def _process_generic_type_definition(generic_type, schema_id, existing_scalars,
                                     type_name_to_schema_id, merged_schema_ast):
    """Compare new type against existing scalars and types, update records and schema.

    Args:
        generic_type: Any of EnumTypeDefinition, InterfaceTypeDefinition, ObjectTypeDefinition,
                      or UnionTypeDefinition, an AST node representing the definition of a type
        schema_id: str, the identifier of the schema that this type came from
        existing_scalars: Set[str], set of names of all existing scalars
        type_name_to_schema_id: Dict[str, str], mapping names of types to the identifier of the
                                schema that they came from. It is modified by this function
        merged_schema_ast: Document, AST representing a schema. It is modified by this function
    """
    type_name = generic_type.name.value
    if type_name in existing_scalars:
        raise SchemaNameConflictError(
            u'New type "{}" in schema "{}" clashes with existing scalar. Consider '
            u'renaming type "{}" in schema "{}" using the tool rename_schema before merging '
            u'to avoid conflicts.'.format(
                type_name, schema_id, type_name, schema_id
            )
        )
    if type_name in type_name_to_schema_id:
        raise SchemaNameConflictError(
            u'New type "{}" in schema "{}" clashes with existing type "{}" in schema "{}". '
            u'Consider renaming type "{}" in either schema before merging to avoid '
            u'conflicts.'.format(
                type_name, schema_id, type_name, type_name_to_schema_id[type_name], type_name
            )
        )
    merged_schema_ast.definitions.append(generic_type)
<<<<<<< HEAD
    type_name_to_schema_id[type_name] = schema_id


def _add_cross_schema_edges(schema_ast, type_name_to_schema_id, scalars, cross_schema_edges,
                            type_equivalence_hints, query_type):
    """Add cross schema edges into the schema AST.

    Each cross schema edge will be incorporated into the schema by adding vertex fields
    with a @stitch directive to relevant vertex types. New fields will be named out_
    or in_ concatenated with the edge name.

    The type of the new field will either be the type of the opposing vertex specified in
    the cross schema edge, or the equivalent union type of the type of the opposing vertex
    if such a union type is specified by type_equivalence_hints.

    New vertex fields will be added to not only each vertex specified by the cross schema
    edge, but to all of their subclass vertices as well.

    For examples demonstrating the above behaviors, see tests in test_merge_schemas.py that
    involve subclasses.

    Args:
        schema_ast: Document. It is modified by this function
        type_name_to_schema_id: Dict[str, str], mapping type name to the id of the schema that the
                                type is from
        scalars: Set[str], names of all scalars in the merged_schema so far
        cross_schema_edges: List[CrossSchemaEdgeDescriptor], containing all edges connecting
                            fields in multiple schemas to be added to the merged schema
        type_equivalence_hints: Dict[GraphQLObjectType, GraphQLUnionType].
                                Used as a workaround for GraphQL's lack of support for
                                inheritance across "types" (i.e. non-interfaces).
                                The key-value pairs in the dict specify that the "key" type
                                is equivalent to the "value" type, i.e. that the GraphQL type or
                                interface in the key is the most-derived common supertype
                                of every GraphQL type in the "value" GraphQL union
        query_type: str, name of the query type in the merged schema

    Raises:
        - SchemaNameConflictError if any cross schema edge name causes a name conflict with
          existing fields, or with fields created by previous cross schema edges
        - InvalidCrossSchemaEdgeError if any cross schema edge lies within one schema, refers
          to nonexistent schemas, types, or fields, refers to Union types, stitches together
          fields that are not of a scalar type, or stitches together fields that are of
          different scalar types
    """
    # Build map of definitions for ease of modification
    type_name_to_definition = {}  # Dict[str, (Interface/Object)TypeDefinition]
    union_type_names = set()  # Set[str], contains names of union types, used for error messages

    for definition in schema_ast.definitions:
        if (
            isinstance(definition, ast_types.ObjectTypeDefinition) and
            definition.name.value == query_type
        ):  # query type definition
            continue
        if isinstance(definition, (
            ast_types.InterfaceTypeDefinition,
            ast_types.ObjectTypeDefinition,
        )):
            type_name_to_definition[definition.name.value] = definition
        elif isinstance(definition, (
            ast_types.UnionTypeDefinition,
        )):
            union_type_names.add(definition.name.value)

    # NOTE: All merge_schemas needs is the dict mapping names to names, not the dict mapping
    # GraphQLObjects to GraphQLObjects. However, elsewhere in the repo, type_equivalence_hints
    # is a map of objects to objects, and thus we use that same input for consistency
    equivalent_type_names = {
        object_type.name: union_type.name
        for object_type, union_type in six.iteritems(type_equivalence_hints)
    }
    subclass_sets = compute_subclass_sets(build_ast_schema(schema_ast), type_equivalence_hints)

    # Iterate through edges list, incorporate each edge on one or both sides
    for cross_schema_edge in cross_schema_edges:
        _check_cross_schema_edge_is_valid(type_name_to_definition, type_name_to_schema_id,
                                          scalars, union_type_names, cross_schema_edge)

        edge_name = cross_schema_edge.edge_name
        outbound_field_reference = cross_schema_edge.outbound_field_reference
        inbound_field_reference = cross_schema_edge.inbound_field_reference

        # Get name of the type referenced by the edges in either direction
        # This is equal to the sink side's equivalent union type if it has one
        outbound_edge_sink_type_name = equivalent_type_names.get(
            inbound_field_reference.type_name, inbound_field_reference.type_name
        )
        inbound_edge_sink_type_name = equivalent_type_names.get(
            outbound_field_reference.type_name, outbound_field_reference.type_name
        )

        # Get set of all the types that need the new edge field
        outbound_edge_source_type_names = subclass_sets[outbound_field_reference.type_name]
        for outbound_edge_source_type_name in outbound_edge_source_type_names:
            source_type_node = type_name_to_definition[outbound_edge_source_type_name]
            _add_edge_field(
                source_type_node, outbound_edge_sink_type_name,
                outbound_field_reference.field_name, inbound_field_reference.field_name,
                edge_name, OUTBOUND_EDGE_DIRECTION
            )

        if not cross_schema_edge.out_edge_only:
            inbound_edge_source_type_names = subclass_sets[inbound_field_reference.type_name]
            for inbound_edge_source_type_name in inbound_edge_source_type_names:
                source_type_node = type_name_to_definition[inbound_edge_source_type_name]
                _add_edge_field(
                    source_type_node, inbound_edge_sink_type_name,
                    inbound_field_reference.field_name, outbound_field_reference.field_name,
                    edge_name, INBOUND_EDGE_DIRECTION
                )


def _check_cross_schema_edge_is_valid(type_name_to_definition, type_name_to_schema_id, scalars,
                                      union_type_names, cross_schema_edge):
    """Check that the edge crosses schemas and has valid field references of correct types.

    Args:
        type_name_to_definition: Dict[str, (Interface/Object)TypeDefinition], mapping
                                 name of types to their definitions
        type_name_to_schema_id: Dict[str, str], mapping type name to the id of the schema that the
                                type is from
        scalars: Set[str], names of all scalars in the merged_schema, including both built in
                 and user defined scalars
        union_type_names: Set[str], names of all union types in the merged schema, used for
                          informative error messages
        cross_schema_edge: CrossSchemaEdgeDescriptor namedtuple, the edge that we check the
                           validity of

    Raises:
        - InvalidCrossSchemaEdgeError if the cross schema edge lies within one schema, refers
          to nonexistent schemas, types, or fields, refers to Union types, stitches together
          fields that are not of a scalar type, or stitches together fields that are of
          different scalar types
    """
    outbound_field_reference = cross_schema_edge.outbound_field_reference
    inbound_field_reference = cross_schema_edge.inbound_field_reference

    _check_field_reference_is_valid(
        type_name_to_definition, type_name_to_schema_id, union_type_names, outbound_field_reference
    )
    _check_field_reference_is_valid(
        type_name_to_definition, type_name_to_schema_id, union_type_names, inbound_field_reference
    )

    if outbound_field_reference.schema_id == inbound_field_reference.schema_id:  # not cross schema
        raise InvalidCrossSchemaEdgeError(
            u'Edge "{}" does not cross schemas.'.format(cross_schema_edge)
        )

    _check_field_types_are_matching_scalars(type_name_to_definition, scalars, cross_schema_edge)


def _check_field_reference_is_valid(type_name_to_definition, type_name_to_schema_id,
                                    union_type_names, field_reference):
    """Check that the field reference refers to a valid field.

    In particular, check that the field reference is on a type that exists in the correct
    schema, and that the type contains the field of the expected name.

    Args:
        type_name_to_definition: Dict[str, (Interface/Object)TypeDefinition], mapping
                                 name of types to their definitions
        type_name_to_schema_id: Dict[str, str], mapping type name to the id of the schema that the
                                type is from
        union_type_names: Set[str], names of all union types in the merged schema, used for
                          informative error messages
        field_reference: FieldReference namedtuple, what we check the validity of

    Raises:
        - InvalidCrossSchemaEdgeError if the cross schema edge refers to nonexistent schemas,
          types, or fields, or refers to Union types
    """
    schema_id = field_reference.schema_id
    type_name = field_reference.type_name
    field_name = field_reference.field_name

    # Error if the type is a union, with suggestions on how to fix the problem
    if type_name in union_type_names:
        raise InvalidCrossSchemaEdgeError(
            u'Type "{}" specified in the field reference "{}" is a union type, which may not '
            u'be used in a cross schema edge. Consider using the object type that is equivalent '
            u'to this union type instead.'.format(type_name, field_reference)
        )

    # Error if the type is nonexistent
    if type_name not in type_name_to_definition:
        raise InvalidCrossSchemaEdgeError(
            u'Type "{}" specified in the field reference "{}" is not found '
            u'in the merged schema.'.format(type_name, field_reference)
        )

    # Error if the type is in a wrong or nonexistent schema
    if type_name_to_schema_id[type_name] != schema_id:
        raise InvalidCrossSchemaEdgeError(
            u'Type "{}" specified in the field reference "{}" is expected to be in '
            u'schema "{}", but is instead bound in schema "{}"'.format(
                type_name, field_reference, schema_id, type_name_to_schema_id[type_name]
            )
        )

    # Error if the type doesn't have the expected field
    type_definition = type_name_to_definition[type_name]
    type_fields = type_definition.fields
    if not any(field.name.value == field_name for field in type_fields):
        raise InvalidCrossSchemaEdgeError(
            u'Field "{}" is not found under type "{}" in schema "{}", as expected by the '
            u'field reference "{}".'.format(
                field_name, type_name, schema_id, field_reference
            )
        )


def _check_field_types_are_matching_scalars(type_name_to_definition, scalars, cross_schema_edge):
    """Check that stitched fields in a cross schema edge are of the same scalar type.

    It is also legal for fields to be of a NonNull wrapped scalar type.

    Args:
        type_name_to_definition: Dict[str, (Interface/Object)TypeDefinition], mapping
                                 name of types to their definitions
        scalars: Set[str], names of all scalars in the merged_schema, including both built in
                 and user defined scalars
        cross_schema_edge: CrossSchemaEdgeDescriptor namedtuple, the edge that we check the
                           validity of

    Raises:
        - InvalidCrossSchemaEdgeError if the cross schema edge stitches together fields that are
          not of a scalar type, or stitched together fields that are of different scalar types
    """
    field_type_names = []

    for direction, field_reference in (
        (OUTBOUND_EDGE_DIRECTION, cross_schema_edge.outbound_field_reference),
        (INBOUND_EDGE_DIRECTION, cross_schema_edge.inbound_field_reference),
    ):
        type_name = field_reference.type_name
        field_name = field_reference.field_name

        fields = type_name_to_definition[type_name].fields  # List[FieldDefinition]
        field_type = None
        for field in fields:
            if field.name.value == field_name:
                field_type = get_ast_with_non_null_stripped(field.type)
                break

        if field_type is None:  # should never happen after _check_field_reference_is_valid
            raise AssertionError(u'Field "{}" unexpectedly not found.'.format(field_name))

        if isinstance(field_type, ast_types.ListType):
            raise InvalidCrossSchemaEdgeError(
                u'The {}bound field of cross schema edge "{}" gives a list, while it '
                u'should be a single scalar'.format(
                    direction, cross_schema_edge
                )
            )
        elif isinstance(field_type, ast_types.NamedType):
            if field_type.name.value not in scalars:
                raise InvalidCrossSchemaEdgeError(
                    u'The {}bound field of cross schema edge "{}" is of type "{}", which '
                    u'is not a scalar'.format(
                        direction, cross_schema_edge, field_type.name.value
                    )
                )
        else:  # since NonNull is stripped, field_type can only be ListType or NamedType
            raise AssertionError(
                u'Unreachable code reached. Field has missed '
                u'type "{}"'.format(type(field_type).__name__)
            )

        field_type_names.append(field_type.name.value)

    outbound_field_type_name, inbound_field_type_name = field_type_names
    if not _scalars_match(outbound_field_type_name, inbound_field_type_name):
        raise InvalidCrossSchemaEdgeError(
            u'The outbound and inbound fields of edge "{}" are of different types, '
            u'"{}" and "{}". They are expected to be of the same scalar type.'.format(
                cross_schema_edge, outbound_field_type_name, inbound_field_type_name
            )
        )


def _scalars_match(scalar_name1, scalar_name2):
    """Return True if the two input scalars are considered to be the same, False otherwise.

    For now, two input scalars are considered to be the same if they're the same scalar, if
    one is ID and the other is String, or if one is ID and the other is Int. This may be
    extended in the future.
    """
    if scalar_name1 == scalar_name2:
        return True
    scalar_names = frozenset((scalar_name1, scalar_name2))
    if (
        scalar_names == frozenset(('String', 'ID')) or
        scalar_names == frozenset(('Int', 'ID'))
    ):
        return True
    return False


def _add_edge_field(source_type_node, sink_type_name, source_field_name, sink_field_name,
                    edge_name, direction):
    """Add one direction of the specified edge as a field of the source type.

    Args:
        source_type_node: (Interface/Object)TypeDefinition, where a new field representing
                          one direction of the edge will be added. It is modified by this
                          function
        sink_type_name: str, name of the type that the edge leads to
        source_field_name: str, name of the source side field that will be stitched
        sink_field_name: str, name of the sink side field that will be stitched
        edge_name: str, name of the edge that will be used to name the new field
        direction: str, either OUTBOUND_EDGE_DIRECTION or INBOUND_EDGE_DIRECTION ('out'
                   or 'in')

    Raises:
        - SchemaNameConflictError if the new cross schema edge name causes a name conflict with
          existing fields, or fields created by previous cross schema edges
    """
    type_fields = source_type_node.fields

    if direction not in (OUTBOUND_EDGE_DIRECTION, INBOUND_EDGE_DIRECTION):
        raise AssertionError(
            u'Input "direction" must be either "{}" or "{}".'.format(
                OUTBOUND_EDGE_DIRECTION, INBOUND_EDGE_DIRECTION
            )
        )
    new_edge_field_name = direction + '_' + edge_name

    # Error if new edge causes a field name clash
    if any(field.name.value == new_edge_field_name for field in type_fields):
        raise SchemaNameConflictError(
            u'New field "{}" under type "{}" created by the {}bound field of edge named '
            u'"{}" clashes with an existing field of the same name. Consider changing the '
            u'name of your edge to avoid name conflicts.'.format(
                new_edge_field_name, source_type_node.name.value, direction, edge_name
            )
        )

    new_edge_field_node = ast_types.FieldDefinition(
        name=ast_types.Name(value=new_edge_field_name),
        arguments=[],
        type=ast_types.ListType(
            type=ast_types.NamedType(
                name=ast_types.Name(value=sink_type_name),
            ),
        ),
        directives=[
            _build_stitch_directive(source_field_name, sink_field_name),
        ],
    )

    type_fields.append(new_edge_field_node)


def _build_stitch_directive(source_field_name, sink_field_name):
    """Build a Directive node for the stitch directive."""
    return ast_types.Directive(
        name=ast_types.Name(value='stitch'),
        arguments=[
            ast_types.Argument(
                name=ast_types.Name(value='source_field'),
                value=ast_types.StringValue(value=source_field_name),
            ),
            ast_types.Argument(
                name=ast_types.Name(value='sink_field'),
                value=ast_types.StringValue(value=sink_field_name),
            ),
        ],
    )
=======
    type_name_to_schema_id[type_name] = schema_id
>>>>>>> 1aac2a78
<|MERGE_RESOLUTION|>--- conflicted
+++ resolved
@@ -102,18 +102,13 @@
 
     for current_schema_id, current_ast in six.iteritems(schema_id_to_ast):
         current_ast = deepcopy(current_ast)
-<<<<<<< HEAD
-        _accumulate_types(merged_schema_ast, type_name_to_schema_id, scalars, directives,
-                          current_schema_id, current_ast)
+        _accumulate_types(merged_schema_ast, query_type, type_name_to_schema_id, scalars,
+                          directives, current_schema_id, current_ast)
 
     if type_equivalence_hints is None:
         type_equivalence_hints = {}
     _add_cross_schema_edges(merged_schema_ast, type_name_to_schema_id, scalars,
                             cross_schema_edges, type_equivalence_hints, query_type)
-=======
-        _accumulate_types(merged_schema_ast, query_type, type_name_to_schema_id, scalars,
-                          directives, current_schema_id, current_ast)
->>>>>>> 1aac2a78
 
     return MergedSchemaDescriptor(
         schema_ast=merged_schema_ast,
@@ -158,22 +153,14 @@
     return blank_ast
 
 
-<<<<<<< HEAD
-def _accumulate_types(merged_schema_ast, type_name_to_schema_id, scalars, directives,
-                      current_schema_id, current_ast):
-=======
 def _accumulate_types(merged_schema_ast, merged_query_type_name, type_name_to_schema_id, scalars,
                       directives, current_schema_id, current_ast):
->>>>>>> 1aac2a78
     """Add all types and query type fields of current_ast into merged_schema_ast.
 
     Args:
         merged_schema_ast: Document. It is modified by this function as current_ast is
                            incorporated
-<<<<<<< HEAD
-=======
         merged_query_type_name: str, name of the query type in the merged_schema_ast
->>>>>>> 1aac2a78
         type_name_to_schema_id: Dict[str, str], mapping type name to the id of the schema that
                                 the type is from. It is modified by this function
         scalars: Set[str], names of all scalars in the merged_schema so far. It is potentially
@@ -237,30 +224,14 @@
             )
         else:  # All definition types should've been covered
             raise AssertionError(
-<<<<<<< HEAD
-                u'Missed definition type: "{}"'.format(type(new_definition).__name__)
-=======
                 u'Unreachable code reached. Missed definition type: '
                 u'"{}"'.format(type(new_definition).__name__)
->>>>>>> 1aac2a78
             )
 
     # Concatenate all query type fields.
     # Since query_type was taken from the schema built from the input AST, the query type
     # should never be not found.
     if new_query_type_fields is None:
-<<<<<<< HEAD
-        raise AssertionError(u'Query type "{}" field definitions unexpected not '
-                             u'found.'.format(current_query_type))
-
-    # Note that as field names and type names have been confirmed to match up, and types
-    # were merged without name conflicts, query type fields can also be safely merged.
-
-    # Query type is the second entry in the list of definitions of the merged_schema_ast,
-    # as guaranteed by _get_basic_schema_ast
-    query_type_index = 1
-    merged_schema_ast.definitions[query_type_index].fields.extend(new_query_type_fields)
-=======
         raise AssertionError(u'Unreachable code reached. Query type "{}" field definitions '
                              u'unexpectedly not found.'.format(current_query_type))
 
@@ -279,7 +250,6 @@
             )
         )
     merged_query_type_definition.fields.extend(new_query_type_fields)
->>>>>>> 1aac2a78
 
 
 def _process_directive_definition(directive, existing_directives, merged_schema_ast):
@@ -370,7 +340,6 @@
             )
         )
     merged_schema_ast.definitions.append(generic_type)
-<<<<<<< HEAD
     type_name_to_schema_id[type_name] = schema_id
 
 
@@ -740,7 +709,4 @@
                 value=ast_types.StringValue(value=sink_field_name),
             ),
         ],
-    )
-=======
-    type_name_to_schema_id[type_name] = schema_id
->>>>>>> 1aac2a78
+    )
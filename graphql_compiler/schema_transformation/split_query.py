# Copyright 2019-present Kensho Technologies, LLC.
from collections import OrderedDict, namedtuple
from copy import copy

from graphql.language.ast import (
<<<<<<< HEAD
    ArgumentNode,
    DirectiveNode,
    DocumentNode,
    FieldNode,
    InterfaceTypeDefinitionNode,
    NameNode,
    ObjectTypeDefinitionNode,
    OperationDefinitionNode,
    OperationType,
    SelectionSetNode,
    StringValueNode,
=======
    Argument,
    Directive,
    Document,
    Field,
    InterfaceTypeDefinition,
    Name,
    ObjectTypeDefinition,
    OperationDefinition,
    SelectionSet,
    StringValue,
>>>>>>> a13e7b26
)
from graphql.language.visitor import TypeInfoVisitor, Visitor, visit
from graphql.utilities.type_info import TypeInfo
from graphql.validation import validate
import six

from ..ast_manipulation import get_only_query_definition
from ..compiler.helpers import get_uniquely_named_objects_by_name, strip_non_null_and_list_from_type
from ..exceptions import GraphQLValidationError
from ..schema import FilterDirective, OptionalDirective, OutputDirective
from .utils import (
    SchemaStructureError,
    check_query_is_valid_to_split,
    is_property_field_ast,
    try_get_ast_by_name_and_type,
    try_get_inline_fragment,
)


QueryConnection = namedtuple(
    "QueryConnection",
    (
        "sink_query_node",  # SubQueryNode
        "source_field_out_name",
        # str, the unique out name on the @output of the the source property field in the stitch
        "sink_field_out_name",
        # str, the unique out name on the @output of the the sink property field in the stitch
    ),
)


class SubQueryNode(object):
    def __init__(self, query_ast):
        """Build a SubQueryNode object representing a piece of a larger query, targeting one schema.

        Args:
            query_ast: Document, representing one piece of a query
        """
        self.query_ast = query_ast
        self.schema_id = None  # str, identifying the schema that this query targets
        self.parent_query_connection = None
        # SubQueryNode or None, the query that the current query depends on
        self.child_query_connections = []
        # List[SubQueryNode], the queries that depend on the current query


def split_query(query_ast, merged_schema_descriptor):
    """Split input query AST into a tree of SubQueryNodes targeting each individual schema.

    Property fields used in the stitch will be added if not already present. @output directives
    will be added on property fields if not already present. All output names of @output
    directives will be unique, and thus used to identify fields later down the line for adding
    @filter directives.

    Args:
        query_ast: DocumentNode, representing a GraphQL query to split
        merged_schema_descriptor: MergedSchemaDescriptor namedtuple, containing:
                                  schema_ast: DocumentNode representing the merged schema
                                  schema: GraphQLSchema representing the merged schema
                                  type_name_to_schema_id: Dict[str, str], mapping type names to
                                                          the id of the schema it came from

    Returns:
        Tuple[SubQueryNode, frozenset[str]]. The first element is the root of the tree of
        QueryNodes. Each node contains an AST representing a part of the overall query,
        targeting a specific schema. The second element is the set of all intermediate output
        names that are to be removed at the end

    Raises:
        - GraphQLValidationError if the query doesn't validate against the schema, contains
          unsupported directives, some property field occurs after a vertex field in some
          selection, or some inline fragment coexists with other fields or inline fragment
          on the same scope
        - SchemaStructureError if the input merged_schema_descriptor appears to be invalid
          or inconsistent
    """
    check_query_is_valid_to_split(merged_schema_descriptor.schema, query_ast)

    # If schema directives are correctly represented in the schema object, type_info is all
    # that's needed to detect and address stitching fields. However, GraphQL currently ignores
    # schema directives when converting an AST to a schema object. Until this issue is
    # fixed, it's necessary to use additional information from pre-processing the schema AST
    edge_to_stitch_fields = _get_edge_to_stitch_fields(merged_schema_descriptor)
    name_assigner = IntermediateOutNameAssigner()

    root_query_node = SubQueryNode(query_ast)
    query_nodes_to_split = [root_query_node]

    # Construct full tree of SubQueryNodes in a dfs pattern
    while len(query_nodes_to_split) > 0:
        current_node_to_split = query_nodes_to_split.pop()

        _split_query_one_level(
            current_node_to_split, merged_schema_descriptor, edge_to_stitch_fields, name_assigner
        )

        query_nodes_to_split.extend(
            child_query_connection.sink_query_node
            for child_query_connection in current_node_to_split.child_query_connections
        )

    return root_query_node, frozenset(name_assigner.intermediate_output_names)


def _get_edge_to_stitch_fields(merged_schema_descriptor):
    """Get a map from type/field of each cross schema edge, to the fields that the edge stitches.

    This is necessary only because GraphQL currently doesn't process schema directives correctly.
    Once schema directives are correctly added to GraphQLSchema objects, this part may be
    removed as directives on a schema field can be directly accessed.

    Args:
        merged_schema_descriptor: MergedSchemaDescriptor namedtuple, containing a schema AST
                                  and a map from names of types to their schema ids

    Returns:
        Dict[Tuple(str, str), Tuple(str, str)], mapping (type name, vertex field name) to
        (source field name, sink field name) used in the @stitch directive, for each cross
        schema edge
    """
    edge_to_stitch_fields = {}
    for type_definition in merged_schema_descriptor.schema_ast.definitions:
<<<<<<< HEAD
        if isinstance(type_definition, (ObjectTypeDefinitionNode, InterfaceTypeDefinitionNode)):
            for field_definition in type_definition.fields:
                stitch_directive = try_get_ast_by_name_and_type(
                    field_definition.directives, u"stitch", DirectiveNode
=======
        if isinstance(type_definition, (ObjectTypeDefinition, InterfaceTypeDefinition)):
            for field_definition in type_definition.fields:
                stitch_directive = try_get_ast_by_name_and_type(
                    field_definition.directives, u"stitch", Directive
>>>>>>> a13e7b26
                )
                if stitch_directive is not None:
                    fields_by_name = get_uniquely_named_objects_by_name(stitch_directive.arguments)
                    source_field_name = fields_by_name["source_field"].value.value
                    sink_field_name = fields_by_name["sink_field"].value.value
                    stitch_data_key = (type_definition.name.value, field_definition.name.value)
                    edge_to_stitch_fields[stitch_data_key] = (source_field_name, sink_field_name)

    return edge_to_stitch_fields


def _split_query_one_level(
    query_node, merged_schema_descriptor, edge_to_stitch_fields, name_assigner
):
    """Split the query node, creating children out of all branches across cross schema edges.

    The input query_node will be modified. Its query_ast will be replaced by a new AST with
    branches leading out of cross schema edges removed, and new property fields and @output
    directives added as necessary. Its child_query_connections will be modified by tacking
    on SubQueryNodes created from these cut-off branches.

    Args:
        query_node: SubQueryNode that we're splitting into its child components. Its query_ast
                    will be replaced (but the original AST will not be modified) and its
                    child_query_connections will be modified
        merged_schema_descriptor: MergedSchemaDescriptor, the schema that the query AST contained
                                  in the input query_node targets
        edge_to_stitch_fields: Dict[Tuple(str, str), Tuple(str, str)], mapping
                               (type name, vertex field name) to
                               (source field name, sink field name) used in the @stitch directive
                               for each cross schema edge
        name_assigner: IntermediateOutNameAssigner, object used to generate and keep track of
                       names of newly created @output directive

    Raises:
        - GraphQLValidationError if the query AST contained in the input query_node is invalid,
          for example, having an @output directive on a cross schema edge
        - SchemaStructureError if the merged_schema_descriptor provided appears to be invalid
          or inconsistent
    """
    type_info = TypeInfo(merged_schema_descriptor.schema)

    operation_definition = get_only_query_definition(query_node.query_ast, GraphQLValidationError)

    type_info.enter(operation_definition)
    new_operation_definition = _split_query_ast_one_level_recursive(
        query_node, operation_definition, type_info, edge_to_stitch_fields, name_assigner
    )
    type_info.leave(operation_definition)

    if new_operation_definition is not operation_definition:
        new_query_ast = copy(query_node.query_ast)
        new_query_ast.definitions = [new_operation_definition]
        query_node.query_ast = new_query_ast

    # Check resulting AST is valid
    validation_errors = validate(merged_schema_descriptor.schema, query_node.query_ast)
    if len(validation_errors) > 0:
        raise AssertionError(
            u'The resulting split query "{}" is invalid, with the following error messages: {}'
            u"".format(query_node.query_ast, validation_errors)
        )

    # Set schema id, check for consistency
    visitor = TypeInfoVisitor(
        type_info,
        SchemaIdSetterVisitor(
            type_info, query_node, merged_schema_descriptor.type_name_to_schema_id
        ),
    )
    visit(query_node.query_ast, visitor)

    if query_node.schema_id is None:
        raise AssertionError(
            u'Unreachable code reached. The schema id of query piece "{}" has not been '
            u"determined.".format(query_node.query_ast)
        )


def _split_query_ast_one_level_recursive(
    query_node, ast, type_info, edge_to_stitch_fields, name_assigner
):
    """Return an AST node with which to replace the input AST in the selections that contain it.

    This function examines the selections of the input AST, and recursively calls either
    _split_query_ast_one_level_recursive_type_coercion or
    _split_query_ast_one_level_recursive_normal_fields
    depending on whether the selections contains a single InlineFragment or a number of normal
    fields.

    Args:
        query_node: SubQueryNode, whose list of child query connections may be modified to
                    include new children
        ast: Field, InlineFragment, or OperationDefinition, the AST that we are trying to split
             into child components. It is not modified by this function
        type_info: TypeInfo, used to get information about the types of fields while traversing
                   the query AST
        edge_to_stitch_fields: Dict[Tuple(str, str), Tuple(str, str)], mapping
                               (type name, vertex field name) to
                               (source field name, sink field name) used in the @stitch directive
                               for each cross schema edge
        name_assigner: IntermediateOutNameAssigner, object used to generate and keep track of
                       names of newly created @output directives

    Returns:
        Field, InlineFragment, or OperationDefinition, the AST with which to replace the input
        AST in the selections that contain it
    """
    type_info.enter(ast.selection_set)
    selections = ast.selection_set.selections

    type_coercion = try_get_inline_fragment(selections)
    if type_coercion is not None:
        # Case 1: type coercion
        type_info.enter(type_coercion)
        new_type_coercion = _split_query_ast_one_level_recursive(
            query_node, type_coercion, type_info, edge_to_stitch_fields, name_assigner
        )
        type_info.leave(type_coercion)

        if new_type_coercion is type_coercion:
            new_selections = selections
        else:
            new_selections = [new_type_coercion]
    else:
        # Case 2: normal fields
        new_selections = _split_query_ast_one_level_recursive_normal_fields(
            query_node, selections, type_info, edge_to_stitch_fields, name_assigner
        )
    type_info.leave(ast.selection_set)

    # Return input, or make copy
    if new_selections is not selections:
        new_ast = copy(ast)
        new_ast.selection_set = SelectionSetNode(selections=new_selections)
        return new_ast
    else:
        return ast


def _split_query_ast_one_level_recursive_normal_fields(
    query_node, selections, type_info, edge_to_stitch_fields, name_assigner
):
    """One case of splitting query, selections contains a number of fields, no inline fragments.

    The input selections will be divided into three sets: property fields, intra-schema vertex
    fields, and cross-schema vertex fields.

    Each cross-schema vertex field will not be included in the output selections. The AST
    branch that each cross-schema vertex field leads to will be made into its own separate query
    AST. The parent and child property fields used in the stich will be added to the parent and
    child ASTs, if not already present. @outpt directives will be added to these parent and
    child property fields, if not already present. @filter directives will not be added to
    child property fields in this step. This is because one may choose to rearrange and reroot
    the tree of SubQueryNodes to achieve an execution order with better performance. @filter
    directives should be added only once the tree's structure is fixed.

    _split_query_ast_one_level_recursive will be called recursive on each intra-schema vertex
    field.

    Args:
        query_node: SubQueryNode, whose list of child query connections may be modified to
                    include new children
        selections: List[Field], containing a number of property fields and vertex fields
        type_info: TypeInfo, used to get information about the types of fields while traversing
                   the query AST
        edge_to_stitch_fields: Dict[Tuple(str, str), Tuple(str, str)], mapping
                               (type name, vertex field name) to
                               (source field name, sink field name) used in the @stitch directive
                               for each cross schema edge
        name_assigner: IntermediateOutNameAssigner, object used to generate and keep track of
                       names of newly created @output directives

    Returns:
        List[Field], with which to replace the list of selections in the SelectionSet one level
        above. All cross schema edges in the input list will be removed, and in their place,
        property fields added or modified. If no changes were made, the exact input list object
        will be returned
    """
    parent_type_name = type_info.get_parent_type().name

    made_changes = False

    # First, collect all property fields, but don't make any changes to them yet
    property_fields_map, vertex_fields = _split_selections_property_and_vertex(selections)

    # Second, process cross schema fields. This will modify our record of property fields, and
    # create child SubQueryNodes attached to the input SubQueryNode
    intra_schema_fields, cross_schema_fields = _split_vertex_fields_intra_and_cross_schema(
        vertex_fields, parent_type_name, edge_to_stitch_fields
    )
    for cross_schema_field in cross_schema_fields:
        type_info.enter(cross_schema_field)
        child_type = type_info.get_type()
        if child_type is not None:
            child_type_name = strip_non_null_and_list_from_type(child_type).name
        else:
            raise AssertionError(
                u"The query may be invalid against the schema, causing TypeInfo to lose track "
                u'of the types of fields. This occurs at the cross schema field "{}", while '
                u'splitting the AST "{}"'.format(cross_schema_field, query_node.query_ast)
            )
        stitch_data_key = (parent_type_name, cross_schema_field.name.value)
        parent_field_name, child_field_name = edge_to_stitch_fields[stitch_data_key]
        _process_cross_schema_field(
            query_node,
            cross_schema_field,
            property_fields_map,
            child_type_name,
            parent_field_name,
            child_field_name,
            name_assigner,
        )
        made_changes = True  # Cross schema edges are removed from the output, causing changes
        type_info.leave(cross_schema_field)

    # Third, process intra schema edges by recursing on them
    new_intra_schema_fields = []
    for intra_schema_field in intra_schema_fields:
        type_info.enter(intra_schema_field)
        new_intra_schema_field = _split_query_ast_one_level_recursive(
            query_node, intra_schema_field, type_info, edge_to_stitch_fields, name_assigner
        )
        if new_intra_schema_field is not intra_schema_field:
            made_changes = True
        new_intra_schema_fields.append(new_intra_schema_field)
        type_info.leave(intra_schema_field)

    # Return input, or make copy
    if made_changes:
        new_selections = _get_selections_from_property_and_vertex_fields(
            property_fields_map, new_intra_schema_fields
        )
        return new_selections
    else:
        return selections


def _process_cross_schema_field(
    query_node,
    cross_schema_field,
    property_fields_map,
    child_type_name,
    parent_field_name,
    child_field_name,
    name_assigner,
):
    """Construct child SubQueryNode from branch, update record of property fields.

    Args:
        query_node: SubQueryNode, the "parent" query node. The new child SubQueryNode will be
                    added as a child of this node
        cross_schema_field: Field, representing an edge crossing schemas. It is not modified
                            by this function. The branch that this edge leads to will be used
                            to create a new SubQueryNode
        property_fields_map: OrderedDict[str, Field], mapping the name of each property field
                             to its representation. It is modified by this function. If no
                             property field of the specified name already exists, one will be
                             created and added. If one already exists, it will be replaced by
                             a new Field object. The new Field will contains directives from
                             the existing field and the cross schema vertex fields, as well
                             as a generated @output directive if one doesn't yet exist
        child_type_name: str, name of the type that this cross schema field leads to
        parent_field_name: str, name of the property field that the parent (source of the cross
                           schema edge) stitches on
        child_field_name: str, name of the property field that the child (the type that this
                          cross schema field leads to) stitches on
        name_assigner: IntermediateOutNameAssigner, object used to generate and keep track of
                       names of newly created @output directives
    """
    existing_property_field = property_fields_map.get(parent_field_name, None)
    # Get property field inheriting the right directives
    parent_property_field = _get_property_field(
        existing_property_field, parent_field_name, cross_schema_field.directives
    )
    # Add @output if needed, record out_name
<<<<<<< HEAD
    parent_property_field, parent_output_name = _get_out_name_optionally_add_output(
        parent_property_field, name_assigner
    )
=======
    parent_output_name = _get_out_name_optionally_add_output(parent_property_field, name_assigner)
>>>>>>> a13e7b26
    # Create child query node around ast
    child_query_node, child_output_name = _get_child_query_node_and_out_name(
        cross_schema_field, child_type_name, child_field_name, name_assigner
    )
    # Create and add QueryConnections
    _add_query_connections(query_node, child_query_node, parent_output_name, child_output_name)
    # Add or replace the new property field
    property_fields_map[parent_property_field.name.value] = parent_property_field


def _split_selections_property_and_vertex(selections):
    """Split input selections into property fields and vertex fields/type coercions.

    Args:
        selections: List[Union[Field]], not modified by this function

    Returns:
        Tuple[OrderedDict[str, Field], List[Field]]. The first element of the tuple is a map
        from the names of property fields to their representations. The second element is a
        list of vertex fields

    Raises:
        GraphQLValidationError if some property field is repeated
    """
    if selections is None:
        raise AssertionError(u"Input selections is None, rather than a list.")
    property_fields_map = OrderedDict()
    vertex_fields = []
    for selection in selections:
        if is_property_field_ast(selection):
            name = selection.name.value
            if name in property_fields_map:
                raise GraphQLValidationError(
                    u'The field named "{}" occurs more than once in the selection {}.'.format(
                        name, selections
                    )
                )
            property_fields_map[name] = selection
        else:
            vertex_fields.append(selection)
    return property_fields_map, vertex_fields


def _split_vertex_fields_intra_and_cross_schema(
    vertex_fields, parent_type_name, edge_to_stitch_fields
):
    """Split input list of vertex fields into intra-schema and cross-schema fields.

    Args:
        vertex_fields: List[Field], not modified by this function
        parent_type_name: str, name of the type that has the input list of vertex fields as fields
        edge_to_stitch_fields: Dict[Tuple(str, str), Tuple(str, str)], mapping
                               (type name, vertex field name) to
                               (source field name, sink field name) used in the @stitch directive
                               for each cross schema edge

    Returns:
        Tuple[List[Field], List[Field]]. The first element is a list of intra schema fields,
        the second element is a list of cross schema fields
    """
    intra_schema_fields = []
    cross_schema_fields = []
    for vertex_field in vertex_fields:
        if isinstance(vertex_field, FieldNode):
            stitch_data_key = (parent_type_name, vertex_field.name.value)
            if stitch_data_key in edge_to_stitch_fields:
                cross_schema_fields.append(vertex_field)
            else:
                intra_schema_fields.append(vertex_field)
        else:
            raise AssertionError(u"Input vertex field {} is not a Field".format(vertex_field))
    return intra_schema_fields, cross_schema_fields


def _get_selections_from_property_and_vertex_fields(property_fields_map, vertex_fields):
    """Combine property fields and vertex fields into a list of selections.

    Args:
        property_fields_map: OrderedDict[str, Field], mapping name of field to their
                             representation. It is not modified by this function
        vertex_fields: List[Field]. It is not modified by this function

    Returns:
        List[Field], containing all property fields then all vertex fields, in order
    """
    selections = list(six.itervalues(property_fields_map))
    selections.extend(vertex_fields)
    return selections


def _get_child_query_node_and_out_name(ast, child_type_name, child_field_name, name_assigner):
    """Create a query node out of ast, return node and unique out_name on field with input name.

    Create a new document out of the input AST, that has the same structure as the input. For
    instance, if the input AST can be represented by
        out_Human {
          name
        }
    where out_Human is a vertex field going to type Human, the resulting document will be
        {
          Human {
            name
          }
        }
    If the input AST starts with a type coercion, the resulting document will start with the
    coerced type, rather than the original union or interface type.

    The output child_node will be wrapped around this new Document. In addition, if no field
    of child_field_name currently exists, such a field will be added. If there is no @output
    directive on this field, a new @output directive will be added.

    Args:
        ast: Field or InlineFragment, representing the AST that we're using to build a child
             node. It is not modified by this function
        child_type_name: str, name of the type that this cross schema field leads to
        child_field_name: str. If no field of this name currently exists as a part of the root
                          selections of the input AST, a new field will be created in the AST
                          contained in the output child query node
        name_assigner: IntermediateOutNameAssigner, object used to generate and keep track of
                       names of newly created @output directives

    Returns:
        Tuple[SubQueryNode, str], the child sub query node wrapping around the input AST, and
        the out_name of the @output directive uniquely identifying the field used for stitching
        in this sub query node
    """
    # Get type and selections of child AST, taking into account type coercions
    child_selection_set = ast.selection_set
    type_coercion = try_get_inline_fragment(child_selection_set.selections)
    if type_coercion is not None:
        child_type_name = type_coercion.type_condition.name.value
        child_selection_set = type_coercion.selection_set
    child_selections = child_selection_set.selections

    # Get existing field with name in child
    existing_child_property_field = try_get_ast_by_name_and_type(
        child_selections, child_field_name, FieldNode
    )
    child_property_field = _get_property_field(
        existing_child_property_field, child_field_name, None
    )
    # Add @output if needed, record out_name
    child_property_field, child_output_name = _get_out_name_optionally_add_output(
        child_property_field, name_assigner
    )
    # Get new child_selections by replacing or adding in new property field
    child_property_fields_map, child_vertex_fields = _split_selections_property_and_vertex(
        child_selections
    )
    child_property_fields_map[child_field_name] = child_property_field
    child_selections = _get_selections_from_property_and_vertex_fields(
        child_property_fields_map, child_vertex_fields
    )
    # Wrap around
    # NOTE: if child_type_name does not actually exist as a root field (not all types are
    # required to have a corresponding root vertex field), then this query will be invalid
    child_query_ast = _get_query_document(child_type_name, child_selections)
    child_query_node = SubQueryNode(child_query_ast)

    return child_query_node, child_output_name


def _get_property_field(existing_field, field_name, directives_from_edge):
    """Return a FieldNode with field_name, sharing directives with any such existing FieldNode.

    Any valid directives in directives_on_edge will be transferred over to the new FieldNode.
    If there is an existing FieldNode in selection with field_name, the returned new FieldNode
    will also contain all directives of the existing field with that name.

    Args:
        existing_field: FieldNode or None. If it's not None, it is a FieldNode with field_name. The
                        directives of this field will carry output to the output field
        field_name: str, the name of the output field
        directives_from_edge: List[DirectiveNode], the directives of a vertex field. The output
                              field will contain all @filter and any @optional directives
                              from this list

    Returns:
        FieldNode, with field_name as its name, containing directives from any field in the
        input selections with the same name and directives from the input list of directives
    """
<<<<<<< HEAD
    new_field_directives = []
=======
    new_field = Field(name=Name(value=field_name), directives=[],)
>>>>>>> a13e7b26

    # Transfer directives from existing field of the same name
    if existing_field is not None:
        # Existing field, add all its directives
        directives_from_existing_field = existing_field.directives
        if directives_from_existing_field is not None:
            new_field_directives.extend(directives_from_existing_field)
    # Transfer directives from edge
    if directives_from_edge is not None:
        for directive in directives_from_edge:
            if directive.name.value == OutputDirective.name:  # output illegal on vertex field
                raise GraphQLValidationError(
                    u'Directive "{}" is not allowed on a vertex field, as @output directives '
                    u"can only exist on property fields.".format(directive)
                )
            elif directive.name.value == OptionalDirective.name:
                if (
                    try_get_ast_by_name_and_type(
<<<<<<< HEAD
                        new_field_directives, OptionalDirective.name, DirectiveNode
=======
                        new_field.directives, OptionalDirective.name, Directive
>>>>>>> a13e7b26
                    )
                    is None
                ):
                    # New optional directive
                    new_field_directives.append(directive)
            elif directive.name.value == FilterDirective.name:
                new_field_directives.append(directive)
            else:
                raise AssertionError(
                    u'Unreachable code reached. Directive "{}" is of an unsupported type, and '
                    u"was not caught in a prior validation step.".format(directive)
                )

    new_field = FieldNode(name=NameNode(value=field_name), directives=new_field_directives,)
    return new_field


def _get_out_name_optionally_add_output(field, name_assigner):
    """Return out_name of @output on field, creating new @output if needed.

    Args:
        field: FieldNode object, whose directives we may modify by adding an @output directive
        name_assigner: IntermediateOutNameAssigner, object used to generate and keep track of
                       names of newly created @output directives

    Returns:
        str, name of the out_name of the @output directive, either pre-existing or newly
        generated
    """
    # Check for existing directive
    output_directive = try_get_ast_by_name_and_type(
        field.directives, OutputDirective.name, DirectiveNode
    )
    if output_directive is None:
        # Create and add new directive to field
        out_name = name_assigner.assign_and_return_out_name()
        output_directive = _get_output_directive(out_name)
        if field.directives is None:
            new_directives = []
        else:
            new_directives = list(field.directives)
        new_directives.append(output_directive)
        new_field = FieldNode(
            alias=field.alias,
            name=field.name,
            arguments=field.arguments,
            selection_set=field.selection_set,
            directives=new_directives,
            loc=field.loc,
        )
        return new_field, out_name
    else:
        return field, output_directive.arguments[0].value.value  # Location of value of out_name


def _get_output_directive(out_name):
    """Return a Directive representing an @output with the input out_name."""
<<<<<<< HEAD
    return DirectiveNode(
        name=NameNode(value=OutputDirective.name),
        arguments=[
            ArgumentNode(name=NameNode(value=u"out_name"), value=StringValueNode(value=out_name),),
        ],
=======
    return Directive(
        name=Name(value=OutputDirective.name),
        arguments=[Argument(name=Name(value=u"out_name"), value=StringValue(value=out_name),),],
>>>>>>> a13e7b26
    )


def _get_query_document(root_vertex_field_name, root_selections):
    """Return a Document representing a query with the specified name and selections."""
    return DocumentNode(
        definitions=[
<<<<<<< HEAD
            OperationDefinitionNode(
                operation=OperationType.QUERY,
                selection_set=SelectionSetNode(
                    selections=[
                        FieldNode(
                            name=NameNode(value=root_vertex_field_name),
                            selection_set=SelectionSetNode(selections=root_selections,),
=======
            OperationDefinition(
                operation="query",
                selection_set=SelectionSet(
                    selections=[
                        Field(
                            name=Name(value=root_vertex_field_name),
                            selection_set=SelectionSet(selections=root_selections,),
>>>>>>> a13e7b26
                            directives=[],
                        )
                    ]
                ),
            )
        ]
    )


def _add_query_connections(
    parent_query_node, child_query_node, parent_field_out_name, child_field_out_name
):
    """Modify parent and child SubQueryNodes by adding QueryConnections between them."""
    if child_query_node.parent_query_connection is not None:
        raise AssertionError(
            u"The input child query node already has a parent connection, {}".format(
                child_query_node.parent_query_connection
            )
        )
    if any(
        query_connection_from_parent.sink_query_node is child_query_node
        for query_connection_from_parent in parent_query_node.child_query_connections
    ):
        raise AssertionError(
            u"The input parent query node already has the child query node in a child query "
            u"connection."
        )
    # Create QueryConnections
    new_query_connection_from_parent = QueryConnection(
        sink_query_node=child_query_node,
        source_field_out_name=parent_field_out_name,
        sink_field_out_name=child_field_out_name,
    )
    new_query_connection_from_child = QueryConnection(
        sink_query_node=parent_query_node,
        source_field_out_name=child_field_out_name,
        sink_field_out_name=parent_field_out_name,
    )
    # Add QueryConnections
    parent_query_node.child_query_connections.append(new_query_connection_from_parent)
    child_query_node.parent_query_connection = new_query_connection_from_child


class IntermediateOutNameAssigner(object):
    """Used to generate and keep track of out_name of @output directives."""

    def __init__(self):
        """Create assigner with empty records."""
        self.intermediate_output_names = set()
        self.intermediate_output_count = 0

    def assign_and_return_out_name(self):
        """Assign and return name, increment count, add name to records."""
        out_name = "__intermediate_output_" + str(self.intermediate_output_count)
        self.intermediate_output_count += 1
        self.intermediate_output_names.add(out_name)
        return out_name


class SchemaIdSetterVisitor(Visitor):
    def __init__(self, type_info, query_node, type_name_to_schema_id):
        """Create a visitor for setting the schema_id of the input query node.

        Args:
            type_info: TypeInfo, used to keep track of types of fields while traversing the AST
            query_node: SubQueryNode, whose schema_id will be modified
            type_name_to_schema_id: Dict[str, str], mapping the names of types to the id of the
                                    schema that they came from
        """
        self.type_info = type_info
        self.query_node = query_node
        self.type_name_to_schema_id = type_name_to_schema_id

    def enter_field(self, *args):
        """Check the schema of the type that the field leads to."""
        child_type_name = strip_non_null_and_list_from_type(self.type_info.get_type()).name
        self._check_or_set_schema_id(child_type_name)

    def enter_inline_fragment(self, node, *args):
        """Check the schema of the coerced type."""
        self._check_or_set_schema_id(node.type_condition.name.value)

    def _check_or_set_schema_id(self, type_name):
        """Set the schema id of the root node if not yet set, otherwise check schema ids agree.

        Args:
            type_name: str, name of the type whose schema id we're comparing against the
                       previously recorded schema id
        """
        if type_name in self.type_name_to_schema_id:  # It may be a scalar, and thus not found
            current_type_schema_id = self.type_name_to_schema_id[type_name]
            prior_type_schema_id = self.query_node.schema_id
            if prior_type_schema_id is None:  # First time checking schema_id
                self.query_node.schema_id = current_type_schema_id
            elif current_type_schema_id != prior_type_schema_id:
                # A single query piece has types from two schemas -- merged_schema_descriptor
                # is invalid: an edge field without a @stitch directive crosses schemas,
                # or type_name_to_schema_id is wrong
                raise SchemaStructureError(
                    u"The provided merged schema descriptor may be invalid. Perhaps some "
                    u"vertex field that does not have a @stitch directive crosses schemas. As "
                    u'a result, query piece "{}" appears to contain types from more than '
                    u'one schema. Type "{}" belongs to schema "{}", while some other type '
                    u'belongs to schema "{}".'.format(
                        self.query_node.query_ast,
                        type_name,
                        current_type_schema_id,
                        prior_type_schema_id,
                    )
                )<|MERGE_RESOLUTION|>--- conflicted
+++ resolved
@@ -3,7 +3,6 @@
 from copy import copy
 
 from graphql.language.ast import (
-<<<<<<< HEAD
     ArgumentNode,
     DirectiveNode,
     DocumentNode,
@@ -15,18 +14,6 @@
     OperationType,
     SelectionSetNode,
     StringValueNode,
-=======
-    Argument,
-    Directive,
-    Document,
-    Field,
-    InterfaceTypeDefinition,
-    Name,
-    ObjectTypeDefinition,
-    OperationDefinition,
-    SelectionSet,
-    StringValue,
->>>>>>> a13e7b26
 )
 from graphql.language.visitor import TypeInfoVisitor, Visitor, visit
 from graphql.utilities.type_info import TypeInfo
@@ -149,17 +136,10 @@
     """
     edge_to_stitch_fields = {}
     for type_definition in merged_schema_descriptor.schema_ast.definitions:
-<<<<<<< HEAD
         if isinstance(type_definition, (ObjectTypeDefinitionNode, InterfaceTypeDefinitionNode)):
             for field_definition in type_definition.fields:
                 stitch_directive = try_get_ast_by_name_and_type(
                     field_definition.directives, u"stitch", DirectiveNode
-=======
-        if isinstance(type_definition, (ObjectTypeDefinition, InterfaceTypeDefinition)):
-            for field_definition in type_definition.fields:
-                stitch_directive = try_get_ast_by_name_and_type(
-                    field_definition.directives, u"stitch", Directive
->>>>>>> a13e7b26
                 )
                 if stitch_directive is not None:
                     fields_by_name = get_uniquely_named_objects_by_name(stitch_directive.arguments)
@@ -436,13 +416,9 @@
         existing_property_field, parent_field_name, cross_schema_field.directives
     )
     # Add @output if needed, record out_name
-<<<<<<< HEAD
     parent_property_field, parent_output_name = _get_out_name_optionally_add_output(
         parent_property_field, name_assigner
     )
-=======
-    parent_output_name = _get_out_name_optionally_add_output(parent_property_field, name_assigner)
->>>>>>> a13e7b26
     # Create child query node around ast
     child_query_node, child_output_name = _get_child_query_node_and_out_name(
         cross_schema_field, child_type_name, child_field_name, name_assigner
@@ -624,11 +600,8 @@
         FieldNode, with field_name as its name, containing directives from any field in the
         input selections with the same name and directives from the input list of directives
     """
-<<<<<<< HEAD
     new_field_directives = []
-=======
-    new_field = Field(name=Name(value=field_name), directives=[],)
->>>>>>> a13e7b26
+
 
     # Transfer directives from existing field of the same name
     if existing_field is not None:
@@ -647,11 +620,7 @@
             elif directive.name.value == OptionalDirective.name:
                 if (
                     try_get_ast_by_name_and_type(
-<<<<<<< HEAD
                         new_field_directives, OptionalDirective.name, DirectiveNode
-=======
-                        new_field.directives, OptionalDirective.name, Directive
->>>>>>> a13e7b26
                     )
                     is None
                 ):
@@ -709,17 +678,11 @@
 
 def _get_output_directive(out_name):
     """Return a Directive representing an @output with the input out_name."""
-<<<<<<< HEAD
     return DirectiveNode(
         name=NameNode(value=OutputDirective.name),
         arguments=[
             ArgumentNode(name=NameNode(value=u"out_name"), value=StringValueNode(value=out_name),),
         ],
-=======
-    return Directive(
-        name=Name(value=OutputDirective.name),
-        arguments=[Argument(name=Name(value=u"out_name"), value=StringValue(value=out_name),),],
->>>>>>> a13e7b26
     )
 
 
@@ -727,7 +690,6 @@
     """Return a Document representing a query with the specified name and selections."""
     return DocumentNode(
         definitions=[
-<<<<<<< HEAD
             OperationDefinitionNode(
                 operation=OperationType.QUERY,
                 selection_set=SelectionSetNode(
@@ -735,15 +697,7 @@
                         FieldNode(
                             name=NameNode(value=root_vertex_field_name),
                             selection_set=SelectionSetNode(selections=root_selections,),
-=======
-            OperationDefinition(
-                operation="query",
-                selection_set=SelectionSet(
-                    selections=[
-                        Field(
-                            name=Name(value=root_vertex_field_name),
-                            selection_set=SelectionSet(selections=root_selections,),
->>>>>>> a13e7b26
+
                             directives=[],
                         )
                     ]

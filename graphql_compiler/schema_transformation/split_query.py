# Copyright 2019-present Kensho Technologies, LLC.
<<<<<<< HEAD
from collections import namedtuple
=======
from collections import OrderedDict, namedtuple
>>>>>>> febb0d89
from copy import copy

from graphql.language.ast import (
    Argument, Directive, Document, Field, InlineFragment, InterfaceTypeDefinition, Name,
    ObjectTypeDefinition, OperationDefinition, SelectionSet, StringValue
)
<<<<<<< HEAD
from graphql.language.visitor import TypeInfoVisitor, Visitor, visit
from graphql.utils.type_info import TypeInfo

from ..ast_manipulation import get_only_query_definition
from ..compiler.helpers import strip_non_null_and_list_from_type
from ..exceptions import GraphQLValidationError
from ..schema import FilterDirective, OptionalDirective, OutputDirective
from .utils import (
    SchemaStructureError, check_query_is_valid_to_split, is_property_field_ast,
    try_get_ast_by_name_and_type
)
=======
import six

from ..compiler.helpers import strip_non_null_and_list_from_type
from ..exceptions import GraphQLValidationError
from ..schema import FilterDirective, OptionalDirective, OutputDirective
from .utils import is_property_field_ast, try_get_ast_by_name_and_type, try_get_inline_fragment
>>>>>>> febb0d89


QueryConnection = namedtuple(
    'QueryConnection', (
        'sink_query_node',  # SubQueryNode
        'source_field_out_name',
        # str, the unique out name on the @output of the the source property field in the stitch
        'sink_field_out_name',
        # str, the unique out name on the @output of the the sink property field in the stitch
    )
)


class SubQueryNode(object):
    def __init__(self, query_ast):
        """Represents one piece of a larger query, targeting one schema.

        Args:
            query_ast: Document, representing one piece of a query
        """
        self.query_ast = query_ast
        self.schema_id = None  # str, identifying the schema that this query targets
        self.parent_query_connection = None
        # SubQueryNode or None, the query that the current query depends on
        self.child_query_connections = []
        # List[SubQueryNode], the queries that depend on the current query


<<<<<<< HEAD
def split_query(query_ast, merged_schema_descriptor):
    """Split input query AST into a tree of SubQueryNodes targeting each individual schema.

    Property fields used in the stitch will be added if not already present. @output directives
    will be added on property fields if not already present. All output names of @output
    directives will be unique, and thus used to identify fields later down the line for adding
    @filter directives.

    Args:
        query_ast: Document, representing a GraphQL query to split
        merged_schema_descriptor: MergedSchemaDescriptor namedtuple, containing:
                                  schema_ast: Document representing the merged schema
                                  schema: GraphQLSchema representing the merged schema
                                  type_name_to_schema_id: Dict[str, str], mapping name of each
                                                          type to the id of the schema it came
                                                          from

    Returns:
        Tuple[SubQueryNode, frozenset[str]]. The first element is the root of the tree of
        QueryNodes. Each node contains an AST representing a part of the overall query,
        targeting a specific schema. The second element is the set of all intermediate output
        names that are to be removed at the end

    Raises:
        - GraphQLValidationError if the query doesn't validate against the schema, contains
          unsupported directives, or some property field occurs after a vertex field in some
          selection
        - SchemaStructureError if the input merged_schema_descriptor appears to be invalid
          or inconsistent
    """
    check_query_is_valid_to_split(merged_schema_descriptor.schema, query_ast)

    # If schema directives are correctly represented in the schema object, type_info is all
    # that's needed to detect and address stitching fields. However, GraphQL currently ignores
    # schema directives when converting an AST to a schema object. Until this issue is
    # fixed, it's necessary to use additional information from pre-processing the schema AST
    edge_to_stitch_fields = _get_edge_to_stitch_fields(merged_schema_descriptor)
    intermediate_out_name_assigner = IntermediateOutNameAssigner()

    root_query_node = SubQueryNode(query_ast)
    query_nodes_to_split = [root_query_node]

    # Construct full tree of SubQueryNodes in a dfs pattern
    while len(query_nodes_to_split) > 0:
        current_node_to_split = query_nodes_to_split.pop()

        _split_query_one_level(current_node_to_split, merged_schema_descriptor,
                               edge_to_stitch_fields, intermediate_out_name_assigner)

        query_nodes_to_split.extend(
            child_query_connection.sink_query_node
            for child_query_connection in current_node_to_split.child_query_connections
        )

    return root_query_node, frozenset(intermediate_out_name_assigner.intermediate_output_names)


def _get_edge_to_stitch_fields(merged_schema_descriptor):
    """Get a map from type/field of each cross schema edge, to the fields that the edge stitches.

    This is necessary only because GraphQL currently doesn't process schema directives correctly.
    Once schema directives are correctly added to GraphQLSchema objects, this part may be
    removed as directives on a schema field can be directly accessed.

    Args:
        merged_schema_descriptor: MergedSchemaDescriptor namedtuple, containing a schema ast
                                  and a map from names of types to their schema ids

    Returns:
        Dict[Tuple(str, str), Tuple(str, str)], mapping (type name, vertex field name) to
        (source field name, sink field name) used in the @stitch directive, for each cross
        schema edge
    """
    edge_to_stitch_fields = {}
    for type_definition in merged_schema_descriptor.schema_ast.definitions:
        if isinstance(type_definition, (
            ObjectTypeDefinition, InterfaceTypeDefinition
        )):
            for field_definition in type_definition.fields:
                stitch_directive = try_get_ast_by_name_and_type(
                    field_definition.directives, u'stitch', Directive
                )
                if stitch_directive is not None:
                    source_field_name = stitch_directive.arguments[0].value.value
                    sink_field_name = stitch_directive.arguments[1].value.value
                    edge = (type_definition.name.value, field_definition.name.value)
                    edge_to_stitch_fields[edge] = (source_field_name, sink_field_name)

    return edge_to_stitch_fields


def _split_query_one_level(query_node, merged_schema_descriptor, edge_to_stitch_fields,
                           intermediate_out_name_assigner):
    """Split the query node, creating children out of all branches across cross schema edges.

    The input query_node will be modified. Its query_ast will be replaced by a new AST with
    branches leading out of cross schema edges removed, and new property fields and @output
    directives added as necessary. Its child_query_connections will be modified by tacking
    on SubQueryNodes created from these cut-off branches.

    Args:
        query_node: SubQueryNode that we're splitting into its child components. Its query_ast
                    will be replaced (but the original AST will not be modified) and its
                    child_query_connections will be modified
        merged_schema_descriptor: MergedSchemaDescriptor, the schema that the query AST contained
                                  in the input query_node targets
=======
def _split_query_ast_one_level_recursive(
    query_node, ast, type_info, edge_to_stitch_fields, name_assigner
):
    """Return an AST node with which to replace the input AST in the selections that contain it.

    This function examines the selections of the input AST, and recursively calls either
    _split_query_ast_one_level_recursive_type_coercion or
    _split_query_ast_one_level_recursive_normal_fields
    depending on whether the selections contains a single InlineFragment or a number of normal
    fields.

    Args:
        query_node: SubQueryNode, whose list of child query connections may be modified to
                    include new children
        ast: Field, InlineFragment, or OperationDefinition, the AST that we are trying to split
             into child components. It is not modified by this function
        type_info: TypeInfo, used to get information about the types of fields while traversing
                   the query AST
        edge_to_stitch_fields: Dict[Tuple(str, str), Tuple(str, str)], mapping
                               (type name, vertex field name) to
                               (source field name, sink field name) used in the @stitch directive
                               for each cross schema edge
        name_assigner: IntermediateOutNameAssigner, object used to generate and keep track of
                       names of newly created @output directives

    Returns:
        Field, InlineFragment, or OperationDefinition, the AST with which to replace the input
        AST in the selections that contain it
    """
    type_info.enter(ast.selection_set)
    selections = ast.selection_set.selections

    type_coercion = try_get_inline_fragment(selections)
    if type_coercion is not None:
        # Case 1: type coercion
        type_info.enter(type_coercion)
        new_type_coercion = _split_query_ast_one_level_recursive(
            query_node, type_coercion, type_info, edge_to_stitch_fields, name_assigner
        )
        type_info.leave(type_coercion)

        if new_type_coercion is type_coercion:
            new_selections = selections
        else:
            new_selections = [new_type_coercion]
    else:
        # Case 2: normal fields
        new_selections = _split_query_ast_one_level_recursive_normal_fields(
            query_node, selections, type_info, edge_to_stitch_fields, name_assigner
        )
    type_info.leave(ast.selection_set)

    # Return input, or make copy
    if new_selections is not selections:
        new_ast = copy(ast)
        new_ast.selection_set = SelectionSet(selections=new_selections)
        return new_ast
    else:
        return ast


def _split_query_ast_one_level_recursive_normal_fields(
    query_node, selections, type_info, edge_to_stitch_fields, name_assigner
):
    """One case of splitting query, selections contains a number of fields, no inline fragments.

    The input selections will be divided into three sets: property fields, intra-schema vertex
    fields, and cross-schema vertex fields.

    Each cross-schema vertex field will not be included in the output selections. The AST
    branch that each cross-schema vertex field leads to will be made into its own separate query
    AST. The parent and child property fields used in the stich will be added to the parent and
    child ASTs, if not already present. @outpt directives will be added to these parent and
    child property fields, if not already present. @filter directives will not be added to
    child property fields in this step. This is because one may choose to rearrange and reroot
    the tree of SubQueryNodes to achieve an execution order with better performance. @filter
    directives should be added only once the tree's structure is fixed.

    _split_query_ast_one_level_recursive will be called recursive on each intra-schema vertex
    field.

    Args:
        query_node: SubQueryNode, whose list of child query connections may be modified to
                    include new children
        selections: List[Field], containing a number of property fields and vertex fields
        type_info: TypeInfo, used to get information about the types of fields while traversing
                   the query AST
>>>>>>> febb0d89
        edge_to_stitch_fields: Dict[Tuple(str, str), Tuple(str, str)], mapping
                               (type name, vertex field name) to
                               (source field name, sink field name) used in the @stitch directive
                               for each cross schema edge
<<<<<<< HEAD
        intermediate_out_name_assigner: IntermediateOutNameAssigner, object used to generate
                                        and keep track of names of newly created @output
                                        directives

    Raises:
        - GraphQLValidationError if the query AST contained in the input query_node is invalid,
          for example, having an @output directive on a cross schema edge
        - SchemaStructureError if the merged_schema_descriptor provided appears to be invalid
          or inconsistent
    """
    type_info = TypeInfo(merged_schema_descriptor.schema)

    operation_definition = get_only_query_definition(query_node.query_ast, GraphQLValidationError)

    type_info.enter(operation_definition)
    new_operation_definition = _split_query_ast_one_level_recursive(
        query_node, operation_definition, [operation_definition], type_info,
        edge_to_stitch_fields, intermediate_out_name_assigner
    )
    type_info.leave(operation_definition)

    query_node.query_ast = Document(
        definitions=[new_operation_definition]
    )
    # Set schema id, check for consistency
    visitor = TypeInfoVisitor(
        type_info,
        SchemaIdSetterVisitor(
            type_info, query_node, merged_schema_descriptor.type_name_to_schema_id
        )
    )
    visit(query_node.query_ast, visitor)

    if query_node.schema_id is None:
        raise AssertionError(
            u'Unreachable code reached. The schema id of query piece "{}" has not been '
            u'determined.'.format(query_node.query_ast)
        )


def _split_query_ast_one_level_recursive(
    query_node, ast, parent_selections, type_info, edge_to_stitch_fields,
    intermediate_out_name_assigner
):
    """Return a Node to replace the input AST by in the selections one level above.

    - If the input AST starts with a cross schema vertex field, the output will be a Field object
      representing the property field used in the stitch
      - If a property field of the expected name already exists in the selections one level
        above (in parent_selections), the new Field will contain any existing directives of
        this field
    - Otherwise, the process will be repeated on child selections (if any) of the input AST
      - If no child selection is modified, the exact same object as the input AST will be returned
      - If some child selection is modified, a copy of the AST with the new selections will be
        returned
        - If a modified child selection is a property field
          - If a property field of the same name already exists, the new field will replace the
            existing field
          - Otherwise, the property field will be inserted into selections after the last existing
            property field
        - Otherwise, the modified selection will be appended to selections

    Args:
        query_node: SubQueryNode, whose list of child query connections may be modified to include
                    children
        ast: type Node, the AST that we are trying to split into child components. It is not
             modified by this function
        parent_selections: List[Node], containing all property fields (and possibly some vertex
                           fields) in the level of selections that contains the input ast. It
                           is not modified by this function
        type_info: TypeInfo, used to get information about the types of fields while traversing
                   the query ast
=======
        name_assigner: IntermediateOutNameAssigner, object used to generate and keep track of
                       names of newly created @output directives

    Returns:
        List[Field], with which to replace the list of selections in the SelectionSet one level
        above. All cross schema edges in the input list will be removed, and in their place,
        property fields added or modified. If no changes were made, the exact input list object
        will be returned
    """
    parent_type_name = type_info.get_parent_type().name

    made_changes = False

    # First, collect all property fields, but don't make any changes to them yet
    property_fields_map, vertex_fields = _split_selections_property_and_vertex(selections)

    # Second, process cross schema fields. This will modify our record of property fields, and
    # create child SubQueryNodes attached to the input SubQueryNode
    intra_schema_fields, cross_schema_fields = _split_vertex_fields_intra_and_cross_schema(
        vertex_fields, parent_type_name, edge_to_stitch_fields
    )
    for cross_schema_field in cross_schema_fields:
        type_info.enter(cross_schema_field)
        child_type = type_info.get_type()
        if child_type is not None:
            child_type_name = strip_non_null_and_list_from_type(child_type).name
        else:
            raise AssertionError(
                u'The query may be invalid against the schema, causing TypeInfo to lose track '
                u'of the types of fields. This occurs at the cross schema field "{}", while '
                u'splitting the AST "{}"'.format(
                    cross_schema_field, query_node.query_ast
                )
            )
        stitch_data_key = (parent_type_name, cross_schema_field.name.value)
        parent_field_name, child_field_name = edge_to_stitch_fields[stitch_data_key]
        _process_cross_schema_field(
            query_node, cross_schema_field, property_fields_map, child_type_name,
            parent_field_name, child_field_name, name_assigner
        )
        made_changes = True  # Cross schema edges are removed from the output, causing changes
        type_info.leave(cross_schema_field)

    # Third, process intra schema edges by recursing on them
    new_intra_schema_fields = []
    for intra_schema_field in intra_schema_fields:
        type_info.enter(intra_schema_field)
        new_intra_schema_field = _split_query_ast_one_level_recursive(
            query_node, intra_schema_field, type_info, edge_to_stitch_fields, name_assigner
        )
        if new_intra_schema_field is not intra_schema_field:
            made_changes = True
        new_intra_schema_fields.append(new_intra_schema_field)
        type_info.leave(intra_schema_field)

    # Return input, or make copy
    if made_changes:
        new_selections = _get_selections_from_property_and_vertex_fields(
            property_fields_map, new_intra_schema_fields
        )
        return new_selections
    else:
        return selections


def _process_cross_schema_field(
    query_node, cross_schema_field, property_fields_map, child_type_name, parent_field_name,
    child_field_name, name_assigner
):
    """Construct child SubQueryNode from branch, update record of property fields.

    Args:
        query_node: SubQueryNode, the "parent" query node. The new child SubQueryNode will be
                    added as a child of this node
        cross_schema_field: Field, representing an edge crossing schemas. It is not modified
                            by this function. The branch that this edge leads to will be used
                            to create a new SubQueryNode
        property_fields_map: OrderedDict[str, Field], mapping the name of each property field
                             to its representation. It is modified by this function. If no
                             property field of the specified name already exists, one will be
                             created and added. If one already exists, it will be replaced by
                             a new Field object. The new Field will contains directives from
                             the existing field and the cross schema vertex fields, as well
                             as a generated @output directive if one doesn't yet exist
        child_type_name: str, name of the type that this cross schema field leads to
        parent_field_name: str, name of the property field that the parent (source of the cross
                           schema edge) stitches on
        child_field_name: str, name of the property field that the child (the type that this
                          cross schema field leads to) stitches on
        name_assigner: IntermediateOutNameAssigner, object used to generate and keep track of
                       names of newly created @output directives
    """
    existing_property_field = property_fields_map.get(parent_field_name, None)
    # Get property field inheriting the right directives
    parent_property_field = _get_property_field(
        existing_property_field, parent_field_name, cross_schema_field.directives
    )
    # Add @output if needed, record out_name
    parent_output_name = _get_out_name_optionally_add_output(
        parent_property_field, name_assigner
    )
    # Create child query node around ast
    child_query_node, child_output_name = _get_child_query_node_and_out_name(
        cross_schema_field, child_type_name, child_field_name, name_assigner
    )
    # Create and add QueryConnections
    _add_query_connections(
        query_node, child_query_node, parent_output_name, child_output_name
    )
    # Add or replace the new property field
    property_fields_map[parent_property_field.name.value] = parent_property_field


def _split_selections_property_and_vertex(selections):
    """Split input selections into property fields and vertex fields/type coercions.

    Args:
        selections: List[Union[Field]], not modified by this function

    Returns:
        Tuple[OrderedDict[str, Field], List[Field]]. The first element of the tuple is a map
        from the names of property fields to their representations. The second element is a
        list of vertex fields

    Raises:
        GraphQLValidationError if some property field is repeated
    """
    if selections is None:
        raise AssertionError(u'Input selections is None, rather than a list.')
    property_fields_map = OrderedDict()
    vertex_fields = []
    for selection in selections:
        if is_property_field_ast(selection):
            name = selection.name.value
            if name in property_fields_map:
                raise GraphQLValidationError(
                    u'The field named "{}" occurs more than once in the selection {}.'.format(
                        name, selections
                    )
                )
            property_fields_map[name] = selection
        else:
            vertex_fields.append(selection)
    return property_fields_map, vertex_fields


def _split_vertex_fields_intra_and_cross_schema(
    vertex_fields, parent_type_name, edge_to_stitch_fields
):
    """Split input list of vertex fields into intra-schema and cross-schema fields.

    Args:
        vertex_fields: List[Field], not modified by this function
        parent_type_name: str, name of the type that has the input list of vertex fields as fields
>>>>>>> febb0d89
        edge_to_stitch_fields: Dict[Tuple(str, str), Tuple(str, str)], mapping
                               (type name, vertex field name) to
                               (source field name, sink field name) used in the @stitch directive
                               for each cross schema edge
<<<<<<< HEAD
        intermediate_out_name_assigner: IntermediateOutNameAssigner, object used to generate
                                        and keep track of names of newly created @output
                                        directives

    Returns:
        Node object to replace the input AST in the selections one level above. If the output
        is unchanged from the input AST, the exact same object will be returned
    """
    # Check if there is a split here. If so, split AST, make child query node, return property
    # field. If not, recurse on all child selections (if any)
    if isinstance(ast, Field):
        parent_type_name = type_info.get_parent_type().name
        edge_field_name = ast.name.value
        if (parent_type_name, edge_field_name) in edge_to_stitch_fields:
            # parent_field_name and child_field_name are names of property fields in the stitch
            parent_field_name, child_field_name = \
                edge_to_stitch_fields[(parent_type_name, edge_field_name)]
            # Get parent field with existing directives
            parent_property_field = _get_property_field(
                parent_selections, parent_field_name, ast.directives
            )
            # Add @output if needed, record out_name
            parent_output_name = _get_out_name_optionally_add_output(
                parent_property_field, intermediate_out_name_assigner
            )
            # Create child query node around ast
            child_query_node, child_output_name = _get_child_query_node_and_out_name(
                ast, type_info, child_field_name, intermediate_out_name_assigner
            )
            # Create and add QueryConnections
            _add_query_connections(
                query_node, child_query_node, parent_output_name, child_output_name
            )
            # Return parent property field used in the stitch, to be added in selections above
            return parent_property_field

    # No split here
    if ast.selection_set is None:  # Property field, nothing to recurse on
        return ast
    selections = ast.selection_set.selections

    new_selections = []
    made_changes = False

    type_info.enter(ast.selection_set)
    for selection in selections:  # Recurse on children
        type_info.enter(selection)
        # By the time we reach any cross schema vertex fields, new_selections contains all
        # property fields, including any new property fields created by previous cross schema
        # vertex fields, and therefore will not create duplicate new fields
        new_selection = _split_query_ast_one_level_recursive(
            query_node, selection, new_selections, type_info, edge_to_stitch_fields,
            intermediate_out_name_assigner
        )

        if new_selection is not selection:
            made_changes = True
            if is_property_field_ast(new_selection):
                # If a property field is returned and is different from the input, then this is
                # a property field used in stitching. If no existing field has this name, insert
                # the new property field to end of property fields. If some existing field has
                # this name, replace the existing field with the returned field
                new_selections = _replace_or_insert_property_field(new_selections, new_selection)
                # The current actual selection is ignored, since it leads to a cut-off branch
            else:
                # Changes were made somewhere down the line, append changed version to end
                new_selections.append(new_selection)
        else:
            new_selections.append(new_selection)
        type_info.leave(selection)
    type_info.leave(ast.selection_set)

    if made_changes:
        ast_copy = copy(ast)
        ast_copy.selection_set = SelectionSet(selections=new_selections)
        return ast_copy
    else:
        return ast


def _get_child_query_node_and_out_name(ast, type_info, child_field_name,
                                       intermediate_out_name_assigner):
=======

    Returns:
        Tuple[List[Field], List[Field]]. The first element is a list of intra schema fields,
        the second element is a list of cross schema fields
    """
    intra_schema_fields = []
    cross_schema_fields = []
    for vertex_field in vertex_fields:
        if isinstance(vertex_field, Field):
            stitch_data_key = (parent_type_name, vertex_field.name.value)
            if stitch_data_key in edge_to_stitch_fields:
                cross_schema_fields.append(vertex_field)
            else:
                intra_schema_fields.append(vertex_field)
        else:
            raise AssertionError(
                u'Input vertex field {} is not a Field'.format(vertex_field)
            )
    return intra_schema_fields, cross_schema_fields


def _get_selections_from_property_and_vertex_fields(property_fields_map, vertex_fields):
    """Combine property fields and vertex fields into a list of selections.

    Args:
        property_fields_map: OrderedDict[str, Field], mapping name of field to their
                             representation. It is not modified by this function
        vertex_fields: List[Field]. It is not modified by this function

    Returns:
        List[Field], containing all property fields then all vertex fields, in order
    """
    selections = list(six.itervalues(property_fields_map))
    selections.extend(vertex_fields)
    return selections


def _get_child_query_node_and_out_name(ast, child_type_name, child_field_name, name_assigner):
>>>>>>> febb0d89
    """Create a query node out of ast, return node and unique out_name on field with input name.

    Create a new document out of the input AST, that has the same structure as the input. For
    instance, if the input AST can be represented by
        out_Human {
          name
        }
    where out_Human is a vertex field going to type Human, the resulting document will be
        {
          Human {
            name
          }
        }
    If the input AST starts with a type coercion, the resulting document will start with the
    coerced type, rather than the original union or interface type.

    The output child_node will be wrapped around this new Document. In addition, if no field
    of child_field_name currently exists, such a field will be added. If there is no @output
    directive on this field, a new @output directive will be added.

    Args:
<<<<<<< HEAD
        ast: type Node, representing the AST that we're using to build a child node. It is not
             modified by this function
        type_info: TypeInfo, at the location of the ast
        child_field_name: str. If no field of this name currently exists as a part of the root
                          selections of the input AST, a new field will be created in the AST
                          contained in the output child query node
        intermediate_out_name_assigner: IntermediateOutNameAssigner, which will be used to
                                        generate an out_name, if it's necessary to create a
                                        new @output directive

    Returns:
        Tuple[SubQueryNode, str], the child sub query node wrapping around the input ast, and
        the out_name of the @output directive uniquely identifying the field used or stitching
        in this sub query node
    """
    child_type_name, child_selections = _get_child_type_and_selections(ast, type_info)
    # Get existing field with name in child
    child_property_field = _get_property_field(child_selections, child_field_name, [])
    # Add @output if needed, record out_name
    child_output_name = _get_out_name_optionally_add_output(
        child_property_field, intermediate_out_name_assigner
    )
    # Get new child_selections
    child_selections = _replace_or_insert_property_field(child_selections, child_property_field)
=======
        ast: Field or InlineFragment, representing the AST that we're using to build a child
             node. It is not modified by this function
        child_field_name: str. If no field of this name currently exists as a part of the root
                          selections of the input AST, a new field will be created in the AST
                          contained in the output child query node
        name_assigner: IntermediateOutNameAssigner, object used to generate and keep track of
                       names of newly created @output directives

    Returns:
        Tuple[SubQueryNode, str], the child sub query node wrapping around the input AST, and
        the out_name of the @output directive uniquely identifying the field used for stitching
        in this sub query node
    """
    # Get type and selections of child AST, taking into account type coercions
    child_selection_set = ast.selection_set
    type_coercion = try_get_inline_fragment(child_selection_set.selections)
    if type_coercion is not None:
        child_type_name = type_coercion.type_condition.name.value
        child_selection_set = type_coercion.selection_set
    child_selections = child_selection_set.selections

    # Get existing field with name in child
    existing_child_property_field = try_get_ast_by_name_and_type(
        child_selections, child_field_name, Field
    )
    child_property_field = _get_property_field(
        existing_child_property_field, child_field_name, None
    )
    # Add @output if needed, record out_name
    child_output_name = _get_out_name_optionally_add_output(child_property_field, name_assigner)
    # Get new child_selections by replacing or adding in new property field
    child_property_fields_map, child_vertex_fields = _split_selections_property_and_vertex(
        child_selections
    )
    child_property_fields_map[child_field_name] = child_property_field
    child_selections = _get_selections_from_property_and_vertex_fields(
        child_property_fields_map, child_vertex_fields
    )
>>>>>>> febb0d89
    # Wrap around
    # NOTE: if child_type_name does not actually exist as a root field (not all types are
    # required to have a corresponding root vertex field), then this query will be invalid
    child_query_ast = _get_query_document(child_type_name, child_selections)
    child_query_node = SubQueryNode(child_query_ast)

    return child_query_node, child_output_name


<<<<<<< HEAD
def _get_property_field(selections, field_name, directives_from_edge):
=======
def _get_property_field(existing_field, field_name, directives_from_edge):
>>>>>>> febb0d89
    """Return a Field object with field_name, sharing directives with any such existing field.

    Any valid directives in directives_on_edge will be transferred over to the new field.
    If there is an existing Field in selection with field_name, the returned new Field
    will also contain all directives of the existing field with that name.

    Args:
<<<<<<< HEAD
        selections: List[Union[Field, InlineFragment]]. If there is a field with field_name,
                    the directives of this field will carry over to the output field. It is
                    not modified by this function
=======
        existing_field: Field or None. If it's not None, it is a field with field_name. The
                        directives of this field will carry output to the output field
>>>>>>> febb0d89
        field_name: str, the name of the output field
        directives_from_edge: List[Directive], the directives of a vertex field. The output
                              field will contain all @filter and any @optional directives
                              from this list

    Returns:
        Field object, with field_name as its name, containing directives from any field in the
        input selections with the same name and directives from the input list of directives
    """
    new_field = Field(
        name=Name(value=field_name),
        directives=[],
    )

<<<<<<< HEAD
    # Check parent_selection for existing field of given name
    parent_field = try_get_ast_by_name_and_type(selections, field_name, Field)
    if parent_field is not None:
        # Existing field, add all its directives
        directives_from_existing_field = parent_field.directives
        if directives_from_existing_field is not None:
            new_field.directives.extend(directives_from_existing_field)

=======
    # Transfer directives from existing field of the same name
    if existing_field is not None:
        # Existing field, add all its directives
        directives_from_existing_field = existing_field.directives
        if directives_from_existing_field is not None:
            new_field.directives.extend(directives_from_existing_field)
>>>>>>> febb0d89
    # Transfer directives from edge
    if directives_from_edge is not None:
        for directive in directives_from_edge:
            if directive.name.value == OutputDirective.name:  # output illegal on vertex field
                raise GraphQLValidationError(
                    u'Directive "{}" is not allowed on a vertex field, as @output directives '
                    u'can only exist on property fields.'.format(directive)
                )
            elif directive.name.value == OptionalDirective.name:
                if try_get_ast_by_name_and_type(
                    new_field.directives, OptionalDirective.name, Directive
                ) is None:
                    # New optional directive
                    new_field.directives.append(directive)
            elif directive.name.value == FilterDirective.name:
                new_field.directives.append(directive)
            else:
                raise AssertionError(
                    u'Unreachable code reached. Directive "{}" is of an unsupported type, and '
                    u'was not caught in a prior validation step.'.format(directive)
                )

    return new_field


<<<<<<< HEAD
def _get_child_type_and_selections(ast, type_info):
    """Get the type (root field) and selection set of the input AST.

    For instance, if the root of the AST is a vertex field that goes to type Animal, the
    returned type name will be Animal.

    If the input AST is a type coercion, the root field name will be the coerced type rather
    than the union or interface type, and the selection set will contain actual fields
    rather than a single inline fragment.

    Args:
        ast: type Node, the AST that, if split off into its own Document, would have the the
             type (named the same as the root vertex field) and root selections that this
             function outputs
        type_info: TypeInfo, used to check for the type that fields lead to

    Returns:
        Tuple[str, List[Union[Field, InlineFragment]]], name and selections of the root
        vertex field of the input AST if it were made into its own separate Document
    """
    child_type = type_info.get_type()  # GraphQLType
    if child_type is None:
        raise SchemaStructureError(
            u'The provided merged schema descriptor may be invalid, as the type '
            u'corresponding to the field "{}" under type "{}" cannot be '
            u'found.'.format(ast.name.value, type_info.get_parent_type())
        )
    child_type_name = strip_non_null_and_list_from_type(child_type).name

    child_selection_set = ast.selection_set
    # Adjust for type coercion
    if (
        child_selection_set is not None and
        len(child_selection_set.selections) == 1 and
        isinstance(child_selection_set.selections[0], InlineFragment)
    ):
        type_coercion_inline_fragment = child_selection_set.selections[0]
        child_type_name = type_coercion_inline_fragment.type_condition.name.value
        child_selection_set = type_coercion_inline_fragment.selection_set

    return child_type_name, child_selection_set.selections


def _replace_or_insert_property_field(selections, new_field):
    """Return a copy of the input selections, with new_field added or replacing existing field.

    If there is an existing field with the same name as new_field, replace. Otherwise, insert
    new_field after the last existing property field.

    Inputs are not modified.

    Args:
        selections: List[Union[Field, InlineFragment]], where all property fields occur
                    before all vertex fields and inline fragments
        new_field: Field object, to be inserted into selections

    Returns:
        List[Union[Field, InlineFragment]]
    """
    selections = copy(selections)
    for index, selection in enumerate(selections):
        if (
            isinstance(selection, Field) and
            selection.name.value == new_field.name.value
        ):
            selections[index] = new_field
            return selections
        if not is_property_field_ast(selection):
            selections.insert(index, new_field)
            return selections
    # No vertex fields and no property fields of the same name
    selections.append(new_field)
    return selections


def _get_out_name_optionally_add_output(field, intermediate_out_name_assigner):
=======
def _get_out_name_optionally_add_output(field, name_assigner):
>>>>>>> febb0d89
    """Return out_name of @output on field, creating new @output if needed.

    Args:
        field: Field object, whose directives we may modify by adding an @output directive
<<<<<<< HEAD
        intermediate_out_name_assigner: IntermediateOutNameAssigner, which will be used to
                                        generate an out_name, if it's necessary to create a
                                        new @output directive
=======
        name_assigner: IntermediateOutNameAssigner, object used to generate and keep track of
                       names of newly created @output directives
>>>>>>> febb0d89

    Returns:
        str, name of the out_name of the @output directive, either pre-existing or newly
        generated
    """
    # Check for existing directive
    output_directive = try_get_ast_by_name_and_type(
        field.directives, OutputDirective.name, Directive
    )
    if output_directive is None:
        # Create and add new directive to field
<<<<<<< HEAD
        out_name = intermediate_out_name_assigner.assign_and_return_out_name()
=======
        out_name = name_assigner.assign_and_return_out_name()
>>>>>>> febb0d89
        output_directive = _get_output_directive(out_name)
        if field.directives is None:
            field.directives = []
        field.directives.append(output_directive)
        return out_name
    else:
        return output_directive.arguments[0].value.value  # Location of value of out_name


def _get_output_directive(out_name):
    """Return a Directive representing an @output with the input out_name."""
    return Directive(
        name=Name(value=OutputDirective.name),
        arguments=[
            Argument(
                name=Name(value=u'out_name'),
                value=StringValue(value=out_name),
            ),
        ],
    )


def _get_query_document(root_vertex_field_name, root_selections):
    """Return a Document representing a query with the specified name and selections."""
    return Document(
        definitions=[
            OperationDefinition(
                operation='query',
                selection_set=SelectionSet(
                    selections=[
                        Field(
                            name=Name(value=root_vertex_field_name),
                            selection_set=SelectionSet(
                                selections=root_selections,
                            ),
                            directives=[],
                        )
                    ]
                )
            )
        ]
    )


def _add_query_connections(parent_query_node, child_query_node, parent_field_out_name,
                           child_field_out_name):
    """Modify parent and child SubQueryNodes by adding QueryConnections between them."""
    if child_query_node.parent_query_connection is not None:
        raise AssertionError(
            u'The input child query node already has a parent connection, {}'.format(
                child_query_node.parent_query_connection
            )
        )
    if any(
        query_connection_from_parent.sink_query_node is child_query_node
        for query_connection_from_parent in parent_query_node.child_query_connections
    ):
        raise AssertionError(
            u'The input parent query node already has the child query node in a child query '
            u'connection.'
        )
    # Create QueryConnections
    new_query_connection_from_parent = QueryConnection(
        sink_query_node=child_query_node,
        source_field_out_name=parent_field_out_name,
        sink_field_out_name=child_field_out_name,
    )
    new_query_connection_from_child = QueryConnection(
        sink_query_node=parent_query_node,
        source_field_out_name=child_field_out_name,
        sink_field_out_name=parent_field_out_name,
    )
    # Add QueryConnections
    parent_query_node.child_query_connections.append(new_query_connection_from_parent)
    child_query_node.parent_query_connection = new_query_connection_from_child


class IntermediateOutNameAssigner(object):
    """Used to generate and keep track of out_name of @output directives."""

    def __init__(self):
        """Create assigner with empty records."""
        self.intermediate_output_names = set()
        self.intermediate_output_count = 0

    def assign_and_return_out_name(self):
        """Assign and return name, increment count, add name to records."""
        out_name = '__intermediate_output_' + str(self.intermediate_output_count)
        self.intermediate_output_count += 1
        self.intermediate_output_names.add(out_name)
        return out_name


class SchemaIdSetterVisitor(Visitor):
    def __init__(self, type_info, query_node, type_name_to_schema_id):
        """Create a visitor for setting the schema_id of the input query node.

        Args:
            type_info: TypeInfo, used to keep track of types of fields while traversing the AST
            query_node: SubQueryNode, whose schema_id will be modified
            type_name_to_schema_id: Dict[str, str], mapping the names of types to the id of the
                                    schema that they came from
        """
        self.type_info = type_info
        self.query_node = query_node
        self.type_name_to_schema_id = type_name_to_schema_id

    def enter_Field(self, *args):
        """Check the schema of the type that the field leads to"""
        child_type_name = strip_non_null_and_list_from_type(self.type_info.get_type()).name
        self._check_or_set_schema_id(child_type_name)

    def enter_InlineFragment(self, node, *args):
        """Check the schema of the coerced type."""
        self._check_or_set_schema_id(node.type_condition.name.value)

    def _check_or_set_schema_id(self, type_name):
        """Set the schema id of the root node if not yet set, otherwise check schema ids agree.

        Args:
            type_name: str, name of the type whose schema id we're comparing against the
                       previously recorded schema id
        """
        if type_name in self.type_name_to_schema_id:  # It may be a scalar, and thus not found
            current_type_schema_id = self.type_name_to_schema_id[type_name]
            prior_type_schema_id = self.query_node.schema_id
            if prior_type_schema_id is None:  # First time checking schema_id
                self.query_node.schema_id = current_type_schema_id
            elif current_type_schema_id != prior_type_schema_id:
                # A single query piece has types from two schemas -- merged_schema_descriptor
                # is invalid: an edge field without a @stitch directive crosses schemas,
                # or type_name_to_schema_id is wrong
                raise SchemaStructureError(
                    u'The provided merged schema descriptor may be invalid. Perhaps some '
                    u'vertex field that does not have a @stitch directive crosses schemas. As '
                    u'a result, query piece "{}" appears to contain types from more than '
                    u'one schema. Type "{}" belongs to schema "{}", while some other type '
                    u'belongs to schema "{}".'.format(
                        self.query_node.query_ast, type_name, current_type_schema_id,
                        prior_type_schema_id
                    )
                )<|MERGE_RESOLUTION|>--- conflicted
+++ resolved
@@ -1,18 +1,15 @@
 # Copyright 2019-present Kensho Technologies, LLC.
-<<<<<<< HEAD
-from collections import namedtuple
-=======
 from collections import OrderedDict, namedtuple
->>>>>>> febb0d89
 from copy import copy
 
 from graphql.language.ast import (
-    Argument, Directive, Document, Field, InlineFragment, InterfaceTypeDefinition, Name,
-    ObjectTypeDefinition, OperationDefinition, SelectionSet, StringValue
+    Argument, Directive, Document, Field, InterfaceTypeDefinition, Name, ObjectTypeDefinition,
+    OperationDefinition, SelectionSet, StringValue
 )
-<<<<<<< HEAD
 from graphql.language.visitor import TypeInfoVisitor, Visitor, visit
 from graphql.utils.type_info import TypeInfo
+from graphql.validation import validate
+import six
 
 from ..ast_manipulation import get_only_query_definition
 from ..compiler.helpers import strip_non_null_and_list_from_type
@@ -20,16 +17,8 @@
 from ..schema import FilterDirective, OptionalDirective, OutputDirective
 from .utils import (
     SchemaStructureError, check_query_is_valid_to_split, is_property_field_ast,
-    try_get_ast_by_name_and_type
+    try_get_ast_by_name_and_type, try_get_inline_fragment
 )
-=======
-import six
-
-from ..compiler.helpers import strip_non_null_and_list_from_type
-from ..exceptions import GraphQLValidationError
-from ..schema import FilterDirective, OptionalDirective, OutputDirective
-from .utils import is_property_field_ast, try_get_ast_by_name_and_type, try_get_inline_fragment
->>>>>>> febb0d89
 
 
 QueryConnection = namedtuple(
@@ -58,7 +47,6 @@
         # List[SubQueryNode], the queries that depend on the current query
 
 
-<<<<<<< HEAD
 def split_query(query_ast, merged_schema_descriptor):
     """Split input query AST into a tree of SubQueryNodes targeting each individual schema.
 
@@ -84,8 +72,9 @@
 
     Raises:
         - GraphQLValidationError if the query doesn't validate against the schema, contains
-          unsupported directives, or some property field occurs after a vertex field in some
-          selection
+          unsupported directives, some property field occurs after a vertex field in some
+          selection, or some inline fragment coexists with other fields or inline fragment
+          on the same scope
         - SchemaStructureError if the input merged_schema_descriptor appears to be invalid
           or inconsistent
     """
@@ -96,7 +85,7 @@
     # schema directives when converting an AST to a schema object. Until this issue is
     # fixed, it's necessary to use additional information from pre-processing the schema AST
     edge_to_stitch_fields = _get_edge_to_stitch_fields(merged_schema_descriptor)
-    intermediate_out_name_assigner = IntermediateOutNameAssigner()
+    name_assigner = IntermediateOutNameAssigner()
 
     root_query_node = SubQueryNode(query_ast)
     query_nodes_to_split = [root_query_node]
@@ -106,14 +95,14 @@
         current_node_to_split = query_nodes_to_split.pop()
 
         _split_query_one_level(current_node_to_split, merged_schema_descriptor,
-                               edge_to_stitch_fields, intermediate_out_name_assigner)
+                               edge_to_stitch_fields, name_assigner)
 
         query_nodes_to_split.extend(
             child_query_connection.sink_query_node
             for child_query_connection in current_node_to_split.child_query_connections
         )
 
-    return root_query_node, frozenset(intermediate_out_name_assigner.intermediate_output_names)
+    return root_query_node, frozenset(name_assigner.intermediate_output_names)
 
 
 def _get_edge_to_stitch_fields(merged_schema_descriptor):
@@ -124,7 +113,7 @@
     removed as directives on a schema field can be directly accessed.
 
     Args:
-        merged_schema_descriptor: MergedSchemaDescriptor namedtuple, containing a schema ast
+        merged_schema_descriptor: MergedSchemaDescriptor namedtuple, containing a schema AST
                                   and a map from names of types to their schema ids
 
     Returns:
@@ -144,14 +133,14 @@
                 if stitch_directive is not None:
                     source_field_name = stitch_directive.arguments[0].value.value
                     sink_field_name = stitch_directive.arguments[1].value.value
-                    edge = (type_definition.name.value, field_definition.name.value)
-                    edge_to_stitch_fields[edge] = (source_field_name, sink_field_name)
+                    stitch_data_key = (type_definition.name.value, field_definition.name.value)
+                    edge_to_stitch_fields[stitch_data_key] = (source_field_name, sink_field_name)
 
     return edge_to_stitch_fields
 
 
 def _split_query_one_level(query_node, merged_schema_descriptor, edge_to_stitch_fields,
-                           intermediate_out_name_assigner):
+                           name_assigner):
     """Split the query node, creating children out of all branches across cross schema edges.
 
     The input query_node will be modified. Its query_ast will be replaced by a new AST with
@@ -165,7 +154,58 @@
                     child_query_connections will be modified
         merged_schema_descriptor: MergedSchemaDescriptor, the schema that the query AST contained
                                   in the input query_node targets
-=======
+        edge_to_stitch_fields: Dict[Tuple(str, str), Tuple(str, str)], mapping
+                               (type name, vertex field name) to
+                               (source field name, sink field name) used in the @stitch directive
+                               for each cross schema edge
+        name_assigner: IntermediateOutNameAssigner, object used to generate and keep track of
+                       names of newly created @output directive
+
+    Raises:
+        - GraphQLValidationError if the query AST contained in the input query_node is invalid,
+          for example, having an @output directive on a cross schema edge
+        - SchemaStructureError if the merged_schema_descriptor provided appears to be invalid
+          or inconsistent
+    """
+    type_info = TypeInfo(merged_schema_descriptor.schema)
+
+    operation_definition = get_only_query_definition(query_node.query_ast, GraphQLValidationError)
+
+    type_info.enter(operation_definition)
+    new_operation_definition = _split_query_ast_one_level_recursive(
+        query_node, operation_definition, type_info, edge_to_stitch_fields, name_assigner
+    )
+    type_info.leave(operation_definition)
+
+    if new_operation_definition is not operation_definition:
+        new_query_ast = copy(query_node.query_ast)
+        new_query_ast.definitions = [new_operation_definition]
+        query_node.query_ast = new_query_ast
+
+    # Check resulting AST is valid
+    validation_errors = validate(merged_schema_descriptor.schema, query_node.query_ast)
+    if len(validation_errors) > 0:
+        raise AssertionError(
+            u'The resulting split query "{}" is invalid, with the following error messages: {}'
+            u''.format(query_node.query_ast, validation_errors)
+        )
+
+    # Set schema id, check for consistency
+    visitor = TypeInfoVisitor(
+        type_info,
+        SchemaIdSetterVisitor(
+            type_info, query_node, merged_schema_descriptor.type_name_to_schema_id
+        )
+    )
+    visit(query_node.query_ast, visitor)
+
+    if query_node.schema_id is None:
+        raise AssertionError(
+            u'Unreachable code reached. The schema id of query piece "{}" has not been '
+            u'determined.'.format(query_node.query_ast)
+        )
+
+
 def _split_query_ast_one_level_recursive(
     query_node, ast, type_info, edge_to_stitch_fields, name_assigner
 ):
@@ -253,85 +293,10 @@
         selections: List[Field], containing a number of property fields and vertex fields
         type_info: TypeInfo, used to get information about the types of fields while traversing
                    the query AST
->>>>>>> febb0d89
         edge_to_stitch_fields: Dict[Tuple(str, str), Tuple(str, str)], mapping
                                (type name, vertex field name) to
                                (source field name, sink field name) used in the @stitch directive
                                for each cross schema edge
-<<<<<<< HEAD
-        intermediate_out_name_assigner: IntermediateOutNameAssigner, object used to generate
-                                        and keep track of names of newly created @output
-                                        directives
-
-    Raises:
-        - GraphQLValidationError if the query AST contained in the input query_node is invalid,
-          for example, having an @output directive on a cross schema edge
-        - SchemaStructureError if the merged_schema_descriptor provided appears to be invalid
-          or inconsistent
-    """
-    type_info = TypeInfo(merged_schema_descriptor.schema)
-
-    operation_definition = get_only_query_definition(query_node.query_ast, GraphQLValidationError)
-
-    type_info.enter(operation_definition)
-    new_operation_definition = _split_query_ast_one_level_recursive(
-        query_node, operation_definition, [operation_definition], type_info,
-        edge_to_stitch_fields, intermediate_out_name_assigner
-    )
-    type_info.leave(operation_definition)
-
-    query_node.query_ast = Document(
-        definitions=[new_operation_definition]
-    )
-    # Set schema id, check for consistency
-    visitor = TypeInfoVisitor(
-        type_info,
-        SchemaIdSetterVisitor(
-            type_info, query_node, merged_schema_descriptor.type_name_to_schema_id
-        )
-    )
-    visit(query_node.query_ast, visitor)
-
-    if query_node.schema_id is None:
-        raise AssertionError(
-            u'Unreachable code reached. The schema id of query piece "{}" has not been '
-            u'determined.'.format(query_node.query_ast)
-        )
-
-
-def _split_query_ast_one_level_recursive(
-    query_node, ast, parent_selections, type_info, edge_to_stitch_fields,
-    intermediate_out_name_assigner
-):
-    """Return a Node to replace the input AST by in the selections one level above.
-
-    - If the input AST starts with a cross schema vertex field, the output will be a Field object
-      representing the property field used in the stitch
-      - If a property field of the expected name already exists in the selections one level
-        above (in parent_selections), the new Field will contain any existing directives of
-        this field
-    - Otherwise, the process will be repeated on child selections (if any) of the input AST
-      - If no child selection is modified, the exact same object as the input AST will be returned
-      - If some child selection is modified, a copy of the AST with the new selections will be
-        returned
-        - If a modified child selection is a property field
-          - If a property field of the same name already exists, the new field will replace the
-            existing field
-          - Otherwise, the property field will be inserted into selections after the last existing
-            property field
-        - Otherwise, the modified selection will be appended to selections
-
-    Args:
-        query_node: SubQueryNode, whose list of child query connections may be modified to include
-                    children
-        ast: type Node, the AST that we are trying to split into child components. It is not
-             modified by this function
-        parent_selections: List[Node], containing all property fields (and possibly some vertex
-                           fields) in the level of selections that contains the input ast. It
-                           is not modified by this function
-        type_info: TypeInfo, used to get information about the types of fields while traversing
-                   the query ast
-=======
         name_assigner: IntermediateOutNameAssigner, object used to generate and keep track of
                        names of newly created @output directives
 
@@ -486,95 +451,10 @@
     Args:
         vertex_fields: List[Field], not modified by this function
         parent_type_name: str, name of the type that has the input list of vertex fields as fields
->>>>>>> febb0d89
         edge_to_stitch_fields: Dict[Tuple(str, str), Tuple(str, str)], mapping
                                (type name, vertex field name) to
                                (source field name, sink field name) used in the @stitch directive
                                for each cross schema edge
-<<<<<<< HEAD
-        intermediate_out_name_assigner: IntermediateOutNameAssigner, object used to generate
-                                        and keep track of names of newly created @output
-                                        directives
-
-    Returns:
-        Node object to replace the input AST in the selections one level above. If the output
-        is unchanged from the input AST, the exact same object will be returned
-    """
-    # Check if there is a split here. If so, split AST, make child query node, return property
-    # field. If not, recurse on all child selections (if any)
-    if isinstance(ast, Field):
-        parent_type_name = type_info.get_parent_type().name
-        edge_field_name = ast.name.value
-        if (parent_type_name, edge_field_name) in edge_to_stitch_fields:
-            # parent_field_name and child_field_name are names of property fields in the stitch
-            parent_field_name, child_field_name = \
-                edge_to_stitch_fields[(parent_type_name, edge_field_name)]
-            # Get parent field with existing directives
-            parent_property_field = _get_property_field(
-                parent_selections, parent_field_name, ast.directives
-            )
-            # Add @output if needed, record out_name
-            parent_output_name = _get_out_name_optionally_add_output(
-                parent_property_field, intermediate_out_name_assigner
-            )
-            # Create child query node around ast
-            child_query_node, child_output_name = _get_child_query_node_and_out_name(
-                ast, type_info, child_field_name, intermediate_out_name_assigner
-            )
-            # Create and add QueryConnections
-            _add_query_connections(
-                query_node, child_query_node, parent_output_name, child_output_name
-            )
-            # Return parent property field used in the stitch, to be added in selections above
-            return parent_property_field
-
-    # No split here
-    if ast.selection_set is None:  # Property field, nothing to recurse on
-        return ast
-    selections = ast.selection_set.selections
-
-    new_selections = []
-    made_changes = False
-
-    type_info.enter(ast.selection_set)
-    for selection in selections:  # Recurse on children
-        type_info.enter(selection)
-        # By the time we reach any cross schema vertex fields, new_selections contains all
-        # property fields, including any new property fields created by previous cross schema
-        # vertex fields, and therefore will not create duplicate new fields
-        new_selection = _split_query_ast_one_level_recursive(
-            query_node, selection, new_selections, type_info, edge_to_stitch_fields,
-            intermediate_out_name_assigner
-        )
-
-        if new_selection is not selection:
-            made_changes = True
-            if is_property_field_ast(new_selection):
-                # If a property field is returned and is different from the input, then this is
-                # a property field used in stitching. If no existing field has this name, insert
-                # the new property field to end of property fields. If some existing field has
-                # this name, replace the existing field with the returned field
-                new_selections = _replace_or_insert_property_field(new_selections, new_selection)
-                # The current actual selection is ignored, since it leads to a cut-off branch
-            else:
-                # Changes were made somewhere down the line, append changed version to end
-                new_selections.append(new_selection)
-        else:
-            new_selections.append(new_selection)
-        type_info.leave(selection)
-    type_info.leave(ast.selection_set)
-
-    if made_changes:
-        ast_copy = copy(ast)
-        ast_copy.selection_set = SelectionSet(selections=new_selections)
-        return ast_copy
-    else:
-        return ast
-
-
-def _get_child_query_node_and_out_name(ast, type_info, child_field_name,
-                                       intermediate_out_name_assigner):
-=======
 
     Returns:
         Tuple[List[Field], List[Field]]. The first element is a list of intra schema fields,
@@ -613,7 +493,6 @@
 
 
 def _get_child_query_node_and_out_name(ast, child_type_name, child_field_name, name_assigner):
->>>>>>> febb0d89
     """Create a query node out of ast, return node and unique out_name on field with input name.
 
     Create a new document out of the input AST, that has the same structure as the input. For
@@ -635,32 +514,6 @@
     directive on this field, a new @output directive will be added.
 
     Args:
-<<<<<<< HEAD
-        ast: type Node, representing the AST that we're using to build a child node. It is not
-             modified by this function
-        type_info: TypeInfo, at the location of the ast
-        child_field_name: str. If no field of this name currently exists as a part of the root
-                          selections of the input AST, a new field will be created in the AST
-                          contained in the output child query node
-        intermediate_out_name_assigner: IntermediateOutNameAssigner, which will be used to
-                                        generate an out_name, if it's necessary to create a
-                                        new @output directive
-
-    Returns:
-        Tuple[SubQueryNode, str], the child sub query node wrapping around the input ast, and
-        the out_name of the @output directive uniquely identifying the field used or stitching
-        in this sub query node
-    """
-    child_type_name, child_selections = _get_child_type_and_selections(ast, type_info)
-    # Get existing field with name in child
-    child_property_field = _get_property_field(child_selections, child_field_name, [])
-    # Add @output if needed, record out_name
-    child_output_name = _get_out_name_optionally_add_output(
-        child_property_field, intermediate_out_name_assigner
-    )
-    # Get new child_selections
-    child_selections = _replace_or_insert_property_field(child_selections, child_property_field)
-=======
         ast: Field or InlineFragment, representing the AST that we're using to build a child
              node. It is not modified by this function
         child_field_name: str. If no field of this name currently exists as a part of the root
@@ -699,7 +552,6 @@
     child_selections = _get_selections_from_property_and_vertex_fields(
         child_property_fields_map, child_vertex_fields
     )
->>>>>>> febb0d89
     # Wrap around
     # NOTE: if child_type_name does not actually exist as a root field (not all types are
     # required to have a corresponding root vertex field), then this query will be invalid
@@ -709,11 +561,7 @@
     return child_query_node, child_output_name
 
 
-<<<<<<< HEAD
-def _get_property_field(selections, field_name, directives_from_edge):
-=======
 def _get_property_field(existing_field, field_name, directives_from_edge):
->>>>>>> febb0d89
     """Return a Field object with field_name, sharing directives with any such existing field.
 
     Any valid directives in directives_on_edge will be transferred over to the new field.
@@ -721,14 +569,8 @@
     will also contain all directives of the existing field with that name.
 
     Args:
-<<<<<<< HEAD
-        selections: List[Union[Field, InlineFragment]]. If there is a field with field_name,
-                    the directives of this field will carry over to the output field. It is
-                    not modified by this function
-=======
         existing_field: Field or None. If it's not None, it is a field with field_name. The
                         directives of this field will carry output to the output field
->>>>>>> febb0d89
         field_name: str, the name of the output field
         directives_from_edge: List[Directive], the directives of a vertex field. The output
                               field will contain all @filter and any @optional directives
@@ -743,23 +585,12 @@
         directives=[],
     )
 
-<<<<<<< HEAD
-    # Check parent_selection for existing field of given name
-    parent_field = try_get_ast_by_name_and_type(selections, field_name, Field)
-    if parent_field is not None:
-        # Existing field, add all its directives
-        directives_from_existing_field = parent_field.directives
-        if directives_from_existing_field is not None:
-            new_field.directives.extend(directives_from_existing_field)
-
-=======
     # Transfer directives from existing field of the same name
     if existing_field is not None:
         # Existing field, add all its directives
         directives_from_existing_field = existing_field.directives
         if directives_from_existing_field is not None:
             new_field.directives.extend(directives_from_existing_field)
->>>>>>> febb0d89
     # Transfer directives from edge
     if directives_from_edge is not None:
         for directive in directives_from_edge:
@@ -785,98 +616,13 @@
     return new_field
 
 
-<<<<<<< HEAD
-def _get_child_type_and_selections(ast, type_info):
-    """Get the type (root field) and selection set of the input AST.
-
-    For instance, if the root of the AST is a vertex field that goes to type Animal, the
-    returned type name will be Animal.
-
-    If the input AST is a type coercion, the root field name will be the coerced type rather
-    than the union or interface type, and the selection set will contain actual fields
-    rather than a single inline fragment.
-
-    Args:
-        ast: type Node, the AST that, if split off into its own Document, would have the the
-             type (named the same as the root vertex field) and root selections that this
-             function outputs
-        type_info: TypeInfo, used to check for the type that fields lead to
-
-    Returns:
-        Tuple[str, List[Union[Field, InlineFragment]]], name and selections of the root
-        vertex field of the input AST if it were made into its own separate Document
-    """
-    child_type = type_info.get_type()  # GraphQLType
-    if child_type is None:
-        raise SchemaStructureError(
-            u'The provided merged schema descriptor may be invalid, as the type '
-            u'corresponding to the field "{}" under type "{}" cannot be '
-            u'found.'.format(ast.name.value, type_info.get_parent_type())
-        )
-    child_type_name = strip_non_null_and_list_from_type(child_type).name
-
-    child_selection_set = ast.selection_set
-    # Adjust for type coercion
-    if (
-        child_selection_set is not None and
-        len(child_selection_set.selections) == 1 and
-        isinstance(child_selection_set.selections[0], InlineFragment)
-    ):
-        type_coercion_inline_fragment = child_selection_set.selections[0]
-        child_type_name = type_coercion_inline_fragment.type_condition.name.value
-        child_selection_set = type_coercion_inline_fragment.selection_set
-
-    return child_type_name, child_selection_set.selections
-
-
-def _replace_or_insert_property_field(selections, new_field):
-    """Return a copy of the input selections, with new_field added or replacing existing field.
-
-    If there is an existing field with the same name as new_field, replace. Otherwise, insert
-    new_field after the last existing property field.
-
-    Inputs are not modified.
-
-    Args:
-        selections: List[Union[Field, InlineFragment]], where all property fields occur
-                    before all vertex fields and inline fragments
-        new_field: Field object, to be inserted into selections
-
-    Returns:
-        List[Union[Field, InlineFragment]]
-    """
-    selections = copy(selections)
-    for index, selection in enumerate(selections):
-        if (
-            isinstance(selection, Field) and
-            selection.name.value == new_field.name.value
-        ):
-            selections[index] = new_field
-            return selections
-        if not is_property_field_ast(selection):
-            selections.insert(index, new_field)
-            return selections
-    # No vertex fields and no property fields of the same name
-    selections.append(new_field)
-    return selections
-
-
-def _get_out_name_optionally_add_output(field, intermediate_out_name_assigner):
-=======
 def _get_out_name_optionally_add_output(field, name_assigner):
->>>>>>> febb0d89
     """Return out_name of @output on field, creating new @output if needed.
 
     Args:
         field: Field object, whose directives we may modify by adding an @output directive
-<<<<<<< HEAD
-        intermediate_out_name_assigner: IntermediateOutNameAssigner, which will be used to
-                                        generate an out_name, if it's necessary to create a
-                                        new @output directive
-=======
         name_assigner: IntermediateOutNameAssigner, object used to generate and keep track of
                        names of newly created @output directives
->>>>>>> febb0d89
 
     Returns:
         str, name of the out_name of the @output directive, either pre-existing or newly
@@ -888,11 +634,7 @@
     )
     if output_directive is None:
         # Create and add new directive to field
-<<<<<<< HEAD
-        out_name = intermediate_out_name_assigner.assign_and_return_out_name()
-=======
         out_name = name_assigner.assign_and_return_out_name()
->>>>>>> febb0d89
         output_directive = _get_output_directive(out_name)
         if field.directives is None:
             field.directives = []

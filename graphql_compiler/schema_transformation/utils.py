# Copyright 2019-present Kensho Technologies, LLC.
from copy import copy
import string
from typing import Any, Dict, FrozenSet, List, Optional, Set, Type, TypeVar, Union

from graphql import GraphQLSchema, build_ast_schema, specified_scalar_types
from graphql.language.ast import (
    DirectiveNode,
    DocumentNode,
    EnumTypeDefinitionNode,
    FieldDefinitionNode,
    FieldNode,
    FragmentSpreadNode,
    InlineFragmentNode,
    InterfaceTypeDefinitionNode,
    NamedTypeNode,
    NameNode,
    Node,
    ObjectTypeDefinitionNode,
    ScalarTypeDefinitionNode,
    SelectionSetNode,
    UnionTypeDefinitionNode,
)
from graphql.language.visitor import Visitor, visit
from graphql.type.definition import GraphQLScalarType
from graphql.utilities.assert_valid_name import re_name
from graphql.validation import validate
import six

from ..ast_manipulation import get_ast_with_non_null_and_list_stripped
from ..exceptions import GraphQLError, GraphQLValidationError
from ..schema import FilterDirective, OptionalDirective, OutputDirective


class SchemaTransformError(GraphQLError):
    """Parent of specific error classes."""


class SchemaStructureError(SchemaTransformError):
    """Raised if an input schema's structure is illegal.

    This may happen if an AST cannot be built into a schema, if the schema contains disallowed
    components, or if the schema contains some field of the query type that is named differently
    from the type it queries.
    """


class InvalidNameError(SchemaTransformError):
    """Raised if a type/field name is not valid.

    This may be raised if the input schema contains invalid names, or if the user attempts to
    rename a type/field to an invalid name. A name is considered valid if it consists of
    alphanumeric characters and underscores and doesn't start with a numeric character (as required
    by GraphQL), and doesn't start with double underscores as such type names are reserved for
    GraphQL internal use.
    """


class SchemaMergeNameConflictError(SchemaTransformError):
    """Raised when merging types or fields cause name conflicts.

    This may be raised if two merged schemas share an identically named field or type, or if a
    CrossSchemaEdgeDescriptor provided when merging schemas has an edge name that causes a
    name conflict with an existing field.
    """


class SchemaRenameNameConflictError(SchemaTransformError):
    """Raised when renaming causes name conflicts."""

    type_name_conflicts: Dict[str, Set[str]]
    renamed_to_builtin_scalar_conflicts: Dict[str, str]
    field_name_conflicts: Dict[str, Dict[str, Set[str]]]

    def __init__(
        self,
        type_name_conflicts: Dict[str, Set[str]],
        renamed_to_builtin_scalar_conflicts: Dict[str, str],
        field_name_conflicts: Dict[str, Dict[str, Set[str]]],
    ) -> None:
        """Record all renaming conflicts."""
        if not any(
            [type_name_conflicts, renamed_to_builtin_scalar_conflicts, field_name_conflicts]
        ):
            raise ValueError(
                "Cannot raise SchemaRenameNameConflictError without at least one conflict, but "
                "all arguments were empty dictionaries."
            )
        super().__init__()
        self.type_name_conflicts = type_name_conflicts
        self.renamed_to_builtin_scalar_conflicts = renamed_to_builtin_scalar_conflicts
        self.field_name_conflicts = field_name_conflicts

    def __str__(self) -> str:
        """Explain renaming conflict and the fix."""
        type_name_conflicts_message = ""
        if self.type_name_conflicts:
            sorted_type_name_conflicts = [
                (new_type_name, sorted(original_schema_type_names))
                for new_type_name, original_schema_type_names in sorted(
                    self.type_name_conflicts.items()
                )
            ]
            type_name_conflicts_message = (
                f"Applying the renaming would produce a schema in which multiple types have the "
                f"same name, which is an illegal schema state. To fix this, modify the "
                f"type_renamings argument of rename_schema to ensure that no two types in the "
                f"renamed schema have the same name. The following is a list of tuples that "
                f"describes what needs to be fixed. Each tuple is of the form "
                f"(new_type_name, original_schema_type_names) where new_type_name is the type name "
                f"that would appear in the new schema and original_schema_type_names is a list of "
                f"types in the original schema that get mapped to new_type_name: "
                f"{sorted_type_name_conflicts}"
            )
        renamed_to_builtin_scalar_conflicts_message = ""
        if self.renamed_to_builtin_scalar_conflicts:
            sorted_renamed_to_builtin_scalar_conflicts = sorted(
                self.renamed_to_builtin_scalar_conflicts.items()
            )
            renamed_to_builtin_scalar_conflicts_message = (
                f"Applying the renaming would rename type(s) to a name already used by a built-in "
                f"GraphQL scalar type. To fix this, ensure that no type name is mapped to a "
                f"scalar's name. The following is a list of tuples that describes what needs to be "
                f"fixed. Each tuple is of the form (type_name, scalar_name) where type_name is the "
                f"original name of the type and scalar_name is the name of the scalar that the "
                f"type would be renamed to: {sorted_renamed_to_builtin_scalar_conflicts}"
            )
        field_name_conflicts_message = ""
        if self.field_name_conflicts:
            sorted_field_name_conflicts = [
                (
                    type_name,
                    [
                        (desired_field_name, sorted(original_field_names))
                        for desired_field_name, original_field_names in sorted(
                            field_renaming_conflicts_dict.items()
                        )
                    ],
                )
                for type_name, field_renaming_conflicts_dict in sorted(
                    self.field_name_conflicts.items()
                )
            ]
            field_name_conflicts_message = (
                f"Applying the renaming would produce a schema in which multiple fields belonging "
                f"to the same type have the same name, which is an illegal schema state. To fix "
                f"this, modify the field_renamings argument of rename_schema to ensure that within "
                f"each type in the renamed schema, no two fields have the same name. The following "
                f"is a list of tuples that describes what needs to be fixed. "
                f"Each tuple is of the "
                f"form (type_name, [(desired_field_name, original_field_names),...]) where "
                f"type_name is the type name that would appear in the original schema, "
                f"desired_field_name is the name of a  field in the new schema, and "
                f"original_field_names is a list of the names of all the fields in the original "
                f"schema that would be renamed to desired_field_name: {sorted_field_name_conflicts}"
            )
        return "\n".join(
            filter(
                None,
                [
                    type_name_conflicts_message,
                    renamed_to_builtin_scalar_conflicts_message,
                    field_name_conflicts_message,
                ],
            )
        )


class InvalidCrossSchemaEdgeError(SchemaTransformError):
    """Raised when a CrossSchemaEdge provided when merging schemas is invalid.

    This may be raised if the provided CrossSchemaEdge refers to nonexistent schemas,
    types not found in the specified schema, or fields not found in the specified type.
    """


class CascadingSuppressionError(SchemaTransformError):
    """Raised if existing suppressions would require further suppressions.

    This may be raised during schema renaming if it:
    * suppresses all the fields of a type but not the type itself
    * suppresses all the members of a union but not the union itself
    * suppresses a type X but there still exists a different type Y that has fields of type X.
    The error message will suggest fixing this illegal state by describing further suppressions, but
    adding these suppressions may lead to other types, unions, fields, etc. needing suppressions of
    their own. Most real-world schemas wouldn't have these cascading situations, and if they do,
    they are unlikely to have many of them, so the error messages are not meant to describe the full
    sequence of steps required to fix all suppression errors in one pass.
    """


class NoOpRenamingError(SchemaTransformError):
    """Raised if renamings contain no-op renames.

    No-op renames can occur in these ways:
<<<<<<< HEAD
    * type_renamings is iterable and contains a string type_name but there doesn't exist a type in
      the schema named type_name
    * type_renamings is iterable and maps a string type_name to itself, i.e.
      type_renamings[type_name] == type_name
    * There exists an object type T named type_name in the schema such that
      field_renamings[type_name] is both iterable and contains a string field_name but there doesn't
      exist a field named field_name belonging to T in the schema.
    * field_renamings is iterable and contains a string type_name but there doesn't exist an
      object type in the schema named type_name
    * There exists an object type T named type_name in the schema such that
      field_renamings[type_name] is both iterable and 1:1 maps a string field_name to itself within
      a particular type, i.e. field_renamings[type_name][field_name] == [field_name]
=======
    * type_renamings contains a string type_name but there doesn't exist a type in the schema named
      type_name
    * type_renamings maps a string type_name to itself, i.e. type_renamings[type_name] == type_name
>>>>>>> d829fc50
    """

    no_op_type_renames: Set[str]
    no_op_nonexistent_type_field_renames: Set[str]
    no_op_field_renames: Dict[str, Set[str]]

    def __init__(
        self,
        no_op_type_renames: Set[str],
        no_op_field_renames: Dict[str, Set[str]],
        no_op_nonexistent_type_field_renames: Set[str],
    ) -> None:
        """Record all no-op renamings."""
        if not any([no_op_type_renames, no_op_field_renames, no_op_nonexistent_type_field_renames]):
            raise ValueError(
                "Cannot raise NoOpRenamingError without at least one invalid name, but "
                "all arguments were empty."
            )
        super().__init__()
        self.no_op_nonexistent_type_field_renames = no_op_nonexistent_type_field_renames
        self.no_op_type_renames = no_op_type_renames
        self.no_op_field_renames = no_op_field_renames

    def __str__(self) -> str:
<<<<<<< HEAD
        """Explain no-op renamings and the fix."""
        no_op_type_renames_message = ""
        if self.no_op_type_renames:
            no_op_type_renames_message = (
                f"type_renamings is iterable, so it cannot have no-op renamings. However, the "
                f"following entries exist in the type_renamings argument, which either rename a "
                f"type to itself or would rename a type that doesn't exist in the schema, both of "
                f"which are invalid: {sorted(self.no_op_type_renames)}"
            )
        no_op_field_renames_message = ""
        if self.no_op_field_renames:
            sorted_no_op_field_renames = [
                (type_name, sorted(field_names))
                for type_name, field_names in sorted(self.no_op_field_renames.items())
            ]
            no_op_field_renames_message = (
                f"The field renamings for the following types in field_renamings are iterable, so "
                f"they cannot cannot have no-op renamings. However, some of these renamings would "
                f"either rename a field to itself or would rename a field that doesn't exist in "
                f"the schema, both of which are invalid. The following is a list of tuples that "
                f"describes what needs to be fixed for field renamings. Each tuple is of the form "
                f"(type_name, field_renamings) where type_name is the name of the type in the "
                f"original schema and field_renamings is a list of the fields that would be no-op "
                f"renamed: {sorted_no_op_field_renames}"
            )
        no_op_nonexistent_type_field_renames_message = ""
        if self.no_op_nonexistent_type_field_renames:
            no_op_nonexistent_type_field_renames_message = (
                f"field_renamings is iterable, so it cannot have no-op renamings. However, the "
                f"following entries exist in the field_renamings argument that correspond to names "
                f"of object types that either don't exist in the original schema or would get "
                f"suppressed. In other words, the field renamings for each of these types would be "
                f"no-ops: {sorted(self.no_op_nonexistent_type_field_renames)}"
            )
        return "\n".join(
            filter(
                None,
                [
                    no_op_type_renames_message,
                    no_op_field_renames_message,
                    no_op_nonexistent_type_field_renames_message,
                ],
            )
=======
        """Explain renaming conflict and the fix."""
        return (
            f"type_renamings cannot have no-op renamings. However, the following entries exist in "
            f"the type_renamings argument, which either rename a type to itself or would rename a "
            f"type that doesn't exist in the schema, both of which are invalid: "
            f"{sorted(self.no_op_type_renames)}"
>>>>>>> d829fc50
        )


_alphanumeric_and_underscore: FrozenSet[str] = frozenset(
    six.text_type(string.ascii_letters + string.digits + "_")
)


# String representations for the GraphQL built-in scalar types
# pylint produces a false positive-- see issue here: https://github.com/PyCQA/pylint/issues/3743
builtin_scalar_type_names: FrozenSet[str] = frozenset(
    specified_scalar_types.keys()  # pylint: disable=no-member
)


# Union of classes of nodes to be renamed or suppressed by an instance of RenameSchemaTypesVisitor.
# Note that RenameSchemaTypesVisitor also has a class attribute rename_types which parallels the
# classes here. This duplication is necessary due to language and linter constraints-- see the
# comment in the RenameSchemaTypesVisitor class for more information.
# Unfortunately, RenameTypes itself has to be a module attribute instead of a class attribute
# because a bug in flake8 produces a linting error if RenameTypes is a class attribute and we type
# hint the return value of the RenameSchemaTypesVisitor's
# _rename_or_suppress_or_ignore_name_and_add_to_record() method as RenameTypes. More on this here:
# https://github.com/PyCQA/pyflakes/issues/441
RenameTypes = Union[
    EnumTypeDefinitionNode,
    InterfaceTypeDefinitionNode,
    NamedTypeNode,
    ObjectTypeDefinitionNode,
    UnionTypeDefinitionNode,
]
RenameTypesT = TypeVar("RenameTypesT", bound=RenameTypes)

# For the same reason as with RenameTypes, these types have to be written out explicitly instead of
# relying on allowed_types in get_copy_of_node_with_new_name.
# Unlike RenameTypes, RenameNodes also includes fields because it's used in the function
# get_copy_of_node_with_new_name which rename_query depends on to rename the root field in a query.
# Meanwhile, RenameTypes applies only for rename_schema and field renaming in the schema is not
# implemented yet.
RenameNodes = Union[
    RenameTypes,
    FieldNode,
    FieldDefinitionNode,
]
RenameNodesT = TypeVar("RenameNodesT", bound=RenameNodes)

# Contains the node types that may be renamed in rename_query. NamedTypeNode is here for type
# renaming and FieldNode is here for renaming field nodes in the root vertex (as described in
# RenameQueryVisitor).
RenameQueryNodeTypes = Union[NamedTypeNode, FieldNode]
RenameQueryNodeTypesT = TypeVar("RenameQueryNodeTypesT", bound=RenameQueryNodeTypes)


def check_schema_identifier_is_valid(identifier: str) -> None:
    """Check if input is a valid identifier, made of alphanumeric and underscore characters.

    Args:
        identifier: str, used for identifying input schemas when merging multiple schemas

    Raises:
        - ValueError if the name is the empty string, or if it consists of characters other
          than alphanumeric characters and underscores
    """
    if not isinstance(identifier, str):
        raise ValueError('Schema identifier "{}" is not a string.'.format(identifier))
    if identifier == "":
        raise ValueError("Schema identifier must be a nonempty string.")
    illegal_characters = frozenset(identifier) - _alphanumeric_and_underscore
    if illegal_characters:
        raise ValueError(
            'Schema identifier "{}" contains illegal characters: {}'.format(
                identifier, illegal_characters
            )
        )


def is_valid_nonreserved_name(name: str) -> bool:
    """Check if input is a valid, non-reserved GraphQL name.

    A GraphQL name is valid iff it consists of only alphanumeric characters and underscores and
    does not start with a numeric character. It is non-reserved (i.e. not reserved for GraphQL
    internal use) if it does not start with double underscores.

    Args:
        name: to be checked

    Returns:
        True iff name is a valid, non-reserved GraphQL type name.
    """
    return bool(re_name.match(name)) and not name.startswith("__")


def get_query_type_name(schema: GraphQLSchema) -> str:
    """Get the name of the query type of the input schema (e.g. RootSchemaQuery)."""
    if schema.query_type is None:
        raise AssertionError(
            "Schema's query_type field is None, even though the compiler is read-only."
        )
    return schema.query_type.name


def get_custom_scalar_names(schema: GraphQLSchema) -> Set[str]:
    """Get names of all custom scalars used in the input schema.

    Includes all user defined scalars; excludes builtin scalars.

    Note: If the user defined a scalar that shares its name with a builtin introspection type
    (such as __Schema, __Directive, etc), it will not be listed in type_map and thus will not
    be included in the output.

    Returns:
        set of names of scalars used in the schema
    """
    type_map = schema.type_map
    custom_scalar_names = {
        type_name
        for type_name, type_object in six.iteritems(type_map)
        if isinstance(type_object, GraphQLScalarType) and type_name not in builtin_scalar_type_names
    }
    return custom_scalar_names


def try_get_ast_by_name_and_type(
    asts: Optional[List[Node]], target_name: str, target_type: Type[Node]
) -> Optional[Node]:
    """Return the ast in the list with the desired name and type, if found.

    Args:
        asts: optional list of asts to search through
        target_name: name of the AST we're looking for
        target_type: type of the AST we're looking for. Instances of this type must have a .name
                     attribute, (e.g. FieldNode, DirectiveNode) and its .name attribute must have a
                     .value attribute.

    Returns:
        element in the input list with the correct name and type, or None if not found
    """
    if asts is None:
        return None
    for ast in asts:
        if isinstance(ast, target_type):
            if not (hasattr(ast, "name") and hasattr(ast.name, "value")):  # type: ignore
                # Can't type hint "has .name attribute"
                raise AssertionError(
                    f"AST {ast} is either missing a .name attribute or its .name attribute is "
                    f"missing a .value attribute. This should be impossible because target_type "
                    f"{target_type} must have a .name attribute, {target_type}'s .name attribute "
                    f"must have a .value attribute, and the ast must be of type {target_type}."
                )
            if ast.name.value == target_name:  # type: ignore
                # Can't type hint "has .name attribute"
                return ast
    return None


def try_get_inline_fragment(
    selections: Optional[List[Union[FieldNode, InlineFragmentNode]]]
) -> Optional[InlineFragmentNode]:
    """Return the unique inline fragment contained in selections, or None.

    Args:
        selections: optional list of selections to search through

    Returns:
        inline fragment if one is found in selections, None otherwise

    Raises:
        GraphQLValidationError if selections contains a InlineFragment along with a nonzero
        number of fields, or contains multiple InlineFragments
    """
    if selections is None:
        return None
    inline_fragments_in_selection = [
        selection for selection in selections if isinstance(selection, InlineFragmentNode)
    ]
    if len(inline_fragments_in_selection) == 0:
        return None
    elif len(inline_fragments_in_selection) == 1:
        if len(selections) == 1:
            return inline_fragments_in_selection[0]
        else:
            raise GraphQLValidationError(
                'Input selections "{}" contains both InlineFragments and Fields, which may not '
                "coexist in one selection.".format(selections)
            )
    else:
        raise GraphQLValidationError(
            'Input selections "{}" contains multiple InlineFragments, which is not allowed.'
            "".format(selections)
        )


def get_copy_of_node_with_new_name(node: RenameNodesT, new_name: str) -> RenameNodesT:
    """Return a node with new_name as its name and otherwise identical to the input node.

    Args:
        node: node to make a copy of
        new_name: name to give to the output node

    Returns:
        node with new_name as its name and otherwise identical to the input node
    """
    node_type = type(node).__name__
    allowed_types = frozenset(
        (
            "EnumTypeDefinitionNode",
            "FieldNode",
            "FieldDefinitionNode",
            "InterfaceTypeDefinitionNode",
            "NamedTypeNode",
            "ObjectTypeDefinitionNode",
            "UnionTypeDefinitionNode",
        )
    )
    if node_type not in allowed_types:
        raise AssertionError(
            "Input node {} of type {} is not allowed, only {} are allowed.".format(
                node, node_type, allowed_types
            )
        )
    node_with_new_name = copy(node)  # shallow copy is enough
    node_with_new_name.name = NameNode(value=new_name)
    return node_with_new_name


class CheckValidTypesAndNamesVisitor(Visitor):
    """Check that the AST does not contain invalid types or types with invalid names.

    If AST contains invalid types, raise SchemaStructureError; if AST contains types with
    invalid names, raise InvalidNameError.
    """

    disallowed_types = frozenset(
        {  # types not supported in renaming or merging
            "InputObjectTypeDefinitionNode",
            "ObjectTypeExtensionNode",
        }
    )
    unexpected_types = frozenset(
        {  # types not expected to be found in schema definition
            "FieldNode",
            "FragmentDefinitionNode",
            "FragmentSpreadNode",
            "InlineFragmentNode",
            "ObjectFieldNode",
            "ObjectValueNode",
            "OperationDefinitionNode",
            "SelectionSetNode",
            "VariableNode",
            "VariableDefinitionNode",
        }
    )
    check_name_validity_types = (
        EnumTypeDefinitionNode,
        InterfaceTypeDefinitionNode,
        ObjectTypeDefinitionNode,
        ScalarTypeDefinitionNode,
        UnionTypeDefinitionNode,
    )

    def enter(
        self, node: Node, key: Any, parent: Any, path: List[Any], ancestors: List[Any]
    ) -> None:
        """Raise error if node is of a invalid type or has an invalid name.

        Raises:
            - SchemaStructureError if the node is an InputObjectTypeDefinition,
              TypeExtensionDefinition, or a type that shouldn't exist in a schema definition
            - InvalidNameError if a node has an invalid name
        """
        node_type = type(node).__name__
        if node_type in self.disallowed_types:
            raise SchemaStructureError('Node type "{}" not allowed.'.format(node_type))
        elif node_type in self.unexpected_types:
            raise SchemaStructureError('Node type "{}" unexpected in schema AST'.format(node_type))
        elif isinstance(node, self.check_name_validity_types):
            if not is_valid_nonreserved_name(node.name.value):
                raise InvalidNameError(
                    f"Node name {node.name.value} is not a valid, non-reserved GraphQL name. "
                    f"Valid, non-reserved GraphQL names must consist of only alphanumeric "
                    f"characters and underscores, must not start with a numeric character, and "
                    f"must not start with double underscores."
                )


class CheckQueryTypeFieldsNameMatchVisitor(Visitor):
    """Check that every query type field's name is identical to the type it queries.

    If not, raise SchemaStructureError.
    """

    def __init__(self, query_type: str) -> None:
        """Create a visitor for checking query type field names.

        Args:
            query_type: name of the query type (e.g. RootSchemaQuery)
        """
        self.query_type = query_type
        self.in_query_type = False

    def enter_object_type_definition(
        self,
        node: ObjectTypeDefinitionNode,
        key: Any,
        parent: Any,
        path: List[Any],
        ancestors: List[Any],
    ) -> None:
        """If the node's name matches the query type, record that we entered the query type."""
        if node.name.value == self.query_type:
            self.in_query_type = True

    def leave_object_type_definition(
        self,
        node: ObjectTypeDefinitionNode,
        key: Any,
        parent: Any,
        path: List[Any],
        ancestors: List[Any],
    ) -> None:
        """If the node's name matches the query type, record that we left the query type."""
        if node.name.value == self.query_type:
            self.in_query_type = False

    def enter_field_definition(
        self,
        node: FieldDefinitionNode,
        key: Any,
        parent: Any,
        path: List[Any],
        ancestors: List[Any],
    ) -> None:
        """If inside the query type, check that the field and queried type names match.

        Raises:
            - SchemaStructureError if the field name is not identical to the name of the type
              that it queries
        """
        if self.in_query_type:
            field_name = node.name.value
            type_node = get_ast_with_non_null_and_list_stripped(node.type)
            queried_type_name = type_node.name.value
            if field_name != queried_type_name:
                raise SchemaStructureError(
                    'Query type\'s field name "{}" does not match corresponding queried type '
                    'name "{}"'.format(field_name, queried_type_name)
                )


def check_ast_schema_is_valid(ast: DocumentNode) -> None:
    """Check the schema satisfies structural requirements for rename and merge.

    In particular, check that the schema contains no mutations, no subscriptions, no
    InputObjectTypeDefinitions, no TypeExtensionDefinitions, all type names are valid and not
    reserved (not starting with double underscores), and all query type field names match the
    types they query.

    Args:
        ast: represents schema

    Raises:
        - SchemaStructureError if the AST cannot be built into a valid schema, if the schema
          contains mutations, subscriptions, InputObjectTypeDefinitions, TypeExtensionsDefinitions,
          or if any query type field does not match the queried type.
        - InvalidNameError if a type has a type name that is invalid or reserved
    """
    schema = build_ast_schema(ast)

    if schema.mutation_type is not None:
        raise SchemaStructureError(
            "Renaming schemas that contain mutations is currently not supported."
        )
    if schema.subscription_type is not None:
        raise SchemaStructureError(
            "Renaming schemas that contain subscriptions is currently not supported."
        )

    visit(ast, CheckValidTypesAndNamesVisitor())

    query_type = get_query_type_name(schema)
    visit(ast, CheckQueryTypeFieldsNameMatchVisitor(query_type))


def is_property_field_ast(field: FieldNode) -> bool:
    """Return True iff selection is a property field (i.e. no further selections)."""
    if isinstance(field, FieldNode):
        # Unfortunately, since split_query.py hasn't been type-hinted yet, we can't rely on the
        # type-hint in this function to ensure field is a FieldNode yet.
        return (
            field.selection_set is None
            or field.selection_set.selections is None
            or field.selection_set.selections == []
        )
    else:
        raise AssertionError('Input selection "{}" is not a Field.'.format(field))


class CheckQueryIsValidToSplitVisitor(Visitor):
    """Check the query is valid.

    In particular, check that it only contains supported directives, its property fields come
    before vertex fields in every scope, and that any scope containing a InlineFragment has
    nothing else in scope.
    """

    # This is very restrictive for now. Other cases (e.g. tags not crossing boundaries) are
    # also ok, but temporarily not allowed
    supported_directives = frozenset(
        (
            FilterDirective.name,
            OutputDirective.name,
            OptionalDirective.name,
        )
    )

    def enter_directive(
        self, node: DirectiveNode, key: Any, parent: Any, path: List[Any], ancestors: List[Any]
    ) -> None:
        """Check that the directive is supported."""
        if node.name.value not in self.supported_directives:
            raise GraphQLValidationError(
                'Directive "{}" is not yet supported, only "{}" are currently '
                "supported.".format(node.name.value, self.supported_directives)
            )

    def enter_selection_set(
        self, node: SelectionSetNode, key: Any, parent: Any, path: List[Any], ancestors: List[Any]
    ) -> None:
        """Check selections are valid.

        If selections contains an InlineFragment, check that it is the only inline fragment in
        scope. Otherwise, check that property fields occur before vertex fields.

        Args:
            node: selection set
            key: The index or key to this node from the parent node or Array.
            parent: the parent immediately above this node, which may be an Array.
            path: The key path to get to this node from the root node.
            ancestors: All nodes and Arrays visited before reaching parent of this node. These
                       correspond to array indices in ``path``. Note: ancestors includes arrays
                       which contain the parent of visited node.
        """
        selections = node.selections
        if len(selections) == 1 and isinstance(selections[0], InlineFragmentNode):
            return
        else:
            seen_vertex_field = False  # Whether we're seen a vertex field
            for field in selections:
                if isinstance(field, InlineFragmentNode):
                    raise GraphQLValidationError(
                        "Inline fragments must be the only selection in scope. However, in "
                        "selections {}, an InlineFragment coexists with other selections.".format(
                            selections
                        )
                    )
                if isinstance(field, FragmentSpreadNode):
                    raise GraphQLValidationError(
                        f"Fragments (not to be confused with inline fragments) are not supported "
                        f"by the compiler. However, in SelectionSetNode {node}'s selections "
                        f"attribute {selections}, the field {field} is a FragmentSpreadNode named "
                        f"{field.name.value}."
                    )
                if not isinstance(field, FieldNode):
                    raise AssertionError(
                        f"The SelectionNode {field} in SelectionSetNode {node}'s selections "
                        f"attribute is not a FieldNode but instead has type {type(field)}."
                    )
                if is_property_field_ast(field):
                    if seen_vertex_field:
                        raise GraphQLValidationError(
                            "In the selections {}, the property field {} occurs after a vertex "
                            "field or a type coercion statement, which is not allowed, as all "
                            "property fields must appear before all vertex fields.".format(
                                node.selections, field
                            )
                        )
                else:
                    seen_vertex_field = True


def check_query_is_valid_to_split(schema: GraphQLSchema, query_ast: DocumentNode) -> None:
    """Check the query is valid for splitting.

    In particular, ensure that the query validates against the schema, does not contain
    unsupported directives, and that in each selection, all property fields occur before all
    vertex fields.

    Args:
        schema: schema the query is written against
        query_ast: query to split

    Raises:
        GraphQLValidationError if the query doesn't validate against the schema, contains
        unsupported directives, or some property field occurs after a vertex field in some
        selection
    """
    # Check builtin errors
    built_in_validation_errors = validate(schema, query_ast)
    if len(built_in_validation_errors) > 0:
        raise GraphQLValidationError("AST does not validate: {}".format(built_in_validation_errors))
    # Check no bad directives and fields are in order
    visitor = CheckQueryIsValidToSplitVisitor()
    visit(query_ast, visitor)<|MERGE_RESOLUTION|>--- conflicted
+++ resolved
@@ -193,24 +193,17 @@
     """Raised if renamings contain no-op renames.
 
     No-op renames can occur in these ways:
-<<<<<<< HEAD
-    * type_renamings is iterable and contains a string type_name but there doesn't exist a type in
-      the schema named type_name
-    * type_renamings is iterable and maps a string type_name to itself, i.e.
-      type_renamings[type_name] == type_name
-    * There exists an object type T named type_name in the schema such that
-      field_renamings[type_name] is both iterable and contains a string field_name but there doesn't
-      exist a field named field_name belonging to T in the schema.
-    * field_renamings is iterable and contains a string type_name but there doesn't exist an
-      object type in the schema named type_name
-    * There exists an object type T named type_name in the schema such that
-      field_renamings[type_name] is both iterable and 1:1 maps a string field_name to itself within
-      a particular type, i.e. field_renamings[type_name][field_name] == [field_name]
-=======
     * type_renamings contains a string type_name but there doesn't exist a type in the schema named
       type_name
     * type_renamings maps a string type_name to itself, i.e. type_renamings[type_name] == type_name
->>>>>>> d829fc50
+    * There exists an object type T named type_name in the schema such that
+      field_renamings[type_name] contains a string field_name but there doesn't exist a field named
+      field_name belonging to T in the schema.
+    * field_renamings contains a string type_name but there doesn't exist an object type in the
+      schema named type_name
+    * There exists an object type T named type_name in the schema such that
+      field_renamings[type_name] 1:1 maps a string field_name to itself within a particular type,
+      i.e. field_renamings[type_name][field_name] == [field_name]
     """
 
     no_op_type_renames: Set[str]
@@ -235,15 +228,14 @@
         self.no_op_field_renames = no_op_field_renames
 
     def __str__(self) -> str:
-<<<<<<< HEAD
         """Explain no-op renamings and the fix."""
         no_op_type_renames_message = ""
         if self.no_op_type_renames:
             no_op_type_renames_message = (
-                f"type_renamings is iterable, so it cannot have no-op renamings. However, the "
-                f"following entries exist in the type_renamings argument, which either rename a "
-                f"type to itself or would rename a type that doesn't exist in the schema, both of "
-                f"which are invalid: {sorted(self.no_op_type_renames)}"
+                f"type_renamings cannot have no-op renamings. However, the following entries exist "
+                f"in the type_renamings argument, which either rename a type to itself or would "
+                f"rename a type that doesn't exist in the schema, both of which are invalid: "
+                f"{sorted(self.no_op_type_renames)}"
             )
         no_op_field_renames_message = ""
         if self.no_op_field_renames:
@@ -252,8 +244,7 @@
                 for type_name, field_names in sorted(self.no_op_field_renames.items())
             ]
             no_op_field_renames_message = (
-                f"The field renamings for the following types in field_renamings are iterable, so "
-                f"they cannot cannot have no-op renamings. However, some of these renamings would "
+                f"The field renamings for the following types would "
                 f"either rename a field to itself or would rename a field that doesn't exist in "
                 f"the schema, both of which are invalid. The following is a list of tuples that "
                 f"describes what needs to be fixed for field renamings. Each tuple is of the form "
@@ -264,11 +255,10 @@
         no_op_nonexistent_type_field_renames_message = ""
         if self.no_op_nonexistent_type_field_renames:
             no_op_nonexistent_type_field_renames_message = (
-                f"field_renamings is iterable, so it cannot have no-op renamings. However, the "
-                f"following entries exist in the field_renamings argument that correspond to names "
-                f"of object types that either don't exist in the original schema or would get "
-                f"suppressed. In other words, the field renamings for each of these types would be "
-                f"no-ops: {sorted(self.no_op_nonexistent_type_field_renames)}"
+                f"The following entries exist in the field_renamings argument that correspond to "
+                f"names of object types that either don't exist in the original schema or would "
+                f"get suppressed. In other words, the field renamings for each of these types "
+                f"would be no-ops: {sorted(self.no_op_nonexistent_type_field_renames)}"
             )
         return "\n".join(
             filter(
@@ -279,14 +269,6 @@
                     no_op_nonexistent_type_field_renames_message,
                 ],
             )
-=======
-        """Explain renaming conflict and the fix."""
-        return (
-            f"type_renamings cannot have no-op renamings. However, the following entries exist in "
-            f"the type_renamings argument, which either rename a type to itself or would rename a "
-            f"type that doesn't exist in the schema, both of which are invalid: "
-            f"{sorted(self.no_op_type_renames)}"
->>>>>>> d829fc50
         )
 
 

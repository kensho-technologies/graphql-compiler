# Copyright 2019-present Kensho Technologies, LLC.
import string

from graphql import build_ast_schema
<<<<<<< HEAD
from graphql.language import ast as ast_types
=======
from graphql.language.ast import Field, InlineFragment, NamedType
>>>>>>> 16fd083e
from graphql.language.visitor import Visitor, visit
from graphql.type.definition import GraphQLScalarType
from graphql.utils.assert_valid_name import COMPILED_NAME_PATTERN
from graphql.validation import validate
import six

from ..exceptions import GraphQLError, GraphQLValidationError
<<<<<<< HEAD
=======
from ..schema import FilterDirective, OptionalDirective, OutputDirective
>>>>>>> 16fd083e


class SchemaTransformError(GraphQLError):
    """Parent of specific error classes."""


class SchemaStructureError(SchemaTransformError):
    """Raised if an input schema's structure is illegal.

    This may happen if an AST cannot be built into a schema, if the schema contains disallowed
    components, or if the schema contains some field of the query type that is named differently
    from the type it queries.
    """


class InvalidTypeNameError(SchemaTransformError):
    """Raised if a type/field name is not valid.

    This may be raised if the input schema contains invalid names, or if the user attempts to
    rename a type/field to an invalid name. A name is considered valid if it consists of
    alphanumeric characters and underscores and doesn't start with a numeric character (as
    required by GraphQL), and doesn't start with double underscores as such type names are
    reserved for GraphQL internal use.
    """


class SchemaNameConflictError(SchemaTransformError):
    """Raised when renaming or merging types or fields cause name conflicts.

    This may be raised if a field or type is renamed to conflict with another field or type,
    if two merged schemas share an identically named field or type, or if a
    CrossSchemaEdgeDescriptor provided when merging schemas has an edge name that causes a
    name conflict with an existing field.
    """


class InvalidCrossSchemaEdgeError(SchemaTransformError):
    """Raised when a CrossSchemaEdge provided when merging schemas is invalid.

    This may be raised if the provided CrossSchemaEdge refers to nonexistent schemas,
    types not found in the specified schema, or fields not found in the specified type.
    """


_alphanumeric_and_underscore = frozenset(six.text_type(string.ascii_letters + string.digits + '_'))


def check_schema_identifier_is_valid(identifier):
    """Check if input is a valid identifier, made of alphanumeric and underscore characters.

    Args:
        identifier: str, used for identifying input schemas when merging multiple schemas

    Raises:
        - ValueError if the name is the empty string, or if it consists of characters other
          than alphanumeric characters and underscores
    """
    if not isinstance(identifier, str):
        raise ValueError(u'Schema identifier "{}" is not a string.'.format(identifier))
    if identifier == '':
        raise ValueError(u'Schema identifier must be a nonempty string.')
    illegal_characters = frozenset(identifier) - _alphanumeric_and_underscore
    if illegal_characters:
        raise ValueError(
            u'Schema identifier "{}" contains illegal characters: {}'.format(
                identifier, illegal_characters
            )
        )


def check_type_name_is_valid(name):
    """Check if input is a valid, nonreserved GraphQL type name.

    Args:
        name: str

    Raises:
        - InvalidTypeNameError if the name doesn't consist of only alphanumeric characters and
          underscores, starts with a numeric character, or starts with double underscores
    """
    if not isinstance(name, str):
        raise InvalidTypeNameError(u'Name "{}" is not a string.'.format(name))
    if not COMPILED_NAME_PATTERN.match(name):
        raise InvalidTypeNameError(u'"{}" is not a valid GraphQL name.'.format(name))
    if name.startswith('__'):
        raise InvalidTypeNameError(u'"{}" starts with two underscores, which is reserved for '
                                   u'GraphQL internal use and is not allowed.'.format(name))


def get_query_type_name(schema):
    """Get the name of the query type of the input schema.

    Args:
        schema: GraphQLSchema

    Returns:
        str, name of the query type (e.g. RootSchemaQuery)
    """
    return schema.get_query_type().name


def get_scalar_names(schema):
    """Get names of all scalars used in the input schema.

    Includes all user defined scalars, as well as any builtin scalars used in the schema; excludes
    builtin scalars not used in the schema.

    Note: If the user defined a scalar that shares its name with a builtin introspection type
    (such as __Schema, __Directive, etc), it will not be listed in type_map and thus will not
    be included in the output.

    Returns:
        Set[str], set of names of scalars used in the schema
    """
    type_map = schema.get_type_map()
    scalars = {
        type_name
        for type_name, type_object in six.iteritems(type_map)
        if isinstance(type_object, GraphQLScalarType)
    }
    return scalars


<<<<<<< HEAD
def try_get_ast(asts, target_name, target_type):
=======
def try_get_ast_by_name_and_type(asts, target_name, target_type):
>>>>>>> 16fd083e
    """Return the ast in the list with the desired name and type, if found.

    Args:
        asts: List[Node] or None
        target_name: str, name of the AST we're looking for
        target_type: Node, the type of the AST we're looking for. Must be a type with a .name
                     attribute, e.g. Field, Directive

    Returns:
        Node, an element in the input list with the correct name and type, or None if not found
    """
    if asts is None:
        return None
    for ast in asts:
        if isinstance(ast, target_type) and ast.name.value == target_name:
            return ast
    return None


class CheckValidTypesAndNamesVisitor(Visitor):
    """Check that the AST does not contain invalid types or types with invalid names.

    If AST contains invalid types, raise SchemaStructureError; if AST contains types with
    invalid names, raise InvalidTypeNameError.
    """
    disallowed_types = frozenset({  # types not supported in renaming or merging
        'InputObjectTypeDefinition',
        'TypeExtensionDefinition',
    })
    unexpected_types = frozenset({  # types not expected to be found in schema definition
        'Field',
        'FragmentDefinition',
        'FragmentSpread',
        'InlineFragment',
        'ObjectField',
        'ObjectValue',
        'OperationDefinition',
        'SelectionSet',
        'Variable',
        'VariableDefinition',
    })
    check_name_validity_types = frozenset({  # nodes whose name need to be checked
        'EnumTypeDefinition',
        'InterfaceTypeDefinition',
        'ObjectTypeDefinition',
        'ScalarTypeDefinition',
        'UnionTypeDefinition',
    })

    def enter(self, node, key, parent, path, ancestors):
        """Raise error if node is of a invalid type or has an invalid name.

        Raises:
            - SchemaStructureError if the node is an InputObjectTypeDefinition,
              TypeExtensionDefinition, or a type that shouldn't exist in a schema definition
            - InvalidTypeNameError if a node has an invalid name
        """
        node_type = type(node).__name__
        if node_type in self.disallowed_types:
            raise SchemaStructureError(
                u'Node type "{}" not allowed.'.format(node_type)
            )
        elif node_type in self.unexpected_types:
            raise SchemaStructureError(
                u'Node type "{}" unexpected in schema AST'.format(node_type)
            )
        elif node_type in self.check_name_validity_types:
            check_type_name_is_valid(node.name.value)


class CheckQueryTypeFieldsNameMatchVisitor(Visitor):
    """Check that every query type field's name is identical to the type it queries.

    If not, raise SchemaStructureError.
    """
    def __init__(self, query_type):
        """Create a visitor for checking query type field names.

        Args:
            query_type: str, name of the query type (e.g. RootSchemaQuery)
        """
        self.query_type = query_type
        self.in_query_type = False

    def enter_ObjectTypeDefinition(self, node, *args):
        """If the node's name matches the query type, record that we entered the query type."""
        if node.name.value == self.query_type:
            self.in_query_type = True

    def leave_ObjectTypeDefinition(self, node, *args):
        """If the node's name matches the query type, record that we left the query type."""
        if node.name.value == self.query_type:
            self.in_query_type = False

    def enter_FieldDefinition(self, node, *args):
        """If inside the query type, check that the field and queried type names match.

        Raises:
            - SchemaStructureError if the field name is not identical to the name of the type
              that it queries
        """
        if self.in_query_type:
            field_name = node.name.value
            type_node = node.type
            # NamedType node may be wrapped in several layers of NonNullType or ListType
            while not isinstance(type_node, ast_types.NamedType):
                type_node = type_node.type
            queried_type_name = type_node.name.value
            if field_name != queried_type_name:
                raise SchemaStructureError(
                    u'Query type\'s field name "{}" does not match corresponding queried type '
                    u'name "{}"'.format(field_name, queried_type_name)
                )


def check_ast_schema_is_valid(ast):
    """Check the schema satisfies structural requirements for rename and merge.

    In particular, check that the schema contains no mutations, no subscriptions, no
    InputObjectTypeDefinitions, no TypeExtensionDefinitions, all type names are valid and not
    reserved (not starting with double underscores), and all query type field names match the
    types they query.

    Args:
        ast: Document, representing a schema

    Raises:
        - SchemaStructureError if the AST cannot be built into a valid schema, if the schema
          contains mutations, subscriptions, InputObjectTypeDefinitions, TypeExtensionsDefinitions,
          or if any query type field does not match the queried type.
        - InvalidTypeNameError if a type has a type name that is invalid or reserved
    """
    try:
        schema = build_ast_schema(ast)
    except Exception as e:  # Can't be more specific -- see graphql/utils/build_ast_schema.py
        raise SchemaStructureError(u'Input is not a valid schema. Message: {}'.format(e))

    if schema.get_mutation_type() is not None:
        raise SchemaStructureError(
            u'Renaming schemas that contain mutations is currently not supported.'
        )
    if schema.get_subscription_type() is not None:
        raise SchemaStructureError(
            u'Renaming schemas that contain subscriptions is currently not supported.'
        )

    visit(ast, CheckValidTypesAndNamesVisitor())

    query_type = get_query_type_name(schema)
    visit(ast, CheckQueryTypeFieldsNameMatchVisitor(query_type))


<<<<<<< HEAD
def is_property_field(selection):
=======
def is_property_field_ast(selection):
>>>>>>> 16fd083e
    """Return True if selection is a property field, False if a vertex field or type coercion.

    Args:
        selection: type Field or InlineFragment. An element occuring inside a SelectionSet

    Returns:
        True if the selection is a property field, False if it's a vertex field or type coercion
    """
<<<<<<< HEAD
    if isinstance(selection, ast_types.InlineFragment):
        return False
    if isinstance(selection, ast_types.Field):
=======
    if isinstance(selection, InlineFragment):
        return False
    if isinstance(selection, Field):
>>>>>>> 16fd083e
        if (
            selection.selection_set is None or
            selection.selection_set.selections is None or
            selection.selection_set.selections == []
        ):
            return True
        else:
            return False
    else:
        raise AssertionError(
            u'Input selection "{}" is not of type Field or InlineFragment.'.format(selection)
        )


class CheckQueryIsValidToSplitVisitor(Visitor):
    """Check the query only has supported directives, and its fields are correctly ordered."""
    # This is very restrictive for now. Other cases (e.g. tags not crossing boundaries) are
    # also ok, but temporarily not allowed
<<<<<<< HEAD
    supported_directives = frozenset(('filter', 'output', 'optional'))
=======
    supported_directives = frozenset((
        FilterDirective.name,
        OutputDirective.name,
        OptionalDirective.name,
    ))
>>>>>>> 16fd083e

    def enter_Directive(self, node, *args):
        """Check that the directive is supported."""
        if node.name.value not in self.supported_directives:
            raise GraphQLValidationError(
                u'Directive "{}" is not yet supported, only "{}" are currently '
                u'supported.'.format(node.name.value, self.supported_directives)
            )

    def enter_SelectionSet(self, node, *args):
        """Check property fields occur before vertex fields and type coercions in selection."""
<<<<<<< HEAD
        past_property_fields = False  # Whether we're seen a vertex field
        for field in node.selections:
            if is_property_field(field):
                if past_property_fields:
=======
        seen_non_property_field = False  # Whether we're seen a vertex field/type coercion
        for field in node.selections:
            if is_property_field_ast(field):
                if seen_non_property_field:
>>>>>>> 16fd083e
                    raise GraphQLValidationError(
                        u'In the selections {}, the property field {} occurs after a vertex '
                        u'field or a type coercion statement, which is not allowed, as all '
                        u'property fields must appear before all vertex fields.'.format(
                            node.selections, field
                        )
                    )
            else:
<<<<<<< HEAD
                past_property_fields = True
=======
                seen_non_property_field = True
>>>>>>> 16fd083e


def check_query_is_valid_to_split(schema, query_ast):
    """Check the query is valid for splitting.
<<<<<<< HEAD
    In particular, ensure that the query validates against the schema, does not contain
    unsupported directives, and that in each selection, all property fields occur before all
    vertex fields.
    Args:
        schema: GraphQLSchema object
        query_ast: Document
=======

    In particular, ensure that the query validates against the schema, does not contain
    unsupported directives, and that in each selection, all property fields occur before all
    vertex fields.

    Args:
        schema: GraphQLSchema object
        query_ast: Document

>>>>>>> 16fd083e
    Raises:
        GraphQLValidationError if the query doesn't validate against the schema, contains
        unsupported directives, or some property field occurs after a vertex field in some
        selection
    """
    # Check builtin errors
    built_in_validation_errors = validate(schema, query_ast)
    if len(built_in_validation_errors) > 0:
        raise GraphQLValidationError(
            u'AST does not validate: {}'.format(built_in_validation_errors)
        )
    # Check no bad directives and fields are in order
    visitor = CheckQueryIsValidToSplitVisitor()
    visit(query_ast, visitor)<|MERGE_RESOLUTION|>--- conflicted
+++ resolved
@@ -2,11 +2,7 @@
 import string
 
 from graphql import build_ast_schema
-<<<<<<< HEAD
-from graphql.language import ast as ast_types
-=======
 from graphql.language.ast import Field, InlineFragment, NamedType
->>>>>>> 16fd083e
 from graphql.language.visitor import Visitor, visit
 from graphql.type.definition import GraphQLScalarType
 from graphql.utils.assert_valid_name import COMPILED_NAME_PATTERN
@@ -14,10 +10,7 @@
 import six
 
 from ..exceptions import GraphQLError, GraphQLValidationError
-<<<<<<< HEAD
-=======
 from ..schema import FilterDirective, OptionalDirective, OutputDirective
->>>>>>> 16fd083e
 
 
 class SchemaTransformError(GraphQLError):
@@ -141,11 +134,7 @@
     return scalars
 
 
-<<<<<<< HEAD
-def try_get_ast(asts, target_name, target_type):
-=======
 def try_get_ast_by_name_and_type(asts, target_name, target_type):
->>>>>>> 16fd083e
     """Return the ast in the list with the desired name and type, if found.
 
     Args:
@@ -298,11 +287,7 @@
     visit(ast, CheckQueryTypeFieldsNameMatchVisitor(query_type))
 
 
-<<<<<<< HEAD
-def is_property_field(selection):
-=======
 def is_property_field_ast(selection):
->>>>>>> 16fd083e
     """Return True if selection is a property field, False if a vertex field or type coercion.
 
     Args:
@@ -311,15 +296,9 @@
     Returns:
         True if the selection is a property field, False if it's a vertex field or type coercion
     """
-<<<<<<< HEAD
-    if isinstance(selection, ast_types.InlineFragment):
-        return False
-    if isinstance(selection, ast_types.Field):
-=======
     if isinstance(selection, InlineFragment):
         return False
     if isinstance(selection, Field):
->>>>>>> 16fd083e
         if (
             selection.selection_set is None or
             selection.selection_set.selections is None or
@@ -338,15 +317,11 @@
     """Check the query only has supported directives, and its fields are correctly ordered."""
     # This is very restrictive for now. Other cases (e.g. tags not crossing boundaries) are
     # also ok, but temporarily not allowed
-<<<<<<< HEAD
-    supported_directives = frozenset(('filter', 'output', 'optional'))
-=======
     supported_directives = frozenset((
         FilterDirective.name,
         OutputDirective.name,
         OptionalDirective.name,
     ))
->>>>>>> 16fd083e
 
     def enter_Directive(self, node, *args):
         """Check that the directive is supported."""
@@ -358,17 +333,10 @@
 
     def enter_SelectionSet(self, node, *args):
         """Check property fields occur before vertex fields and type coercions in selection."""
-<<<<<<< HEAD
-        past_property_fields = False  # Whether we're seen a vertex field
-        for field in node.selections:
-            if is_property_field(field):
-                if past_property_fields:
-=======
         seen_non_property_field = False  # Whether we're seen a vertex field/type coercion
         for field in node.selections:
             if is_property_field_ast(field):
                 if seen_non_property_field:
->>>>>>> 16fd083e
                     raise GraphQLValidationError(
                         u'In the selections {}, the property field {} occurs after a vertex '
                         u'field or a type coercion statement, which is not allowed, as all '
@@ -377,33 +345,20 @@
                         )
                     )
             else:
-<<<<<<< HEAD
-                past_property_fields = True
-=======
                 seen_non_property_field = True
->>>>>>> 16fd083e
 
 
 def check_query_is_valid_to_split(schema, query_ast):
     """Check the query is valid for splitting.
-<<<<<<< HEAD
+
     In particular, ensure that the query validates against the schema, does not contain
     unsupported directives, and that in each selection, all property fields occur before all
     vertex fields.
+
     Args:
         schema: GraphQLSchema object
         query_ast: Document
-=======
-
-    In particular, ensure that the query validates against the schema, does not contain
-    unsupported directives, and that in each selection, all property fields occur before all
-    vertex fields.
-
-    Args:
-        schema: GraphQLSchema object
-        query_ast: Document
-
->>>>>>> 16fd083e
+
     Raises:
         GraphQLValidationError if the query doesn't validate against the schema, contains
         unsupported directives, or some property field occurs after a vertex field in some

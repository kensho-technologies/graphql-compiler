--- conflicted
+++ resolved
@@ -124,11 +124,7 @@
 
 # String representations for the GraphQL built-in scalar types
 # pylint produces a false positive-- see issue here: https://github.com/PyCQA/pylint/issues/3743
-<<<<<<< HEAD
-builtin_scalar_types = frozenset(specified_scalar_types.keys())  # pylint: disable=no-member
-=======
 builtin_scalar_type_names = frozenset(specified_scalar_types.keys())  # pylint: disable=no-member
->>>>>>> 404cd7f3
 
 
 def check_schema_identifier_is_valid(identifier):
@@ -203,11 +199,7 @@
     custom_scalar_names = {
         type_name
         for type_name, type_object in six.iteritems(type_map)
-<<<<<<< HEAD
-        if isinstance(type_object, GraphQLScalarType) and type_name not in builtin_scalar_types
-=======
         if isinstance(type_object, GraphQLScalarType) and type_name not in builtin_scalar_type_names
->>>>>>> 404cd7f3
     }
     return custom_scalar_names
 

# Copyright 2019-present Kensho Technologies, LLC.
from copy import copy
import string
from typing import Any, Dict, FrozenSet, List, Optional, Sequence, Set, Type, TypeVar, Union

from graphql import GraphQLSchema, build_ast_schema, specified_scalar_types
from graphql.language.ast import (
    DirectiveNode,
    DocumentNode,
    EnumTypeDefinitionNode,
    FieldDefinitionNode,
    FieldNode,
    FragmentSpreadNode,
    InlineFragmentNode,
    InterfaceTypeDefinitionNode,
    NamedTypeNode,
    NameNode,
    Node,
    ObjectTypeDefinitionNode,
    ScalarTypeDefinitionNode,
    SelectionNode,
    SelectionSetNode,
    UnionTypeDefinitionNode,
)
from graphql.language.visitor import Visitor, visit
from graphql.type.definition import GraphQLScalarType
from graphql.utilities.assert_valid_name import re_name
from graphql.validation import validate
import six

from ..ast_manipulation import get_ast_with_non_null_and_list_stripped
from ..compiler.helpers import (
    get_parameter_name, get_uniquely_named_objects_by_name, is_runtime_parameter
)
from ..exceptions import GraphQLError, GraphQLValidationError
from ..schema import FilterDirective, OptionalDirective, OutputDirective, RecurseDirective


class SchemaTransformError(GraphQLError):
    """Parent of specific error classes."""


class SchemaStructureError(SchemaTransformError):
    """Raised if an input schema's structure is illegal.

    This may happen if an AST cannot be built into a schema, if the schema contains disallowed
    components, or if the schema contains some field of the query type that is named differently
    from the type it queries.
    """


class InvalidNameError(SchemaTransformError):
    """Raised if a type/field name is not valid.

    This may be raised if the input schema contains invalid names, or if the user attempts to
    rename a type/field to an invalid name. A name is considered valid if it consists of
    alphanumeric characters and underscores and doesn't start with a numeric character (as required
    by GraphQL), and doesn't start with double underscores as such type names are reserved for
    GraphQL internal use.
    """


class SchemaMergeNameConflictError(SchemaTransformError):
    """Raised when merging types or fields cause name conflicts.

    This may be raised if two merged schemas share an identically named field or type, or if a
    CrossSchemaEdgeDescriptor provided when merging schemas has an edge name that causes a
    name conflict with an existing field.
    """


class SchemaRenameNameConflictError(SchemaTransformError):
    """Raised when renaming causes name conflicts."""

    type_name_conflicts: Dict[str, Set[str]]
    renamed_to_builtin_scalar_conflicts: Dict[str, str]
    field_name_conflicts: Dict[str, Dict[str, Set[str]]]

    def __init__(
        self,
        type_name_conflicts: Dict[str, Set[str]],
        renamed_to_builtin_scalar_conflicts: Dict[str, str],
        field_name_conflicts: Dict[str, Dict[str, Set[str]]],
    ) -> None:
        """Record all renaming conflicts."""
        if not any(
            [type_name_conflicts, renamed_to_builtin_scalar_conflicts, field_name_conflicts]
        ):
            raise ValueError(
                "Cannot raise SchemaRenameNameConflictError without at least one conflict, but "
                "all arguments were empty dictionaries."
            )
        super().__init__()
        self.type_name_conflicts = type_name_conflicts
        self.renamed_to_builtin_scalar_conflicts = renamed_to_builtin_scalar_conflicts
        self.field_name_conflicts = field_name_conflicts

    def __str__(self) -> str:
        """Explain renaming conflict and the fix."""
        type_name_conflicts_message = ""
        if self.type_name_conflicts:
            sorted_type_name_conflicts = [
                (new_type_name, sorted(original_schema_type_names))
                for new_type_name, original_schema_type_names in sorted(
                    self.type_name_conflicts.items()
                )
            ]
            type_name_conflicts_message = (
                f"Applying the renaming would produce a schema in which multiple types have the "
                f"same name, which is an illegal schema state. To fix this, modify the "
                f"type_renamings argument of rename_schema to ensure that no two types in the "
                f"renamed schema have the same name. The following is a list of tuples that "
                f"describes what needs to be fixed. Each tuple is of the form "
                f"(new_type_name, original_schema_type_names) where new_type_name is the type name "
                f"that would appear in the new schema and original_schema_type_names is a list of "
                f"types in the original schema that get mapped to new_type_name: "
                f"{sorted_type_name_conflicts}"
            )
        renamed_to_builtin_scalar_conflicts_message = ""
        if self.renamed_to_builtin_scalar_conflicts:
            sorted_renamed_to_builtin_scalar_conflicts = sorted(
                self.renamed_to_builtin_scalar_conflicts.items()
            )
            renamed_to_builtin_scalar_conflicts_message = (
                f"Applying the renaming would rename type(s) to a name already used by a built-in "
                f"GraphQL scalar type. To fix this, ensure that no type name is mapped to a "
                f"scalar's name. The following is a list of tuples that describes what needs to be "
                f"fixed. Each tuple is of the form (type_name, scalar_name) where type_name is the "
                f"original name of the type and scalar_name is the name of the scalar that the "
                f"type would be renamed to: {sorted_renamed_to_builtin_scalar_conflicts}"
            )
        field_name_conflicts_message = ""
        if self.field_name_conflicts:
            sorted_field_name_conflicts = [
                (
                    type_name,
                    [
                        (desired_field_name, sorted(original_field_names))
                        for desired_field_name, original_field_names in sorted(
                            field_renaming_conflicts_dict.items()
                        )
                    ],
                )
                for type_name, field_renaming_conflicts_dict in sorted(
                    self.field_name_conflicts.items()
                )
            ]
            field_name_conflicts_message = (
                f"Applying the renaming would produce a schema in which multiple fields belonging "
                f"to the same type have the same name, which is an illegal schema state. To fix "
                f"this, modify the field_renamings argument of rename_schema to ensure that within "
                f"each type in the renamed schema, no two fields have the same name. The following "
                f"is a list of tuples that describes what needs to be fixed. "
                f"Each tuple is of the form "
                f"(type_name, [(desired_field_name, original_field_names),...]) where type_name is "
                f"the type name that would appear in the original schema, desired_field_name is "
                f"the name of a field in the new schema, and original_field_names is a list of the "
                f"names of all the fields in the original schema that would be renamed to "
                f"desired_field_name: {sorted_field_name_conflicts}"
            )
        return "\n".join(
            filter(
                None,
                [
                    type_name_conflicts_message,
                    renamed_to_builtin_scalar_conflicts_message,
                    field_name_conflicts_message,
                ],
            )
        )


class InvalidCrossSchemaEdgeError(SchemaTransformError):
    """Raised when a CrossSchemaEdge provided when merging schemas is invalid.

    This may be raised if the provided CrossSchemaEdge refers to nonexistent schemas,
    types not found in the specified schema, or fields not found in the specified type.
    """


class CascadingSuppressionError(SchemaTransformError):
    """Raised if existing suppressions would require further suppressions.

    This may be raised during schema renaming if it:
    * suppresses all the fields of a type but not the type itself
    * suppresses all the members of a union but not the union itself
    * suppresses a type X but there still exists a different type Y that has fields of type X.
    The error message will suggest fixing this illegal state by describing further suppressions, but
    adding these suppressions may lead to other types, unions, fields, etc. needing suppressions of
    their own. Most real-world schemas wouldn't have these cascading situations, and if they do,
    they are unlikely to have many of them, so the error messages are not meant to describe the full
    sequence of steps required to fix all suppression errors in one pass.
    """


class NoOpRenamingError(SchemaTransformError):
    """Raised if renamings contain no-op renames.

    No-op renames can occur in these ways:
    * type_renamings contains a string type_name but there doesn't exist a type in the schema named
      type_name
    * type_renamings maps a string type_name to itself, i.e. type_renamings[type_name] == type_name
    * There exists an object type T named type_name in the schema such that
      field_renamings[type_name] contains a string field_name but there doesn't exist a field named
      field_name belonging to T in the schema.
    * field_renamings contains a string type_name but there doesn't exist an object type in the
      schema named type_name
    * There exists an object type T named type_name in the schema such that
      field_renamings[type_name] 1:1 maps a string field_name to itself within a particular type,
      i.e. field_renamings[type_name][field_name] == [field_name]
    """

    no_op_type_renames: Set[str]
    no_op_nonexistent_type_field_renames: Set[str]
    no_op_field_renames: Dict[str, Set[str]]

    def __init__(
        self,
        no_op_type_renames: Set[str],
        no_op_field_renames: Dict[str, Set[str]],
        no_op_nonexistent_type_field_renames: Set[str],
    ) -> None:
        """Record all no-op renamings."""
        if not any([no_op_type_renames, no_op_field_renames, no_op_nonexistent_type_field_renames]):
            raise ValueError(
                "Cannot raise NoOpRenamingError without at least one invalid name, but "
                "all arguments were empty."
            )
        super().__init__()
        self.no_op_nonexistent_type_field_renames = no_op_nonexistent_type_field_renames
        self.no_op_type_renames = no_op_type_renames
        self.no_op_field_renames = no_op_field_renames

    def __str__(self) -> str:
        """Explain no-op renamings and the fix."""
        no_op_type_renames_message = ""
        if self.no_op_type_renames:
            no_op_type_renames_message = (
                f"type_renamings cannot have no-op renamings. However, the following entries exist "
                f"in the type_renamings argument, which either rename a type to itself or would "
                f"rename a type that doesn't exist in the schema, both of which are invalid: "
                f"{sorted(self.no_op_type_renames)}"
            )
        no_op_field_renames_message = ""
        if self.no_op_field_renames:
            sorted_no_op_field_renames = [
                (type_name, sorted(field_names))
                for type_name, field_names in sorted(self.no_op_field_renames.items())
            ]
            no_op_field_renames_message = (
                f"The field renamings for the following types would "
                f"either rename a field to itself or would rename a field that doesn't exist in "
                f"the schema, both of which are invalid. The following is a list of tuples that "
                f"describes what needs to be fixed for field renamings. Each tuple is of the form "
                f"(type_name, field_renamings) where type_name is the name of the type in the "
                f"original schema and field_renamings is a list of the fields that would be no-op "
                f"renamed: {sorted_no_op_field_renames}"
            )
        no_op_nonexistent_type_field_renames_message = ""
        if self.no_op_nonexistent_type_field_renames:
            no_op_nonexistent_type_field_renames_message = (
                f"The following entries exist in the field_renamings argument that correspond to "
                f"names of object types that either don't exist in the original schema or would "
                f"get suppressed. In other words, the field renamings for each of these types "
                f"would be no-ops: {sorted(self.no_op_nonexistent_type_field_renames)}"
            )
        return "\n".join(
            filter(
                None,
                [
                    no_op_type_renames_message,
                    no_op_field_renames_message,
                    no_op_nonexistent_type_field_renames_message,
                ],
            )
        )


_alphanumeric_and_underscore: FrozenSet[str] = frozenset(
    six.text_type(string.ascii_letters + string.digits + "_")
)


# String representations for the GraphQL built-in scalar types
# pylint produces a false positive-- see issue here: https://github.com/PyCQA/pylint/issues/3743
builtin_scalar_type_names: FrozenSet[str] = frozenset(
    specified_scalar_types.keys()  # pylint: disable=no-member
)


# Union of classes of nodes to be renamed or suppressed by an instance of RenameSchemaTypesVisitor.
# Note that RenameSchemaTypesVisitor also has a class attribute rename_types which parallels the
# classes here. This duplication is necessary due to language and linter constraints-- see the
# comment in the RenameSchemaTypesVisitor class for more information.
# Unfortunately, RenameTypes itself has to be a module attribute instead of a class attribute
# because a bug in flake8 produces a linting error if RenameTypes is a class attribute and we type
# hint the return value of the RenameSchemaTypesVisitor's
# _rename_or_suppress_or_ignore_name_and_add_to_record() method as RenameTypes. More on this here:
# https://github.com/PyCQA/pyflakes/issues/441
RenameTypes = Union[
    EnumTypeDefinitionNode,
    InterfaceTypeDefinitionNode,
    NamedTypeNode,
    ObjectTypeDefinitionNode,
    UnionTypeDefinitionNode,
]
RenameTypesT = TypeVar("RenameTypesT", bound=RenameTypes)

# For the same reason as with RenameTypes, these types have to be written out explicitly instead of
# relying on allowed_types in get_copy_of_node_with_new_name.
# Unlike RenameTypes, RenameNodes also includes fields because it's used in the function
# get_copy_of_node_with_new_name which rename_query depends on to rename the root field in a query.
# Meanwhile, RenameTypes applies only for rename_schema and field renaming in the schema is not
# implemented yet.
RenameNodes = Union[
    RenameTypes,
    FieldNode,
    FieldDefinitionNode,
]
RenameNodesT = TypeVar("RenameNodesT", bound=RenameNodes)

# Contains the node types that may be renamed in rename_query. NamedTypeNode is here for type
# renaming and FieldNode is here for renaming field nodes in the root vertex (as described in
# RenameQueryVisitor).
RenameQueryNodeTypes = Union[NamedTypeNode, FieldNode]
RenameQueryNodeTypesT = TypeVar("RenameQueryNodeTypesT", bound=RenameQueryNodeTypes)


def check_schema_identifier_is_valid(identifier: str) -> None:
    """Check if input is a valid identifier, made of alphanumeric and underscore characters.

    Args:
        identifier: str, used for identifying input schemas when merging multiple schemas

    Raises:
        - ValueError if the name is the empty string, or if it consists of characters other
          than alphanumeric characters and underscores
    """
    if not isinstance(identifier, str):
        raise ValueError('Schema identifier "{}" is not a string.'.format(identifier))
    if identifier == "":
        raise ValueError("Schema identifier must be a nonempty string.")
    illegal_characters = frozenset(identifier) - _alphanumeric_and_underscore
    if illegal_characters:
        raise ValueError(
            'Schema identifier "{}" contains illegal characters: {}'.format(
                identifier, illegal_characters
            )
        )


def is_valid_nonreserved_name(name: str) -> bool:
    """Check if input is a valid, non-reserved GraphQL name.

    A GraphQL name is valid iff it consists of only alphanumeric characters and underscores and
    does not start with a numeric character. It is non-reserved (i.e. not reserved for GraphQL
    internal use) if it does not start with double underscores.

    Args:
        name: to be checked

    Returns:
        True iff name is a valid, non-reserved GraphQL type name.
    """
    return bool(re_name.match(name)) and not name.startswith("__")


def get_query_type_name(schema: GraphQLSchema) -> str:
    """Get the name of the query type of the input schema (e.g. RootSchemaQuery)."""
    if schema.query_type is None:
        raise AssertionError(
            "Schema's query_type field is None, even though the compiler is read-only."
        )
    return schema.query_type.name


def get_custom_scalar_names(schema: GraphQLSchema) -> Set[str]:
    """Get names of all custom scalars used in the input schema.

    Includes all user defined scalars; excludes builtin scalars.

    Note: If the user defined a scalar that shares its name with a builtin introspection type
    (such as __Schema, __Directive, etc), it will not be listed in type_map and thus will not
    be included in the output.

    Returns:
        set of names of scalars used in the schema
    """
    type_map = schema.type_map
    custom_scalar_names = {
        type_name
        for type_name, type_object in six.iteritems(type_map)
        if isinstance(type_object, GraphQLScalarType) and type_name not in builtin_scalar_type_names
    }
    return custom_scalar_names


def try_get_ast_by_name_and_type(
    asts: Optional[Sequence[Node]], target_name: str, target_type: Type[Node]
) -> Optional[Node]:
    """Return the ast in the list with the desired name and type, if found.

    Args:
        asts: optional list of asts to search through
        target_name: name of the AST we're looking for
        target_type: type of the AST we're looking for. Instances of this type must have a .name
                     attribute, (e.g. FieldNode, DirectiveNode) and its .name attribute must have a
                     .value attribute.

    Returns:
        element in the input list with the correct name and type, or None if not found
    """
    if asts is None:
        return None
    for ast in asts:
        if isinstance(ast, target_type):
            if not (hasattr(ast, "name") and hasattr(ast.name, "value")):  # type: ignore
                # Can't type hint "has .name attribute"
                raise AssertionError(
                    f"AST {ast} is either missing a .name attribute or its .name attribute is "
                    f"missing a .value attribute. This should be impossible because target_type "
                    f"{target_type} must have a .name attribute, {target_type}'s .name attribute "
                    f"must have a .value attribute, and the ast must be of type {target_type}."
                )
            if ast.name.value == target_name:  # type: ignore
                # Can't type hint "has .name attribute"
                return ast
    return None


def try_get_inline_fragment(
    selections: Optional[List[SelectionNode]],
) -> Optional[InlineFragmentNode]:
    """Return the unique inline fragment contained in selections, or None.

    Args:
        selections: optional list of selections to search through

    Returns:
        inline fragment if one is found in selections, None otherwise

    Raises:
        GraphQLValidationError if selections contains an InlineFragmentNode along with a nonzero
        number of FieldNodes, contains multiple InlineFragmentNodes, or unexpectedly contains a
        SelectionNode that is neither an InlineFragmentNode nor a FieldNode.
    """
    if selections is None:
        return None
    for selection in selections:
        if not isinstance(selection, InlineFragmentNode) and not isinstance(selection, FieldNode):
            raise GraphQLValidationError(
                f"Unexpectedly received a selection of type {type(selection)}. "
                f"Only expected to receive FieldNode or InlineFragmentNode."
            )
    inline_fragments_in_selection = [
        selection for selection in selections if isinstance(selection, InlineFragmentNode)
    ]
    if len(inline_fragments_in_selection) == 0:
        return None
    elif len(inline_fragments_in_selection) == 1:
        if len(selections) == 1:
            return inline_fragments_in_selection[0]
        else:
            raise GraphQLValidationError(
                f'Input selections "{selections}" contains both InlineFragments and Fields, '
                f"which may not coexist in one selection."
            )
    else:
        raise GraphQLValidationError(
            f'Input selections "{selections}" contains multiple InlineFragments, which is '
            f"not allowed."
        )


def get_copy_of_node_with_new_name(node: RenameNodesT, new_name: str) -> RenameNodesT:
    """Return a node with new_name as its name and otherwise identical to the input node.

    Args:
        node: node to make a copy of
        new_name: name to give to the output node

    Returns:
        node with new_name as its name and otherwise identical to the input node
    """
    node_type = type(node).__name__
    allowed_types = frozenset(
        (
            "EnumTypeDefinitionNode",
            "FieldNode",
            "FieldDefinitionNode",
            "InterfaceTypeDefinitionNode",
            "NamedTypeNode",
            "ObjectTypeDefinitionNode",
            "UnionTypeDefinitionNode",
        )
    )
    if node_type not in allowed_types:
        raise AssertionError(
            "Input node {} of type {} is not allowed, only {} are allowed.".format(
                node, node_type, allowed_types
            )
        )
    node_with_new_name = copy(node)  # shallow copy is enough
    node_with_new_name.name = NameNode(value=new_name)
    return node_with_new_name


class CheckValidTypesAndNamesVisitor(Visitor):
    """Check that the AST does not contain invalid types or types with invalid names.

    If AST contains invalid types, raise SchemaStructureError; if AST contains types with
    invalid names, raise InvalidNameError.
    """

    disallowed_types = frozenset(
        {  # types not supported in renaming or merging
            "InputObjectTypeDefinitionNode",
            "ObjectTypeExtensionNode",
        }
    )
    unexpected_types = frozenset(
        {  # types not expected to be found in schema definition
            "FieldNode",
            "FragmentDefinitionNode",
            "FragmentSpreadNode",
            "InlineFragmentNode",
            "ObjectFieldNode",
            "ObjectValueNode",
            "OperationDefinitionNode",
            "SelectionSetNode",
            "VariableNode",
            "VariableDefinitionNode",
        }
    )
    check_name_validity_types = (
        EnumTypeDefinitionNode,
        InterfaceTypeDefinitionNode,
        ObjectTypeDefinitionNode,
        ScalarTypeDefinitionNode,
        UnionTypeDefinitionNode,
    )

    def enter(
        self, node: Node, key: Any, parent: Any, path: List[Any], ancestors: List[Any]
    ) -> None:
        """Raise error if node is of a invalid type or has an invalid name.

        Raises:
            - SchemaStructureError if the node is an InputObjectTypeDefinition,
              TypeExtensionDefinition, or a type that shouldn't exist in a schema definition
            - InvalidNameError if a node has an invalid name
        """
        node_type = type(node).__name__
        if node_type in self.disallowed_types:
            raise SchemaStructureError('Node type "{}" not allowed.'.format(node_type))
        elif node_type in self.unexpected_types:
            raise SchemaStructureError('Node type "{}" unexpected in schema AST'.format(node_type))
        elif isinstance(node, self.check_name_validity_types):
            if not is_valid_nonreserved_name(node.name.value):
                raise InvalidNameError(
                    f"Node name {node.name.value} is not a valid, non-reserved GraphQL name. "
                    f"Valid, non-reserved GraphQL names must consist of only alphanumeric "
                    f"characters and underscores, must not start with a numeric character, and "
                    f"must not start with double underscores."
                )


class CheckQueryTypeFieldsNameMatchVisitor(Visitor):
    """Check that every query type field's name is identical to the type it queries.

    If not, raise SchemaStructureError.
    """

    def __init__(self, query_type: str) -> None:
        """Create a visitor for checking query type field names.

        Args:
            query_type: name of the query type (e.g. RootSchemaQuery)
        """
        self.query_type = query_type
        self.in_query_type = False

    def enter_object_type_definition(
        self,
        node: ObjectTypeDefinitionNode,
        key: Any,
        parent: Any,
        path: List[Any],
        ancestors: List[Any],
    ) -> None:
        """If the node's name matches the query type, record that we entered the query type."""
        if node.name.value == self.query_type:
            self.in_query_type = True

    def leave_object_type_definition(
        self,
        node: ObjectTypeDefinitionNode,
        key: Any,
        parent: Any,
        path: List[Any],
        ancestors: List[Any],
    ) -> None:
        """If the node's name matches the query type, record that we left the query type."""
        if node.name.value == self.query_type:
            self.in_query_type = False

    def enter_field_definition(
        self,
        node: FieldDefinitionNode,
        key: Any,
        parent: Any,
        path: List[Any],
        ancestors: List[Any],
    ) -> None:
        """If inside the query type, check that the field and queried type names match.

        Raises:
            - SchemaStructureError if the field name is not identical to the name of the type
              that it queries
        """
        if self.in_query_type:
            field_name = node.name.value
            type_node = get_ast_with_non_null_and_list_stripped(node.type)
            queried_type_name = type_node.name.value
            if field_name != queried_type_name:
                raise SchemaStructureError(
                    'Query type\'s field name "{}" does not match corresponding queried type '
                    'name "{}"'.format(field_name, queried_type_name)
                )


def check_ast_schema_is_valid(ast: DocumentNode) -> None:
    """Check the schema satisfies structural requirements for rename and merge.

    In particular, check that the schema contains no mutations, no subscriptions, no
    InputObjectTypeDefinitions, no TypeExtensionDefinitions, all type names are valid and not
    reserved (not starting with double underscores), and all query type field names match the
    types they query.

    Args:
        ast: represents schema

    Raises:
        - SchemaStructureError if the AST cannot be built into a valid schema, if the schema
          contains mutations, subscriptions, InputObjectTypeDefinitions, TypeExtensionsDefinitions,
          or if any query type field does not match the queried type.
        - InvalidNameError if a type has a type name that is invalid or reserved
    """
    schema = build_ast_schema(ast)

    if schema.mutation_type is not None:
        raise SchemaStructureError(
            "Renaming schemas that contain mutations is currently not supported."
        )
    if schema.subscription_type is not None:
        raise SchemaStructureError(
            "Renaming schemas that contain subscriptions is currently not supported."
        )

    visit(ast, CheckValidTypesAndNamesVisitor())

    query_type = get_query_type_name(schema)
    visit(ast, CheckQueryTypeFieldsNameMatchVisitor(query_type))


def is_property_field_ast(field: FieldNode) -> bool:
    """Return True iff selection is a property field (i.e. no further selections)."""
    if isinstance(field, FieldNode):
        # Unfortunately, since split_query.py hasn't been type-hinted yet, we can't rely on the
        # type-hint in this function to ensure field is a FieldNode yet.
        return (
            field.selection_set is None
            or field.selection_set.selections is None
            or field.selection_set.selections == []
        )
    else:
        raise AssertionError('Input selection "{}" is not a Field.'.format(field))


class CheckQueryIsValidToSplitVisitor(Visitor):
    """Check the query is valid.

    In particular, check that it only contains supported directives, its property fields come
    before vertex fields in every scope, and that any scope containing a InlineFragment has
    nothing else in scope.
    """

    # This is very restrictive for now. Other cases (e.g. tags not crossing boundaries) are
    # also ok, but temporarily not allowed
    supported_directives = frozenset(
        (
            FilterDirective.name,
            OutputDirective.name,
            OptionalDirective.name,
        )
    )

    def __init__(self, strict):
        """Initialize the visitor with the appropriate strictness setting."""
        super(CheckQueryIsValidToSplitVisitor, self).__init__()
        self.strict = strict

    def enter_directive(
        self, node: DirectiveNode, key: Any, parent: Any, path: List[Any], ancestors: List[Any]
    ) -> None:
        """Check that the directive is supported."""
        if not self.strict:
            return

        if node.name.value not in self.supported_directives:
            raise GraphQLValidationError(
                'Directive "{}" is not yet supported, only "{}" are currently '
                "supported.".format(node.name.value, self.supported_directives)
            )

    def enter_selection_set(
        self, node: SelectionSetNode, key: Any, parent: Any, path: List[Any], ancestors: List[Any]
    ) -> None:
        """Check selections are valid.

        If selections contains an InlineFragment, check that it is the only inline fragment in
        scope. Otherwise, check that property fields occur before vertex fields.

        Args:
            node: selection set
            key: The index or key to this node from the parent node or Array.
            parent: the parent immediately above this node, which may be an Array.
            path: The key path to get to this node from the root node.
            ancestors: All nodes and Arrays visited before reaching parent of this node. These
                       correspond to array indices in ``path``. Note: ancestors includes arrays
                       which contain the parent of visited node.
        """
        selections = node.selections
        if len(selections) == 1 and isinstance(selections[0], InlineFragmentNode):
            return
        else:
            seen_vertex_field = False  # Whether we're seen a vertex field
            for field in selections:
                if isinstance(field, InlineFragmentNode):
                    raise GraphQLValidationError(
                        "Inline fragments must be the only selection in scope. However, in "
                        "selections {}, an InlineFragment coexists with other selections.".format(
                            selections
                        )
                    )
                if isinstance(field, FragmentSpreadNode):
                    raise GraphQLValidationError(
                        f"Fragments (not to be confused with inline fragments) are not supported "
                        f"by the compiler. However, in SelectionSetNode {node}'s selections "
                        f"attribute {selections}, the field {field} is a FragmentSpreadNode named "
                        f"{field.name.value}."
                    )
                if not isinstance(field, FieldNode):
                    raise AssertionError(
                        f"The SelectionNode {field} in SelectionSetNode {node}'s selections "
                        f"attribute is not a FieldNode but instead has type {type(field)}."
                    )
                if is_property_field_ast(field):
                    if seen_vertex_field:
                        raise GraphQLValidationError(
                            "In the selections {}, the property field {} occurs after a vertex "
                            "field or a type coercion statement, which is not allowed, as all "
                            "property fields must appear before all vertex fields.".format(
                                node.selections, field
                            )
                        )
                else:
                    seen_vertex_field = True


def check_query_is_valid_to_split(schema: GraphQLSchema, query_ast: DocumentNode, strict=True) -> None:
    """Check the query is valid for splitting.

    In particular, ensure that the query validates against the schema, does not contain
    unsupported directives, and that in each selection, all property fields occur before all
    vertex fields.

    Args:
<<<<<<< HEAD
        schema: schema the query is written against
        query_ast: query to split
        strict: bool, if set to True then limits query splitting to queries that are guaranteed
                to be safely splittable. If False, then some queries may be permitted to be split
                even though they are illegal. Use with caution.
=======
        schema: schema the query is written against.
        query_ast: query to split.
>>>>>>> 33cc5e8a

    Raises:
        GraphQLValidationError if the query doesn't validate against the schema, contains
        unsupported directives, or some property field occurs after a vertex field in some
        selection.
    """
    # Check builtin errors
    built_in_validation_errors = validate(schema, query_ast)
    if len(built_in_validation_errors) > 0:
        raise GraphQLValidationError("AST does not validate: {}".format(built_in_validation_errors))
    # Check no bad directives and fields are in order
    visitor = CheckQueryIsValidToSplitVisitor(strict)
    visit(query_ast, visitor)


class QueryRuntimeArgumentsVisitor(Visitor):
    """Visitor that collects runtime argument names from @filter directives."""

    def __init__(self):
        """Initialize the visitor."""
        super(QueryRuntimeArgumentsVisitor, self).__init__()
        self.runtime_arguments = set()

    def enter_Directive(self, node, *args):
        """Check that the directive is supported."""
        if node.name.value != FilterDirective.name:
            return

        directive_arguments = get_uniquely_named_objects_by_name(node.arguments)
        entry_names = [
            list_element.value
            for list_element in directive_arguments['value'].value.values
        ]

        self.runtime_arguments.update(
            get_parameter_name(name)
            for name in entry_names
            if is_runtime_parameter(name)
        )


def get_query_runtime_arguments(query_ast):
    """Return a set containing the names of the runtime arguments required by the query."""
    visitor = QueryRuntimeArgumentsVisitor()
    visit(query_ast, visitor)
    return visitor.runtime_arguments<|MERGE_RESOLUTION|>--- conflicted
+++ resolved
@@ -768,7 +768,9 @@
                     seen_vertex_field = True
 
 
-def check_query_is_valid_to_split(schema: GraphQLSchema, query_ast: DocumentNode, strict=True) -> None:
+def check_query_is_valid_to_split(
+    schema: GraphQLSchema, query_ast: DocumentNode, strict=True
+) -> None:
     """Check the query is valid for splitting.
 
     In particular, ensure that the query validates against the schema, does not contain
@@ -776,16 +778,11 @@
     vertex fields.
 
     Args:
-<<<<<<< HEAD
-        schema: schema the query is written against
-        query_ast: query to split
+        schema: schema the query is written against.
+        query_ast: query to split.
         strict: bool, if set to True then limits query splitting to queries that are guaranteed
                 to be safely splittable. If False, then some queries may be permitted to be split
                 even though they are illegal. Use with caution.
-=======
-        schema: schema the query is written against.
-        query_ast: query to split.
->>>>>>> 33cc5e8a
 
     Raises:
         GraphQLValidationError if the query doesn't validate against the schema, contains

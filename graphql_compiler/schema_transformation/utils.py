# Copyright 2019-present Kensho Technologies, LLC.
from copy import copy
import string
from typing import Any, Dict, FrozenSet, List, Optional, Set, Type, TypeVar, Union

from graphql import GraphQLSchema, build_ast_schema, specified_scalar_types
from graphql.language.ast import (
    DirectiveNode,
    DocumentNode,
    EnumTypeDefinitionNode,
    FieldDefinitionNode,
    FieldNode,
    FragmentSpreadNode,
    InlineFragmentNode,
    InterfaceTypeDefinitionNode,
    NamedTypeNode,
    NameNode,
    Node,
    ObjectTypeDefinitionNode,
    ScalarTypeDefinitionNode,
    SelectionSetNode,
    UnionTypeDefinitionNode,
)
from graphql.language.visitor import Visitor, visit
from graphql.type.definition import GraphQLScalarType
from graphql.utilities.assert_valid_name import re_name
from graphql.validation import validate
import six

from ..ast_manipulation import get_ast_with_non_null_and_list_stripped
from ..exceptions import GraphQLError, GraphQLValidationError
from ..schema import FilterDirective, OptionalDirective, OutputDirective


class SchemaTransformError(GraphQLError):
    """Parent of specific error classes."""


class SchemaStructureError(SchemaTransformError):
    """Raised if an input schema's structure is illegal.

    This may happen if an AST cannot be built into a schema, if the schema contains disallowed
    components, or if the schema contains some field of the query type that is named differently
    from the type it queries.
    """


class InvalidNameError(SchemaTransformError):
<<<<<<< HEAD
    """Raised if a type/ field name is not valid.
=======
    """Raised if a type/field name is not valid.
>>>>>>> 891ab84d

    This may be raised if the input schema contains invalid names, or if the user attempts to
    rename a type/field to an invalid name. A name is considered valid if it consists of
    alphanumeric characters and underscores and doesn't start with a numeric character (as required
    by GraphQL), and doesn't start with double underscores as such type names are reserved for
    GraphQL internal use.
    """


class SchemaMergeNameConflictError(SchemaTransformError):
    """Raised when merging types or fields cause name conflicts.

    This may be raised if two merged schemas share an identically named field or type, or if a
    CrossSchemaEdgeDescriptor provided when merging schemas has an edge name that causes a
    name conflict with an existing field.
    """


class SchemaRenameNameConflictError(SchemaTransformError):
    """Raised when renaming causes name conflicts."""

    type_name_conflicts: Dict[str, Set[str]]
    renamed_to_builtin_scalar_conflicts: Dict[str, str]
    field_name_conflicts: Dict[str, Dict[str, Set[str]]]

    def __init__(
        self,
        type_name_conflicts: Dict[str, Set[str]],
        renamed_to_builtin_scalar_conflicts: Dict[str, str],
        field_name_conflicts: Dict[str, Dict[str, Set[str]]],
    ) -> None:
        """Record all renaming conflicts."""
        if (
            not type_name_conflicts
            and not renamed_to_builtin_scalar_conflicts
            and not field_name_conflicts
        ):
            raise ValueError(
                "Cannot raise SchemaRenameNameConflictError without at least one conflict, but "
                "all arguments were empty dictionaries."
            )
        super().__init__()
        self.type_name_conflicts = type_name_conflicts
        self.renamed_to_builtin_scalar_conflicts = renamed_to_builtin_scalar_conflicts
        self.field_name_conflicts = field_name_conflicts

    def __str__(self) -> str:
        """Explain renaming conflict and the fix."""
        type_name_conflicts_message = ""
        if self.type_name_conflicts:
            sorted_type_name_conflicts = [
                (new_type_name, sorted(original_schema_type_names))
                for new_type_name, original_schema_type_names in sorted(
                    self.type_name_conflicts.items()
                )
            ]
            type_name_conflicts_message = (
                f"Applying the renaming would produce a schema in which multiple types have the "
                f"same name, which is an illegal schema state. To fix this, modify the "
                f"type_renamings argument of rename_schema to ensure that no two types in the "
                f"renamed schema have the same name. The following is a list of tuples that "
                f"describes what needs to be fixed. Each tuple is of the form "
                f"(new_type_name, original_schema_type_names) where new_type_name is the type name "
                f"that would appear in the new schema and original_schema_type_names is a list of "
                f"types in the original schema that get mapped to new_type_name: "
                f"{sorted_type_name_conflicts}"
            )
        renamed_to_builtin_scalar_conflicts_message = ""
        if self.renamed_to_builtin_scalar_conflicts:
            sorted_renamed_to_builtin_scalar_conflicts = sorted(
                self.renamed_to_builtin_scalar_conflicts.items()
            )
            renamed_to_builtin_scalar_conflicts_message = (
                f"Applying the renaming would rename type(s) to a name already used by a built-in "
                f"GraphQL scalar type. To fix this, ensure that no type name is mapped to a "
                f"scalar's name. The following is a list of tuples that describes what needs to be "
                f"fixed. Each tuple is of the form (type_name, scalar_name) where type_name is the "
                f"original name of the type and scalar_name is the name of the scalar that the "
                f"type would be renamed to: {sorted_renamed_to_builtin_scalar_conflicts}"
            )
        field_name_conflicts_message = ""
        if self.field_name_conflicts:
            sorted_field_name_conflicts = [
                (
                    type_name,
                    [
                        (desired_field_name, sorted(original_field_names))
                        for desired_field_name, original_field_names in sorted(
                            field_renaming_conflicts_dict.items()
                        )
                    ],
                )
                for type_name, field_renaming_conflicts_dict in sorted(
                    self.field_name_conflicts.items()
                )
            ]
            # TODO(Leon): Would like feedback on this error message because we're dealing with
            # multiple levels of indirection which means lots of nested parentheses and brackets as
            # it stands.
            field_name_conflicts_message = (
                f"Applying the renaming would produce a schema in which multiple fields belonging "
                f"to the same type have the same name, which is an illegal schema state. To fix "
                f"this, modify the field_renamings argument of rename_schema to ensure that within "
                f"each type in the renamed schema, no two fields have the same name. The following "
                f"is a list of tuples that describes what needs to be fixed. Each tuple is of the "
                f"form (type_name, field_conflicts) where type_name is the type name that would "
                f"appear in the original schema and field_conflicts is a list of tuples of the "
                f"form (desired_field_name, original_field_names) where desired_field_name is the "
                f"name of the field in the new schema and original_field_names is a list of the "
                f"names of all the fields in the original schema that would be renamed to "
                f"desired_field_name: {sorted_field_name_conflicts}"
            )
        return "\n".join(
            filter(
                None,
                [
                    type_name_conflicts_message,
                    renamed_to_builtin_scalar_conflicts_message,
                    field_name_conflicts_message,
                ],
            )
        )


class InvalidCrossSchemaEdgeError(SchemaTransformError):
    """Raised when a CrossSchemaEdge provided when merging schemas is invalid.

    This may be raised if the provided CrossSchemaEdge refers to nonexistent schemas,
    types not found in the specified schema, or fields not found in the specified type.
    """


class CascadingSuppressionError(SchemaTransformError):
    """Raised if existing suppressions would require further suppressions.

    This may be raised during schema renaming if it:
    * suppresses all the fields of a type but not the type itself
    * suppresses all the members of a union but not the union itself
    * suppresses a type X but there still exists a different type Y that has fields of type X.
    The error message will suggest fixing this illegal state by describing further suppressions, but
    adding these suppressions may lead to other types, unions, fields, etc. needing suppressions of
    their own. Most real-world schemas wouldn't have these cascading situations, and if they do,
    they are unlikely to have many of them, so the error messages are not meant to describe the full
    sequence of steps required to fix all suppression errors in one pass.
    """


class NoOpRenamingError(SchemaTransformError):
    """Raised if renamings are iterable and contains no-op renames.

    No-op renames can occur in these ways:
    * type_renamings is iterable and contains a string type_name but there doesn't exist a type in
      the schema named type_name
    * type_renamings is iterable and maps a string type_name to itself, i.e.
      type_renamings[type_name] == type_name
    * There exists an object type T named type_name in the schema such that
      field_renamings[type_name] is both iterable and contains a string field_name but there doesn't
      exist a field named field_name belonging to T in the schema.
    * field_renamings is iterable and contains a string [type_name] but there doesn't exist an
      object type in the schema named type_name
    * There exists an object type T named type_name in the schema such that
      field_renamings[type_name] is both iterable and 1:1 maps a string field_name to itself within
      a particular type, i.e. field_renamings[type_name][field_name] == [field_name]
    """

    no_op_type_renames: Set[str]
    no_op_nonexistent_type_field_renames: Set[str]
    no_op_field_renames: Dict[str, Set[str]]

    def __init__(
        self,
        no_op_type_renames: Set[str],
        no_op_field_renames: Dict[str, Set[str]],
        no_op_nonexistent_type_field_renames: Set[str],
    ) -> None:
        """Record all no-op renamings."""
        # TODO(Leon): Would like feedback on this-- I notice a pattern where I create error message
        # objects that must have at least one of these parameters as non-empty. Is there a better
        # way to ensure this than manually writing this verification (which needs to change as the
        # parameters change)? This also comes up when deciding whether or not to raise these errors
        # as well-- for instance, checking if any of a number of error-collecting data structures
        # are nonempty, and raising an error if any are.
        if (
            not no_op_type_renames
            and not no_op_field_renames
            and not no_op_nonexistent_type_field_renames
        ):
            raise ValueError(
                "Cannot raise NoOpRenamingError without at least one invalid name, but "
                "all arguments were empty."
            )
        super().__init__()
        self.no_op_nonexistent_type_field_renames = no_op_nonexistent_type_field_renames
        self.no_op_type_renames = no_op_type_renames
        self.no_op_field_renames = no_op_field_renames

    def __str__(self) -> str:
        """Explain no-op renamings and the fix."""
        no_op_type_renames_message = ""
        if self.no_op_type_renames:
            no_op_type_renames_message = (
                f"type_renamings is iterable, so it cannot have no-op renamings. However, the "
                f"following entries exist in the type_renamings argument, which either rename a "
                f"type to itself or would rename a type that doesn't exist in the schema, both of "
                f"which are invalid: {sorted(self.no_op_type_renames)}"
            )
        no_op_field_renames_message = ""
        if self.no_op_field_renames:
            sorted_no_op_field_renames = [
                (type_name, sorted(field_names))
                for type_name, field_names in sorted(self.no_op_field_renames.items())
            ]
            no_op_field_renames_message = (
                f"The field renamings for the following types in field_renamings are iterable, so "
                f"they cannot cannot have no-op renamings. However, some of these renamings would "
                f"either rename a field to itself or would rename a field that doesn't exist in "
                f"the schema, both of which are invalid. The following is a list of tuples that "
                f"describes what needs to be fixed for field renamings. Each tuple is of the form "
                f"(type_name, field_renamings) where type_name is the name of the type in the "
                f"original schema and field_renamings is a list of the fields that would be no-op "
                f"renamed: {sorted_no_op_field_renames}"
            )
        no_op_nonexistent_type_field_renames_message = ""
        if self.no_op_nonexistent_type_field_renames:
            no_op_nonexistent_type_field_renames_message = (
                f"field_renamings is iterable, so it cannot have no-op renamings. However, the "
                f"following entries exist in the field_renamings argument that correspond to names "
                f"of object types that either don't exist in the original schema or would get "
                f"suppressed. In other words, the field renamings for each of these types would be "
                f"no-ops: {sorted(self.no_op_nonexistent_type_field_renames)}"
            )
        # TODO(Leon): same question here regarding dealing with multiple arguments in error messages
        # where at least one of them has to be nonempty.
        return "\n".join(
            filter(
                None,
                [
                    no_op_type_renames_message,
                    no_op_field_renames_message,
                    no_op_nonexistent_type_field_renames_message,
                ],
            )
        )


_alphanumeric_and_underscore: FrozenSet[str] = frozenset(
    six.text_type(string.ascii_letters + string.digits + "_")
)


# String representations for the GraphQL built-in scalar types
# pylint produces a false positive-- see issue here: https://github.com/PyCQA/pylint/issues/3743
builtin_scalar_type_names: FrozenSet[str] = frozenset(
    specified_scalar_types.keys()  # pylint: disable=no-member
)


# Union of classes of nodes to be renamed or suppressed by an instance of RenameSchemaTypesVisitor.
# Note that RenameSchemaTypesVisitor also has a class attribute rename_types which parallels the
# classes here. This duplication is necessary due to language and linter constraints-- see the
# comment in the RenameSchemaTypesVisitor class for more information.
# Unfortunately, RenameTypes itself has to be a module attribute instead of a class attribute
# because a bug in flake8 produces a linting error if RenameTypes is a class attribute and we type
# hint the return value of the RenameSchemaTypesVisitor's
# _rename_or_suppress_or_ignore_name_and_add_to_record() method as RenameTypes. More on this here:
# https://github.com/PyCQA/pyflakes/issues/441
RenameTypes = Union[
    EnumTypeDefinitionNode,
    InterfaceTypeDefinitionNode,
    NamedTypeNode,
    ObjectTypeDefinitionNode,
    UnionTypeDefinitionNode,
]
RenameTypesT = TypeVar("RenameTypesT", bound=RenameTypes)

# For the same reason as with RenameTypes, these types have to be written out explicitly instead of
# relying on allowed_types in get_copy_of_node_with_new_name.
# Unlike RenameTypes, RenameNodes also includes fields because it's used in the function
# get_copy_of_node_with_new_name which rename_query depends on to rename the root field in a query.
# Meanwhile, RenameTypes applies only for rename_schema and field renaming in the schema is not
# implemented yet.
RenameNodes = Union[
    RenameTypes,
    FieldNode,
    FieldDefinitionNode,
]
RenameNodesT = TypeVar("RenameNodesT", bound=RenameNodes)

# Contains the node types that may be renamed in rename_query. NamedTypeNode is here for type
# renaming and FieldNode is here for renaming field nodes in the root vertex (as described in
# RenameQueryVisitor).
RenameQueryNodeTypes = Union[NamedTypeNode, FieldNode]
RenameQueryNodeTypesT = TypeVar("RenameQueryNodeTypesT", bound=RenameQueryNodeTypes)


def check_schema_identifier_is_valid(identifier: str) -> None:
    """Check if input is a valid identifier, made of alphanumeric and underscore characters.

    Args:
        identifier: str, used for identifying input schemas when merging multiple schemas

    Raises:
        - ValueError if the name is the empty string, or if it consists of characters other
          than alphanumeric characters and underscores
    """
    if not isinstance(identifier, str):
        raise ValueError('Schema identifier "{}" is not a string.'.format(identifier))
    if identifier == "":
        raise ValueError("Schema identifier must be a nonempty string.")
    illegal_characters = frozenset(identifier) - _alphanumeric_and_underscore
    if illegal_characters:
        raise ValueError(
            'Schema identifier "{}" contains illegal characters: {}'.format(
                identifier, illegal_characters
            )
        )


<<<<<<< HEAD
def is_valid_unreserved_name(name: str) -> bool:
    """Check if input is a valid, unreserved GraphQL name.

    A GraphQL name is valid iff it consists of only alphanumeric characters and underscores and
    does not start with a numeric character. It is unreserved (i.e. not reserved for GraphQL
=======
def is_valid_nonreserved_name(name: str) -> bool:
    """Check if input is a valid, non-reserved GraphQL name.

    A GraphQL name is valid iff it consists of only alphanumeric characters and underscores and
    does not start with a numeric character. It is non-reserved (i.e. not reserved for GraphQL
>>>>>>> 891ab84d
    internal use) if it does not start with double underscores.

    Args:
        name: to be checked

    Returns:
<<<<<<< HEAD
        True iff name is a valid, unreserved GraphQL name.
=======
        True iff name is a valid, non-reserved GraphQL type name.
>>>>>>> 891ab84d
    """
    return bool(re_name.match(name)) and not name.startswith("__")


def get_query_type_name(schema: GraphQLSchema) -> str:
    """Get the name of the query type of the input schema (e.g. RootSchemaQuery)."""
    if schema.query_type is None:
        raise AssertionError(
            "Schema's query_type field is None, even though the compiler is read-only."
        )
    return schema.query_type.name


def get_custom_scalar_names(schema: GraphQLSchema) -> Set[str]:
    """Get names of all custom scalars used in the input schema.

    Includes all user defined scalars; excludes builtin scalars.

    Note: If the user defined a scalar that shares its name with a builtin introspection type
    (such as __Schema, __Directive, etc), it will not be listed in type_map and thus will not
    be included in the output.

    Returns:
        set of names of scalars used in the schema
    """
    type_map = schema.type_map
    custom_scalar_names = {
        type_name
        for type_name, type_object in six.iteritems(type_map)
        if isinstance(type_object, GraphQLScalarType) and type_name not in builtin_scalar_type_names
    }
    return custom_scalar_names


def try_get_ast_by_name_and_type(
    asts: Optional[List[Node]], target_name: str, target_type: Type[Node]
) -> Optional[Node]:
    """Return the ast in the list with the desired name and type, if found.

    Args:
        asts: optional list of asts to search through
        target_name: name of the AST we're looking for
        target_type: type of the AST we're looking for. Instances of this type must have a .name
                     attribute, (e.g. FieldNode, DirectiveNode) and its .name attribute must have a
                     .value attribute.

    Returns:
        element in the input list with the correct name and type, or None if not found
    """
    if asts is None:
        return None
    for ast in asts:
        if isinstance(ast, target_type):
            if not (hasattr(ast, "name") and hasattr(ast.name, "value")):  # type: ignore
                # Can't type hint "has .name attribute"
                raise AssertionError(
                    f"AST {ast} is either missing a .name attribute or its .name attribute is "
                    f"missing a .value attribute. This should be impossible because target_type "
                    f"{target_type} must have a .name attribute, {target_type}'s .name attribute "
                    f"must have a .value attribute, and the ast must be of type {target_type}."
                )
            if ast.name.value == target_name:  # type: ignore
                # Can't type hint "has .name attribute"
                return ast
    return None


def try_get_inline_fragment(
    selections: Optional[List[Union[FieldNode, InlineFragmentNode]]]
) -> Optional[InlineFragmentNode]:
    """Return the unique inline fragment contained in selections, or None.

    Args:
        selections: optional list of selections to search through

    Returns:
        inline fragment if one is found in selections, None otherwise

    Raises:
        GraphQLValidationError if selections contains a InlineFragment along with a nonzero
        number of fields, or contains multiple InlineFragments
    """
    if selections is None:
        return None
    inline_fragments_in_selection = [
        selection for selection in selections if isinstance(selection, InlineFragmentNode)
    ]
    if len(inline_fragments_in_selection) == 0:
        return None
    elif len(inline_fragments_in_selection) == 1:
        if len(selections) == 1:
            return inline_fragments_in_selection[0]
        else:
            raise GraphQLValidationError(
                'Input selections "{}" contains both InlineFragments and Fields, which may not '
                "coexist in one selection.".format(selections)
            )
    else:
        raise GraphQLValidationError(
            'Input selections "{}" contains multiple InlineFragments, which is not allowed.'
            "".format(selections)
        )


def get_copy_of_node_with_new_name(node: RenameNodesT, new_name: str) -> RenameNodesT:
    """Return a node with new_name as its name and otherwise identical to the input node.

    Args:
        node: node to make a copy of
        new_name: name to give to the output node

    Returns:
        node with new_name as its name and otherwise identical to the input node
    """
    node_type = type(node).__name__
    allowed_types = frozenset(
        (
            "EnumTypeDefinitionNode",
            "FieldNode",
            "FieldDefinitionNode",
            "InterfaceTypeDefinitionNode",
            "NamedTypeNode",
            "ObjectTypeDefinitionNode",
            "UnionTypeDefinitionNode",
        )
    )
    if node_type not in allowed_types:
        raise AssertionError(
            "Input node {} of type {} is not allowed, only {} are allowed.".format(
                node, node_type, allowed_types
            )
        )
    node_with_new_name = copy(node)  # shallow copy is enough
    node_with_new_name.name = NameNode(value=new_name)
    return node_with_new_name


class CheckValidTypesAndNamesVisitor(Visitor):
    """Check that the AST does not contain invalid types or types with invalid names.

    If AST contains invalid types, raise SchemaStructureError; if AST contains types with
    invalid names, raise InvalidNameError.
    """

    disallowed_types = frozenset(
        {  # types not supported in renaming or merging
            "InputObjectTypeDefinitionNode",
            "ObjectTypeExtensionNode",
        }
    )
    unexpected_types = frozenset(
        {  # types not expected to be found in schema definition
            "FieldNode",
            "FragmentDefinitionNode",
            "FragmentSpreadNode",
            "InlineFragmentNode",
            "ObjectFieldNode",
            "ObjectValueNode",
            "OperationDefinitionNode",
            "SelectionSetNode",
            "VariableNode",
            "VariableDefinitionNode",
        }
    )
    check_name_validity_types = (
        EnumTypeDefinitionNode,
        InterfaceTypeDefinitionNode,
        ObjectTypeDefinitionNode,
        ScalarTypeDefinitionNode,
        UnionTypeDefinitionNode,
    )

    def enter(
        self, node: Node, key: Any, parent: Any, path: List[Any], ancestors: List[Any]
    ) -> None:
        """Raise error if node is of a invalid type or has an invalid name.

        Raises:
            - SchemaStructureError if the node is an InputObjectTypeDefinition,
              TypeExtensionDefinition, or a type that shouldn't exist in a schema definition
            - InvalidNameError if a node has an invalid name
        """
        node_type = type(node).__name__
        if node_type in self.disallowed_types:
            raise SchemaStructureError('Node type "{}" not allowed.'.format(node_type))
        elif node_type in self.unexpected_types:
            raise SchemaStructureError('Node type "{}" unexpected in schema AST'.format(node_type))
        elif isinstance(node, self.check_name_validity_types):
<<<<<<< HEAD
            if not is_valid_unreserved_name(node.name.value):
                raise InvalidNameError(
                    f"Node name {node.name.value} is not a valid, unreserved GraphQL name. Valid, "
                    f"unreserved GraphQL names must consist of only alphanumeric characters and "
                    f"underscores, must not start with a numeric character, and must not start "
                    f"with double underscores."
=======
            if not is_valid_nonreserved_name(node.name.value):
                raise InvalidNameError(
                    f"Node name {node.name.value} is not a valid, non-reserved GraphQL name. "
                    f"Valid, non-reserved GraphQL names must consist of only alphanumeric "
                    f"characters and underscores, must not start with a numeric character, and "
                    f"must not start with double underscores."
>>>>>>> 891ab84d
                )


class CheckQueryTypeFieldsNameMatchVisitor(Visitor):
    """Check that every query type field's name is identical to the type it queries.

    If not, raise SchemaStructureError.
    """

    def __init__(self, query_type: str) -> None:
        """Create a visitor for checking query type field names.

        Args:
            query_type: name of the query type (e.g. RootSchemaQuery)
        """
        self.query_type = query_type
        self.in_query_type = False

    def enter_object_type_definition(
        self,
        node: ObjectTypeDefinitionNode,
        key: Any,
        parent: Any,
        path: List[Any],
        ancestors: List[Any],
    ) -> None:
        """If the node's name matches the query type, record that we entered the query type."""
        if node.name.value == self.query_type:
            self.in_query_type = True

    def leave_object_type_definition(
        self,
        node: ObjectTypeDefinitionNode,
        key: Any,
        parent: Any,
        path: List[Any],
        ancestors: List[Any],
    ) -> None:
        """If the node's name matches the query type, record that we left the query type."""
        if node.name.value == self.query_type:
            self.in_query_type = False

    def enter_field_definition(
        self,
        node: FieldDefinitionNode,
        key: Any,
        parent: Any,
        path: List[Any],
        ancestors: List[Any],
    ) -> None:
        """If inside the query type, check that the field and queried type names match.

        Raises:
            - SchemaStructureError if the field name is not identical to the name of the type
              that it queries
        """
        if self.in_query_type:
            field_name = node.name.value
            type_node = get_ast_with_non_null_and_list_stripped(node.type)
            queried_type_name = type_node.name.value
            if field_name != queried_type_name:
                raise SchemaStructureError(
                    'Query type\'s field name "{}" does not match corresponding queried type '
                    'name "{}"'.format(field_name, queried_type_name)
                )


def check_ast_schema_is_valid(ast: DocumentNode) -> None:
    """Check the schema satisfies structural requirements for rename and merge.

    In particular, check that the schema contains no mutations, no subscriptions, no
    InputObjectTypeDefinitions, no TypeExtensionDefinitions, all type names are valid and not
    reserved (not starting with double underscores), and all query type field names match the
    types they query.

    Args:
        ast: represents schema

    Raises:
        - SchemaStructureError if the AST cannot be built into a valid schema, if the schema
          contains mutations, subscriptions, InputObjectTypeDefinitions, TypeExtensionsDefinitions,
          or if any query type field does not match the queried type.
        - InvalidNameError if a type has a type name that is invalid or reserved
    """
    schema = build_ast_schema(ast)

    if schema.mutation_type is not None:
        raise SchemaStructureError(
            "Renaming schemas that contain mutations is currently not supported."
        )
    if schema.subscription_type is not None:
        raise SchemaStructureError(
            "Renaming schemas that contain subscriptions is currently not supported."
        )

    visit(ast, CheckValidTypesAndNamesVisitor())

    query_type = get_query_type_name(schema)
    visit(ast, CheckQueryTypeFieldsNameMatchVisitor(query_type))


def is_property_field_ast(field: FieldNode) -> bool:
    """Return True iff selection is a property field (i.e. no further selections)."""
    if isinstance(field, FieldNode):
        # Unfortunately, since split_query.py hasn't been type-hinted yet, we can't rely on the
        # type-hint in this function to ensure field is a FieldNode yet.
        return (
            field.selection_set is None
            or field.selection_set.selections is None
            or field.selection_set.selections == []
        )
    else:
        raise AssertionError('Input selection "{}" is not a Field.'.format(field))


class CheckQueryIsValidToSplitVisitor(Visitor):
    """Check the query is valid.

    In particular, check that it only contains supported directives, its property fields come
    before vertex fields in every scope, and that any scope containing a InlineFragment has
    nothing else in scope.
    """

    # This is very restrictive for now. Other cases (e.g. tags not crossing boundaries) are
    # also ok, but temporarily not allowed
    supported_directives = frozenset(
        (
            FilterDirective.name,
            OutputDirective.name,
            OptionalDirective.name,
        )
    )

    def enter_directive(
        self, node: DirectiveNode, key: Any, parent: Any, path: List[Any], ancestors: List[Any]
    ) -> None:
        """Check that the directive is supported."""
        if node.name.value not in self.supported_directives:
            raise GraphQLValidationError(
                'Directive "{}" is not yet supported, only "{}" are currently '
                "supported.".format(node.name.value, self.supported_directives)
            )

    def enter_selection_set(
        self, node: SelectionSetNode, key: Any, parent: Any, path: List[Any], ancestors: List[Any]
    ) -> None:
        """Check selections are valid.

        If selections contains an InlineFragment, check that it is the only inline fragment in
        scope. Otherwise, check that property fields occur before vertex fields.

        Args:
            node: selection set
            key: The index or key to this node from the parent node or Array.
            parent: the parent immediately above this node, which may be an Array.
            path: The key path to get to this node from the root node.
            ancestors: All nodes and Arrays visited before reaching parent of this node. These
                       correspond to array indices in ``path``. Note: ancestors includes arrays
                       which contain the parent of visited node.
        """
        selections = node.selections
        if len(selections) == 1 and isinstance(selections[0], InlineFragmentNode):
            return
        else:
            seen_vertex_field = False  # Whether we're seen a vertex field
            for field in selections:
                if isinstance(field, InlineFragmentNode):
                    raise GraphQLValidationError(
                        "Inline fragments must be the only selection in scope. However, in "
                        "selections {}, an InlineFragment coexists with other selections.".format(
                            selections
                        )
                    )
                if isinstance(field, FragmentSpreadNode):
                    raise GraphQLValidationError(
                        f"Fragments (not to be confused with inline fragments) are not supported "
                        f"by the compiler. However, in SelectionSetNode {node}'s selections "
                        f"attribute {selections}, the field {field} is a FragmentSpreadNode named "
                        f"{field.name.value}."
                    )
                if not isinstance(field, FieldNode):
                    raise AssertionError(
                        f"The SelectionNode {field} in SelectionSetNode {node}'s selections "
                        f"attribute is not a FieldNode but instead has type {type(field)}."
                    )
                if is_property_field_ast(field):
                    if seen_vertex_field:
                        raise GraphQLValidationError(
                            "In the selections {}, the property field {} occurs after a vertex "
                            "field or a type coercion statement, which is not allowed, as all "
                            "property fields must appear before all vertex fields.".format(
                                node.selections, field
                            )
                        )
                else:
                    seen_vertex_field = True


def check_query_is_valid_to_split(schema: GraphQLSchema, query_ast: DocumentNode) -> None:
    """Check the query is valid for splitting.

    In particular, ensure that the query validates against the schema, does not contain
    unsupported directives, and that in each selection, all property fields occur before all
    vertex fields.

    Args:
        schema: schema the query is written against
        query_ast: query to split

    Raises:
        GraphQLValidationError if the query doesn't validate against the schema, contains
        unsupported directives, or some property field occurs after a vertex field in some
        selection
    """
    # Check builtin errors
    built_in_validation_errors = validate(schema, query_ast)
    if len(built_in_validation_errors) > 0:
        raise GraphQLValidationError("AST does not validate: {}".format(built_in_validation_errors))
    # Check no bad directives and fields are in order
    visitor = CheckQueryIsValidToSplitVisitor()
    visit(query_ast, visitor)<|MERGE_RESOLUTION|>--- conflicted
+++ resolved
@@ -46,11 +46,7 @@
 
 
 class InvalidNameError(SchemaTransformError):
-<<<<<<< HEAD
-    """Raised if a type/ field name is not valid.
-=======
     """Raised if a type/field name is not valid.
->>>>>>> 891ab84d
 
     This may be raised if the input schema contains invalid names, or if the user attempts to
     rename a type/field to an invalid name. A name is considered valid if it consists of
@@ -369,30 +365,18 @@
         )
 
 
-<<<<<<< HEAD
-def is_valid_unreserved_name(name: str) -> bool:
-    """Check if input is a valid, unreserved GraphQL name.
-
-    A GraphQL name is valid iff it consists of only alphanumeric characters and underscores and
-    does not start with a numeric character. It is unreserved (i.e. not reserved for GraphQL
-=======
 def is_valid_nonreserved_name(name: str) -> bool:
     """Check if input is a valid, non-reserved GraphQL name.
 
     A GraphQL name is valid iff it consists of only alphanumeric characters and underscores and
     does not start with a numeric character. It is non-reserved (i.e. not reserved for GraphQL
->>>>>>> 891ab84d
     internal use) if it does not start with double underscores.
 
     Args:
         name: to be checked
 
     Returns:
-<<<<<<< HEAD
-        True iff name is a valid, unreserved GraphQL name.
-=======
         True iff name is a valid, non-reserved GraphQL type name.
->>>>>>> 891ab84d
     """
     return bool(re_name.match(name)) and not name.startswith("__")
 
@@ -581,21 +565,12 @@
         elif node_type in self.unexpected_types:
             raise SchemaStructureError('Node type "{}" unexpected in schema AST'.format(node_type))
         elif isinstance(node, self.check_name_validity_types):
-<<<<<<< HEAD
-            if not is_valid_unreserved_name(node.name.value):
-                raise InvalidNameError(
-                    f"Node name {node.name.value} is not a valid, unreserved GraphQL name. Valid, "
-                    f"unreserved GraphQL names must consist of only alphanumeric characters and "
-                    f"underscores, must not start with a numeric character, and must not start "
-                    f"with double underscores."
-=======
             if not is_valid_nonreserved_name(node.name.value):
                 raise InvalidNameError(
                     f"Node name {node.name.value} is not a valid, non-reserved GraphQL name. "
                     f"Valid, non-reserved GraphQL names must consist of only alphanumeric "
                     f"characters and underscores, must not start with a numeric character, and "
                     f"must not start with double underscores."
->>>>>>> 891ab84d
                 )
 
 

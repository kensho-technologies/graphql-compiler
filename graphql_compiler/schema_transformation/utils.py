# Copyright 2019-present Kensho Technologies, LLC.
from copy import copy
import string
from typing import Any, Dict, FrozenSet, List, Optional, Set, Type, TypeVar, Union

from graphql import GraphQLSchema, build_ast_schema, specified_scalar_types
from graphql.language.ast import (
    DirectiveNode,
    DocumentNode,
    EnumTypeDefinitionNode,
    FieldDefinitionNode,
    FieldNode,
    FragmentSpreadNode,
    InlineFragmentNode,
    InterfaceTypeDefinitionNode,
    NamedTypeNode,
    NameNode,
    Node,
    ObjectTypeDefinitionNode,
    ScalarTypeDefinitionNode,
    SelectionSetNode,
    UnionTypeDefinitionNode,
)
from graphql.language.visitor import Visitor, visit
from graphql.type.definition import GraphQLScalarType
from graphql.utilities.assert_valid_name import re_name
from graphql.validation import validate
import six

from ..ast_manipulation import get_ast_with_non_null_and_list_stripped
from ..exceptions import GraphQLError, GraphQLValidationError
from ..schema import FilterDirective, OptionalDirective, OutputDirective


class SchemaTransformError(GraphQLError):
    """Parent of specific error classes."""


class SchemaStructureError(SchemaTransformError):
    """Raised if an input schema's structure is illegal.

    This may happen if an AST cannot be built into a schema, if the schema contains disallowed
    components, or if the schema contains some field of the query type that is named differently
    from the type it queries.
    """


class InvalidTypeNameError(SchemaTransformError):
    """Raised if a type/field name is not valid.

    This may be raised if the input schema contains invalid names, or if the user attempts to
    rename a type/field to an invalid name. A name is considered valid if it consists of
    alphanumeric characters and underscores and doesn't start with a numeric character (as
    required by GraphQL), and doesn't start with double underscores as such type names are
    reserved for GraphQL internal use.
    """


class SchemaMergeNameConflictError(SchemaTransformError):
    """Raised when merging types or fields cause name conflicts.

    This may be raised if two merged schemas share an identically named field or type, or if a
    CrossSchemaEdgeDescriptor provided when merging schemas has an edge name that causes a
    name conflict with an existing field.
    """


class SchemaRenameNameConflictError(SchemaTransformError):
    """Raised when renaming causes name conflicts."""

    name_conflicts: Dict[str, Set[str]]
    renamed_to_builtin_scalar_conflicts: Dict[str, str]

    def __init__(
        self,
        name_conflicts: Dict[str, Set[str]],
        renamed_to_builtin_scalar_conflicts: Dict[str, str],
    ) -> None:
        """Record all renaming conflicts."""
        if not name_conflicts and not renamed_to_builtin_scalar_conflicts:
            raise ValueError(
                "Cannot raise SchemaRenameNameConflictError without at least one conflict, but "
                "name_conflicts and renamed_to_builtin_scalar_conflicts arguments were both empty "
                "dictionaries."
            )
        super().__init__()
        self.name_conflicts = name_conflicts
        self.renamed_to_builtin_scalar_conflicts = renamed_to_builtin_scalar_conflicts

    def __str__(self) -> str:
        """Explain renaming conflict and the fix."""
        name_conflicts_message = ""
        if self.name_conflicts:
            name_conflicts_message = (
                f"Applying the renaming would produce a schema in which multiple types have the "
                f"same name, which is an illegal schema state. The name_conflicts dict describes "
                f"these problems. For each key k in name_conflicts, name_conflicts[k] is the set "
                f"of types in the original schema that get mapped to k in the new schema. To fix "
                f"this, modify the renamings argument of rename_schema to ensure that no two types "
                f"in the renamed schema have the same name. name_conflicts: {self.name_conflicts}"
            )
        renamed_to_builtin_scalar_conflicts_message = ""
        if self.renamed_to_builtin_scalar_conflicts:
            renamed_to_builtin_scalar_conflicts_message = (
                f"Applying the renaming would rename type(s) to a name already used by a built-in "
                f"GraphQL scalar type. To fix this, ensure that no type name is mapped to a "
                f"scalar's name. The following dict maps each to-be-renamed type to the scalar "
                f"name it was mapped to: {self.renamed_to_builtin_scalar_conflicts}"
            )
        return "\n".join(
            filter(None, [name_conflicts_message, renamed_to_builtin_scalar_conflicts_message])
        )


class InvalidCrossSchemaEdgeError(SchemaTransformError):
    """Raised when a CrossSchemaEdge provided when merging schemas is invalid.

    This may be raised if the provided CrossSchemaEdge refers to nonexistent schemas,
    types not found in the specified schema, or fields not found in the specified type.
    """


class CascadingSuppressionError(SchemaTransformError):
    """Raised if existing suppressions would require further suppressions.

    This may be raised during schema renaming if it:
    * suppresses all the fields of a type but not the type itself
    * suppresses all the members of a union but not the union itself
    * suppresses a type X but there still exists a different type Y that has fields of type X.
    The error message will suggest fixing this illegal state by describing further suppressions, but
    adding these suppressions may lead to other types, unions, fields, etc. needing suppressions of
    their own. Most real-world schemas wouldn't have these cascading situations, and if they do,
    they are unlikely to have many of them, so the error messages are not meant to describe the full
    sequence of steps required to fix all suppression errors in one pass.
    """


_alphanumeric_and_underscore: FrozenSet[str] = frozenset(
    six.text_type(string.ascii_letters + string.digits + "_")
)


# String representations for the GraphQL built-in scalar types
# pylint produces a false positive-- see issue here: https://github.com/PyCQA/pylint/issues/3743
builtin_scalar_type_names: FrozenSet[str] = frozenset(
    specified_scalar_types.keys()  # pylint: disable=no-member
)


# Union of classes of nodes to be renamed or suppressed by an instance of RenameSchemaTypesVisitor.
# Note that RenameSchemaTypesVisitor also has a class attribute rename_types which parallels the
# classes here. This duplication is necessary due to language and linter constraints-- see the
# comment in the RenameSchemaTypesVisitor class for more information.
# Unfortunately, RenameTypes itself has to be a module attribute instead of a class attribute
# because a bug in flake8 produces a linting error if RenameTypes is a class attribute and we type
# hint the return value of the RenameSchemaTypesVisitor's
# _rename_or_suppress_or_ignore_name_and_add_to_record() method as RenameTypes. More on this here:
# https://github.com/PyCQA/pyflakes/issues/441
RenameTypes = Union[
    EnumTypeDefinitionNode,
    InterfaceTypeDefinitionNode,
    NamedTypeNode,
    ObjectTypeDefinitionNode,
    UnionTypeDefinitionNode,
]
RenameTypesT = TypeVar("RenameTypesT", bound=RenameTypes)

# For the same reason as with RenameTypes, these types have to be written out explicitly instead of
# relying on allowed_types in get_copy_of_node_with_new_name.
# Unlike RenameTypes, RenameNodes also includes fields because it's used in the function
# get_copy_of_node_with_new_name which rename_query depends on to rename the root field in a query.
# Meanwhile, RenameTypes applies only for rename_schema and field renaming in the schema is not
# implemented yet.
RenameNodes = Union[
    RenameTypes, FieldNode, FieldDefinitionNode,
]
RenameNodesT = TypeVar("RenameNodesT", bound=RenameNodes)


def check_schema_identifier_is_valid(identifier: str) -> None:
    """Check if input is a valid identifier, made of alphanumeric and underscore characters.

    Args:
        identifier: str, used for identifying input schemas when merging multiple schemas

    Raises:
        - ValueError if the name is the empty string, or if it consists of characters other
          than alphanumeric characters and underscores
    """
    if not isinstance(identifier, str):
        raise ValueError('Schema identifier "{}" is not a string.'.format(identifier))
    if identifier == "":
        raise ValueError("Schema identifier must be a nonempty string.")
    illegal_characters = frozenset(identifier) - _alphanumeric_and_underscore
    if illegal_characters:
        raise ValueError(
            'Schema identifier "{}" contains illegal characters: {}'.format(
                identifier, illegal_characters
            )
        )


<<<<<<< HEAD
def type_name_is_valid(name: str) -> bool:
=======
def check_type_name_is_valid(name: str) -> None:
>>>>>>> ae2bbc7d
    """Check if input is a valid, nonreserved GraphQL type name.

    A GraphQL type name is valid iff it consists of only alphanumeric characters and underscores and
    does not start with a numeric character. It is nonreserved (i.e. not reserved for GraphQL
    internal use) if it does not start with double underscores.

    Args:
<<<<<<< HEAD
        name: to validate
=======
        name: to be checked
>>>>>>> ae2bbc7d

    Returns:
        True iff name is a valid, nonreserved GraphQL type name.
    """
    # Unfortunately, one place this function is used in the enter method of
    # CheckValidTypesAndNamesVisitor which doesn't ensure that name is a string, so the isinstance
    # check is still required here.
    return isinstance(name, str) and bool(re_name.match(name)) and not name.startswith("__")


def get_query_type_name(schema: GraphQLSchema) -> str:
    """Get the name of the query type of the input schema (e.g. RootSchemaQuery)."""
    if schema.query_type is None:
        raise AssertionError(
            "Schema's query_type field is None, even though the compiler is read-only."
        )
    return schema.query_type.name


def get_custom_scalar_names(schema: GraphQLSchema) -> Set[str]:
    """Get names of all custom scalars used in the input schema.

    Includes all user defined scalars; excludes builtin scalars.

    Note: If the user defined a scalar that shares its name with a builtin introspection type
    (such as __Schema, __Directive, etc), it will not be listed in type_map and thus will not
    be included in the output.

    Returns:
        set of names of scalars used in the schema
    """
    type_map = schema.type_map
    custom_scalar_names = {
        type_name
        for type_name, type_object in six.iteritems(type_map)
        if isinstance(type_object, GraphQLScalarType) and type_name not in builtin_scalar_type_names
    }
    return custom_scalar_names


def try_get_ast_by_name_and_type(
    asts: Optional[List[Node]], target_name: str, target_type: Type[Node]
) -> Optional[Node]:
    """Return the ast in the list with the desired name and type, if found.

    Args:
        asts: optional list of asts to search through
        target_name: name of the AST we're looking for
        target_type: type of the AST we're looking for. Instances of this type must have a .name
                     attribute, (e.g. FieldNode, DirectiveNode) and its .name attribute must have a
                     .value attribute.

    Returns:
        element in the input list with the correct name and type, or None if not found
    """
    if asts is None:
        return None
    for ast in asts:
        if isinstance(ast, target_type):
            if not (hasattr(ast, "name") and hasattr(ast.name, "value")):  # type: ignore
                # Can't type hint "has .name attribute"
                raise AssertionError(
                    f"AST {ast} is either missing a .name attribute or its .name attribute is "
                    f"missing a .value attribute. This should be impossible because target_type "
                    f"{target_type} must have a .name attribute, {target_type}'s .name attribute "
                    f"must have a .value attribute, and the ast must be of type {target_type}."
                )
            if ast.name.value == target_name:  # type: ignore
                # Can't type hint "has .name attribute"
                return ast
    return None


def try_get_inline_fragment(
    selections: Optional[List[Union[FieldNode, InlineFragmentNode]]]
) -> Optional[InlineFragmentNode]:
    """Return the unique inline fragment contained in selections, or None.

    Args:
        selections: optional list of selections to search through

    Returns:
        inline fragment if one is found in selections, None otherwise

    Raises:
        GraphQLValidationError if selections contains a InlineFragment along with a nonzero
        number of fields, or contains multiple InlineFragments
    """
    if selections is None:
        return None
    inline_fragments_in_selection = [
        selection for selection in selections if isinstance(selection, InlineFragmentNode)
    ]
    if len(inline_fragments_in_selection) == 0:
        return None
    elif len(inline_fragments_in_selection) == 1:
        if len(selections) == 1:
            return inline_fragments_in_selection[0]
        else:
            raise GraphQLValidationError(
                'Input selections "{}" contains both InlineFragments and Fields, which may not '
                "coexist in one selection.".format(selections)
            )
    else:
        raise GraphQLValidationError(
            'Input selections "{}" contains multiple InlineFragments, which is not allowed.'
            "".format(selections)
        )


def get_copy_of_node_with_new_name(node: RenameNodesT, new_name: str) -> RenameNodesT:
    """Return a node with new_name as its name and otherwise identical to the input node.

    Args:
        node: node to make a copy of
        new_name: name to give to the output node

    Returns:
        node with new_name as its name and otherwise identical to the input node
    """
    node_type = type(node).__name__
    allowed_types = frozenset(
        (
            "EnumTypeDefinitionNode",
            "FieldNode",
            "FieldDefinitionNode",
            "InterfaceTypeDefinitionNode",
            "NamedTypeNode",
            "ObjectTypeDefinitionNode",
            "UnionTypeDefinitionNode",
        )
    )
    if node_type not in allowed_types:
        raise AssertionError(
            "Input node {} of type {} is not allowed, only {} are allowed.".format(
                node, node_type, allowed_types
            )
        )
    node_with_new_name = copy(node)  # shallow copy is enough
    node_with_new_name.name = NameNode(value=new_name)
    return node_with_new_name


class CheckValidTypesAndNamesVisitor(Visitor):
    """Check that the AST does not contain invalid types or types with invalid names.

    If AST contains invalid types, raise SchemaStructureError; if AST contains types with
    invalid names, raise InvalidTypeNameError.
    """

    disallowed_types = frozenset(
        {  # types not supported in renaming or merging
            "InputObjectTypeDefinitionNode",
            "ObjectTypeExtensionNode",
        }
    )
    unexpected_types = frozenset(
        {  # types not expected to be found in schema definition
            "FieldNode",
            "FragmentDefinitionNode",
            "FragmentSpreadNode",
            "InlineFragmentNode",
            "ObjectFieldNode",
            "ObjectValueNode",
            "OperationDefinitionNode",
            "SelectionSetNode",
            "VariableNode",
            "VariableDefinitionNode",
        }
    )
    check_name_validity_types = (
        EnumTypeDefinitionNode,
        InterfaceTypeDefinitionNode,
        ObjectTypeDefinitionNode,
        ScalarTypeDefinitionNode,
        UnionTypeDefinitionNode,
    )

    def enter(
        self, node: Node, key: Any, parent: Any, path: List[Any], ancestors: List[Any]
    ) -> None:
        """Raise error if node is of a invalid type or has an invalid name.

        Raises:
            - SchemaStructureError if the node is an InputObjectTypeDefinition,
              TypeExtensionDefinition, or a type that shouldn't exist in a schema definition
            - InvalidTypeNameError if a node has an invalid name
        """
        node_type = type(node).__name__
        if node_type in self.disallowed_types:
            raise SchemaStructureError('Node type "{}" not allowed.'.format(node_type))
        elif node_type in self.unexpected_types:
            raise SchemaStructureError('Node type "{}" unexpected in schema AST'.format(node_type))
<<<<<<< HEAD
        elif node_type in self.check_name_validity_types:
            if not type_name_is_valid(node.name.value):
                raise InvalidTypeNameError(
                    f"Node name {node.name.value} is not a valid, unreserved GraphQL name. Valid, "
                    f"unreserved GraphQL names must consist of only alphanumeric characters and "
                    f"underscores, must not start with a numeric character, and must not start "
                    f"with double underscores."
                )
=======
        elif isinstance(node, self.check_name_validity_types):
            check_type_name_is_valid(node.name.value)
>>>>>>> ae2bbc7d


class CheckQueryTypeFieldsNameMatchVisitor(Visitor):
    """Check that every query type field's name is identical to the type it queries.

    If not, raise SchemaStructureError.
    """

    def __init__(self, query_type: str) -> None:
        """Create a visitor for checking query type field names.

        Args:
            query_type: name of the query type (e.g. RootSchemaQuery)
        """
        self.query_type = query_type
        self.in_query_type = False

    def enter_object_type_definition(
        self,
        node: ObjectTypeDefinitionNode,
        key: Any,
        parent: Any,
        path: List[Any],
        ancestors: List[Any],
    ) -> None:
        """If the node's name matches the query type, record that we entered the query type."""
        if node.name.value == self.query_type:
            self.in_query_type = True

    def leave_object_type_definition(
        self,
        node: ObjectTypeDefinitionNode,
        key: Any,
        parent: Any,
        path: List[Any],
        ancestors: List[Any],
    ) -> None:
        """If the node's name matches the query type, record that we left the query type."""
        if node.name.value == self.query_type:
            self.in_query_type = False

    def enter_field_definition(
        self,
        node: FieldDefinitionNode,
        key: Any,
        parent: Any,
        path: List[Any],
        ancestors: List[Any],
    ) -> None:
        """If inside the query type, check that the field and queried type names match.

        Raises:
            - SchemaStructureError if the field name is not identical to the name of the type
              that it queries
        """
        if self.in_query_type:
            field_name = node.name.value
            type_node = get_ast_with_non_null_and_list_stripped(node.type)
            queried_type_name = type_node.name.value
            if field_name != queried_type_name:
                raise SchemaStructureError(
                    'Query type\'s field name "{}" does not match corresponding queried type '
                    'name "{}"'.format(field_name, queried_type_name)
                )


def check_ast_schema_is_valid(ast: DocumentNode) -> None:
    """Check the schema satisfies structural requirements for rename and merge.

    In particular, check that the schema contains no mutations, no subscriptions, no
    InputObjectTypeDefinitions, no TypeExtensionDefinitions, all type names are valid and not
    reserved (not starting with double underscores), and all query type field names match the
    types they query.

    Args:
        ast: represents schema

    Raises:
        - SchemaStructureError if the AST cannot be built into a valid schema, if the schema
          contains mutations, subscriptions, InputObjectTypeDefinitions, TypeExtensionsDefinitions,
          or if any query type field does not match the queried type.
        - InvalidTypeNameError if a type has a type name that is invalid or reserved
    """
    schema = build_ast_schema(ast)

    if schema.mutation_type is not None:
        raise SchemaStructureError(
            "Renaming schemas that contain mutations is currently not supported."
        )
    if schema.subscription_type is not None:
        raise SchemaStructureError(
            "Renaming schemas that contain subscriptions is currently not supported."
        )

    visit(ast, CheckValidTypesAndNamesVisitor())

    query_type = get_query_type_name(schema)
    visit(ast, CheckQueryTypeFieldsNameMatchVisitor(query_type))


def is_property_field_ast(field: FieldNode) -> bool:
    """Return True iff selection is a property field (i.e. no further selections)."""
    if isinstance(field, FieldNode):
        # Unfortunately, since split_query.py hasn't been type-hinted yet, we can't rely on the
        # type-hint in this function to ensure field is a FieldNode yet.
        return (
            field.selection_set is None
            or field.selection_set.selections is None
            or field.selection_set.selections == []
        )
    else:
        raise AssertionError('Input selection "{}" is not a Field.'.format(field))


class CheckQueryIsValidToSplitVisitor(Visitor):
    """Check the query is valid.

    In particular, check that it only contains supported directives, its property fields come
    before vertex fields in every scope, and that any scope containing a InlineFragment has
    nothing else in scope.
    """

    # This is very restrictive for now. Other cases (e.g. tags not crossing boundaries) are
    # also ok, but temporarily not allowed
    supported_directives = frozenset(
        (FilterDirective.name, OutputDirective.name, OptionalDirective.name,)
    )

    def enter_directive(
        self, node: DirectiveNode, key: Any, parent: Any, path: List[Any], ancestors: List[Any]
    ) -> None:
        """Check that the directive is supported."""
        if node.name.value not in self.supported_directives:
            raise GraphQLValidationError(
                'Directive "{}" is not yet supported, only "{}" are currently '
                "supported.".format(node.name.value, self.supported_directives)
            )

    def enter_selection_set(
        self, node: SelectionSetNode, key: Any, parent: Any, path: List[Any], ancestors: List[Any]
    ) -> None:
        """Check selections are valid.

        If selections contains an InlineFragment, check that it is the only inline fragment in
        scope. Otherwise, check that property fields occur before vertex fields.

        Args:
            node: selection set
            key: The index or key to this node from the parent node or Array.
            parent: the parent immediately above this node, which may be an Array.
            path: The key path to get to this node from the root node.
            ancestors: All nodes and Arrays visited before reaching parent of this node. These
                       correspond to array indices in ``path``. Note: ancestors includes arrays
                       which contain the parent of visited node.
        """
        selections = node.selections
        if len(selections) == 1 and isinstance(selections[0], InlineFragmentNode):
            return
        else:
            seen_vertex_field = False  # Whether we're seen a vertex field
            for field in selections:
                if isinstance(field, InlineFragmentNode):
                    raise GraphQLValidationError(
                        "Inline fragments must be the only selection in scope. However, in "
                        "selections {}, an InlineFragment coexists with other selections.".format(
                            selections
                        )
                    )
                if isinstance(field, FragmentSpreadNode):
                    raise GraphQLValidationError(
                        f"Fragments (not to be confused with inline fragments) are not supported "
                        f"by the compiler. However, in SelectionSetNode {node}'s selections "
                        f"attribute {selections}, the field {field} is a FragmentSpreadNode named "
                        f"{field.name.value}."
                    )
                if not isinstance(field, FieldNode):
                    raise AssertionError(
                        f"The SelectionNode {field} in SelectionSetNode {node}'s selections "
                        f"attribute is not a FieldNode but instead has type {type(field)}."
                    )
                if is_property_field_ast(field):
                    if seen_vertex_field:
                        raise GraphQLValidationError(
                            "In the selections {}, the property field {} occurs after a vertex "
                            "field or a type coercion statement, which is not allowed, as all "
                            "property fields must appear before all vertex fields.".format(
                                node.selections, field
                            )
                        )
                else:
                    seen_vertex_field = True


def check_query_is_valid_to_split(schema: GraphQLSchema, query_ast: DocumentNode) -> None:
    """Check the query is valid for splitting.

    In particular, ensure that the query validates against the schema, does not contain
    unsupported directives, and that in each selection, all property fields occur before all
    vertex fields.

    Args:
        schema: schema the query is written against
        query_ast: query to split

    Raises:
        GraphQLValidationError if the query doesn't validate against the schema, contains
        unsupported directives, or some property field occurs after a vertex field in some
        selection
    """
    # Check builtin errors
    built_in_validation_errors = validate(schema, query_ast)
    if len(built_in_validation_errors) > 0:
        raise GraphQLValidationError("AST does not validate: {}".format(built_in_validation_errors))
    # Check no bad directives and fields are in order
    visitor = CheckQueryIsValidToSplitVisitor()
    visit(query_ast, visitor)<|MERGE_RESOLUTION|>--- conflicted
+++ resolved
@@ -200,11 +200,7 @@
         )
 
 
-<<<<<<< HEAD
 def type_name_is_valid(name: str) -> bool:
-=======
-def check_type_name_is_valid(name: str) -> None:
->>>>>>> ae2bbc7d
     """Check if input is a valid, nonreserved GraphQL type name.
 
     A GraphQL type name is valid iff it consists of only alphanumeric characters and underscores and
@@ -212,11 +208,7 @@
     internal use) if it does not start with double underscores.
 
     Args:
-<<<<<<< HEAD
-        name: to validate
-=======
         name: to be checked
->>>>>>> ae2bbc7d
 
     Returns:
         True iff name is a valid, nonreserved GraphQL type name.
@@ -410,8 +402,7 @@
             raise SchemaStructureError('Node type "{}" not allowed.'.format(node_type))
         elif node_type in self.unexpected_types:
             raise SchemaStructureError('Node type "{}" unexpected in schema AST'.format(node_type))
-<<<<<<< HEAD
-        elif node_type in self.check_name_validity_types:
+        elif isinstance(node, self.check_name_validity_types):
             if not type_name_is_valid(node.name.value):
                 raise InvalidTypeNameError(
                     f"Node name {node.name.value} is not a valid, unreserved GraphQL name. Valid, "
@@ -419,10 +410,6 @@
                     f"underscores, must not start with a numeric character, and must not start "
                     f"with double underscores."
                 )
-=======
-        elif isinstance(node, self.check_name_validity_types):
-            check_type_name_is_valid(node.name.value)
->>>>>>> ae2bbc7d
 
 
 class CheckQueryTypeFieldsNameMatchVisitor(Visitor):

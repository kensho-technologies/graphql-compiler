--- conflicted
+++ resolved
@@ -558,17 +558,10 @@
         }
     )
     # Collects naming conflict errors involving types that are not built-in scalar types. If
-<<<<<<< HEAD
-    # type_renamings would result in multiple types being named "Foo", name_conflicts will map "Foo" to a
+    # type_renamings would result in multiple types being named "Foo", type_name_conflicts will map "Foo" to a
     # set containing the name of each such type
-    name_conflicts: Dict[str, Set[str]]
+    type_name_conflicts: Dict[str, Set[str]]
     # Collects naming conflict errors involving built-in scalar types. If type_renamings would rename a
-=======
-    # renaming would result in multiple types being named "Foo", type_name_conflicts will map "Foo"
-    # to a set containing the name of each such type
-    type_name_conflicts: Dict[str, Set[str]]
-    # Collects naming conflict errors involving built-in scalar types. If renaming would rename a
->>>>>>> b23be9c4
     # type named "Foo" to "String", renamed_to_scalar_conflicts will map "Foo" to "String"
     renamed_to_builtin_scalar_conflicts: Dict[str, str]
     # reverse_name_map maps renamed type name to original type name, containing all non-suppressed

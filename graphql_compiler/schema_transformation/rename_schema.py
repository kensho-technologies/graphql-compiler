--- conflicted
+++ resolved
@@ -595,26 +595,15 @@
             conflictingly_renamed_type_name = self.reverse_name_map.get(
                 desired_type_name, desired_type_name
             )
-<<<<<<< HEAD
-
-            raise SchemaNameConflictError(
-                f'"{type_name}" and "{conflictingly_renamed_type_name}" are both '
-                f'renamed to "{desired_type_name}"'
-            )
-        if desired_type_name in builtin_scalar_type_names:
-            raise SchemaNameConflictError(
-                f'"{type_name}" was renamed to "{desired_type_name}", clashing with '
-                f'built-in scalar "{desired_type_name}"'
-            )
-=======
+
             # Collect all types in the original schema that would be named desired_type_name in the
             # new schema
             if desired_type_name not in self.name_conflicts:
                 self.name_conflicts[desired_type_name] = {conflictingly_renamed_type_name}
             self.name_conflicts[desired_type_name].add(type_name)
+
         if desired_type_name in builtin_scalar_type_names:
             self.renamed_to_builtin_scalar_conflicts[type_name] = desired_type_name
->>>>>>> f18e8876
 
         self.reverse_name_map[desired_type_name] = type_name
         if desired_type_name == type_name:

--- conflicted
+++ resolved
@@ -56,7 +56,6 @@
 and a type named "Baz" (corresponding to the original schema's type "Bar"), instead of containing
 two types both named "Baz".
 
-<<<<<<< HEAD
 Field renamings may produce "illegal" schema states in the process of renaming, but they are legal
 as long as the end result is a legal schema. For example, if a schema contains a type that contains
 just two fields named "foo" and "bar", and field_renamings would 1-many rename the field named "foo"
@@ -74,8 +73,6 @@
 Note that if instead field_renamings == {"Baz": {"bar": "quux"}}, this would not produce the desired
 result.
 
-=======
->>>>>>> 1a7c7c41
 Operations that are already supported:
 - 1-1 renaming of object types, unions, enums, and interfaces.
 - Suppressing types that don't implement an interface.
@@ -101,17 +98,12 @@
   being renamed or suppressed. The same rules apply for fields that belong to the same type, since
   they share a namespace as well.
 - There exist special rules for iterable renamings (e.g. if renamings are represented as a
-<<<<<<< HEAD
-  dictionary-- specifically that no-op renamings are not allowed.
-=======
   dictionary)-- specifically, no-op renamings are not allowed.
->>>>>>> 1a7c7c41
   - If type_renamings argument is iterable:
     - A string type_name may be in type_renamings only if there exists a type in the original schema
       named type_name (since otherwise that entry would not affect any type in the schema).
     - If string type_name is in type_renamings, then type_renamings[type_name] != type_name (since
       if they were the same, then applying the renaming would not change the type named type_name).
-<<<<<<< HEAD
   - If field_renamings argument is iterable:
     - A string type_name may be in field_renamings only if there exists a type in the original
       schema named type_name and that type wouldn't get suppressed by type_renamings (since
@@ -123,8 +115,6 @@
     - If string field_name is in field_renamings[type_name], then
       field_renamings[type_name][field_name] != field_name (since if they were the same, then
       applying the renaming would not change the field named field_name).
-=======
->>>>>>> 1a7c7c41
 """
 from collections import defaultdict, namedtuple
 from collections.abc import Iterable
@@ -152,7 +142,6 @@
     NoOpRenamingError,
     RenameTypes,
     RenameTypesT,
-    SchemaRenameInvalidNameError,
     SchemaRenameNameConflictError,
     SchemaTransformError,
     builtin_scalar_type_names,
@@ -160,7 +149,7 @@
     get_copy_of_node_with_new_name,
     get_custom_scalar_names,
     get_query_type_name,
-    is_valid_unreserved_name,
+    is_valid_unreserved_name, InvalidTypeNameError,
 )
 
 
@@ -190,7 +179,6 @@
         ...
 
 
-<<<<<<< HEAD
 # Unfortunately this can't be a nested class because mypy has a bug and it's safer to make
 # the classes slightly less organized in exchange for being able to use mypy here.
 # https://github.com/python/mypy/issues/6393
@@ -203,17 +191,6 @@
         #  misleading.
         ...
 
-=======
-def rename_schema(
-    schema_ast: DocumentNode, type_renamings: TypeRenamingMapping
-) -> RenamedSchemaDescriptor:
-    """Create a RenamedSchemaDescriptor; rename/suppress types and root type fields.
-
-    Any object type, interface type, enum type, or field of the root type/query type has a name. Let
-    the name be called type_name. If type_renamings.get(type_name, type_name) is not None, the type
-    or field of the root type/query type will be renamed to the returned value. If the value is
-    None, it will be suppressed in the renamed schema and queries will not be able to access it.
->>>>>>> 1a7c7c41
 
 class FieldRenamingMapping(Protocol):
     def get(
@@ -231,9 +208,9 @@
     """Create a RenamedSchemaDescriptor; rename/suppress types and fields.
 
     Any object type, interface type, enum type, or field of the root type/query type has a name. Let
-    the name be called type_name. If type_renamings.get(type_name, _) is not None, the type or field
-    of the root type/query type will be renamed to the corresponding value. If the value is None, it
-    will be suppressed in the renamed schema and queries will not be able to access it.
+    the name be called type_name. If type_renamings.get(type_name, type_name) is not None, the type
+    or field of the root type/query type will be renamed to the returned value. If the value is
+    None, it will be suppressed in the renamed schema and queries will not be able to access it.
 
     Fields belonging to object types may also be renamed or suppressed. For an object type named
     type_name, if field_renamings[type_name] is not None, then field_renamings[type_name] contains
@@ -251,14 +228,10 @@
                     the same name as the types they query. Not modified by this function
         type_renamings: maps original type name to renamed name or None (for type suppression). A
                         type named "Foo" will be unchanged iff type_renamings does not map "Foo" to
-<<<<<<< HEAD
                         anything, i.e. type_renamings.get("Foo", "Foo") returns "Foo".
         field_renamings: maps type names to the renamings for its fields. The renamings map field
                          names belonging to the type to a list of field names for the renamed
                          schema.
-=======
-                        anything, i.e. type_renamings.get("Foo", "Foo") returns "Foo"
->>>>>>> 1a7c7c41
 
     Returns:
         RenamedSchemaDescriptor containing the AST of the renamed schema, and the maps of renamed
@@ -267,19 +240,6 @@
     Raises:
         - CascadingSuppressionError if a type suppression would require further suppressions
         - SchemaTransformError if type_renamings suppressed every type. Note that this is a
-<<<<<<< HEAD
-          superclass of CascadingSuppressionError, SchemaRenameInvalidNameError,
-          SchemaStructureError, and SchemaRenameNameConflictError, so handling exceptions of type
-          SchemaTransformError will also catch all of its subclasses. This will change after the
-          error classes are modified so that errors can be fixed programmatically, at which point it
-          will make sense for the user to attempt to treat different errors differently
-        - NotImplementedError if type_renamings attempts to suppress an enum, an interface, or a
-          type implementing an interface
-        - SchemaRenameInvalidNameError if the user attempts to rename a type or field to an invalid
-          name. A name is considered invalid if it does not consist of alphanumeric characters and
-          underscores, if it starts with a numeric character, or if it starts with double
-          underscores
-=======
           superclass of CascadingSuppressionError, InvalidTypeNameError, SchemaStructureError, and
           SchemaRenameNameConflictError, so handling exceptions of type SchemaTransformError will
           also catch all of its subclasses. This will change after the error classes are modified so
@@ -291,18 +251,13 @@
           to rename a type to an invalid name. A name is considered invalid if it does not consist
           of alphanumeric characters and underscores, if it starts with a numeric character, or
           if it starts with double underscores
->>>>>>> 1a7c7c41
         - SchemaStructureError if the schema does not have the expected form; in particular, if
           the AST does not represent a valid schema, if any query type field does not have the
           same name as the type that it queries, if the schema contains type extensions or
           input object definitions, or if the schema contains mutations or subscriptions
         - SchemaRenameNameConflictError if there are name conflicts between the renamed types or
           fields
-<<<<<<< HEAD
-        - NoOpRenamingError if the renamings contain no-op renamings and are iterable.
-=======
         - NoOpRenamingError if the renamings contain no-op renamings and are iterable
->>>>>>> 1a7c7c41
     """
     # Check input schema satisfies various structural requirements
     check_ast_schema_is_valid(schema_ast)
@@ -314,20 +269,14 @@
     _validate_renamings(schema_ast, type_renamings, query_type, custom_scalar_names)
 
     # Rename types, interfaces, enums, unions and suppress types, unions
-<<<<<<< HEAD
     schema_ast, reverse_name_map, reverse_field_name_map = _rename_and_suppress_types_and_fields(
         schema_ast, type_renamings, field_renamings, query_type, custom_scalar_names
-=======
-    schema_ast, reverse_name_map = _rename_and_suppress_types(
-        schema_ast, type_renamings, query_type, custom_scalar_names
->>>>>>> 1a7c7c41
     )
     reverse_name_map_changed_names_only = {
         renamed_name: original_name
         for renamed_name, original_name in six.iteritems(reverse_name_map)
         if renamed_name != original_name
     }
-<<<<<<< HEAD
     reverse_field_name_map_changed_names_only = {}
     for type_name, reverse_field_name_mapping in reverse_field_name_map.items():
         current_type_reverse_field_name_map_changed_names_only = {
@@ -343,9 +292,6 @@
             reverse_field_name_map_changed_names_only[
                 type_name
             ] = current_type_reverse_field_name_map_changed_names_only
-=======
-
->>>>>>> 1a7c7c41
     schema_ast = _rename_and_suppress_query_type_fields(schema_ast, type_renamings, query_type)
     return RenamedSchemaDescriptor(
         schema_ast=schema_ast,
@@ -376,11 +322,7 @@
                     the same name as the types they query. Not modified by this function
         type_renamings: maps original type name to renamed name or None (for type suppression). A
                         type named "Foo" will be unchanged iff type_renamings does not map "Foo" to
-<<<<<<< HEAD
-                        anything, i.e. type_renamings.get("Foo", "Foo") returns "Foo".
-=======
                         anything, i.e. type_renamings.get("Foo", "Foo") returns "Foo"
->>>>>>> 1a7c7c41
         query_type: name of the query type, e.g. 'RootSchemaQuery'
         custom_scalar_names: set of all user defined scalars used in the schema (excluding
                              builtin scalars)
@@ -443,11 +385,7 @@
     type_renamings: TypeRenamingMapping,
     custom_scalar_names: AbstractSet[str],
 ) -> None:
-<<<<<<< HEAD
     """Check for unsupported type renaming or suppression operations."""
-=======
-    """Check for unsupported renaming or suppression operations."""
->>>>>>> 1a7c7c41
     _ensure_no_unsupported_scalar_operations(type_renamings, custom_scalar_names)
     _ensure_no_unsupported_suppressions(schema_ast, type_renamings)
 
@@ -526,10 +464,7 @@
 def _rename_and_suppress_types_and_fields(
     schema_ast: DocumentNode,
     type_renamings: TypeRenamingMapping,
-<<<<<<< HEAD
     field_renamings: FieldRenamingMapping,
-=======
->>>>>>> 1a7c7c41
     query_type: str,
     custom_scalar_names: AbstractSet[str],
 ) -> Tuple[DocumentNode, Dict[str, str], Dict[str, Dict[str, str]]]:
@@ -543,14 +478,10 @@
         schema_ast: schema that we're returning a modified version of
         type_renamings: maps original type name to renamed name or None (for type suppression). A
                         type named "Foo" will be unchanged iff type_renamings does not map "Foo" to
-<<<<<<< HEAD
-                        anything, i.e. type_renamings.get("Foo", "Foo") returns "Foo".
+                        anything, i.e. type_renamings.get("Foo", "Foo") returns "Foo"
         field_renamings: maps type names to the renamings for its fields. The renamings map field
                          names belonging to the type to a list of field names for the renamed
                          schema.
-=======
-                        anything, i.e. type_renamings.get("Foo", "Foo") returns "Foo"
->>>>>>> 1a7c7c41
         query_type: name of the query type, e.g. 'RootSchemaQuery'
         custom_scalar_names: set of all user defined scalars used in the schema (excluding
                              builtin scalars)
@@ -561,30 +492,13 @@
         entries for all non-suppressed types/ fields, including those that were not renamed.
 
     Raises:
-        - SchemaRenameInvalidNameError if the user attempts to rename a type to an invalid name
+        - InvalidTypeNameError if the user attempts to rename a type or field to an invalid name
         - SchemaRenameNameConflictError if the rename causes name conflicts
-<<<<<<< HEAD
-        - NoOpRenamingError if renamings contains no-op renamings and renamings are iterable.
+        - NoOpRenamingError if renamings contains no-op renamings and renamings are iterable
     """
     visitor = RenameSchemaTypesVisitor(
         type_renamings, field_renamings, query_type, custom_scalar_names
     )
-    renamed_schema_ast = visit(schema_ast, visitor)
-    if visitor.invalid_type_names or visitor.invalid_field_names:
-        raise SchemaRenameInvalidNameError(visitor.invalid_type_names, visitor.invalid_field_names)
-    if (
-        visitor.type_name_conflicts
-        or visitor.type_renamed_to_builtin_scalar_conflicts
-        or visitor.field_name_conflicts
-    ):
-        raise SchemaRenameNameConflictError(
-            visitor.type_name_conflicts,
-            visitor.type_renamed_to_builtin_scalar_conflicts,
-            visitor.field_name_conflicts,
-=======
-        - NoOpRenamingError if renamings contains no-op renamings and renamings are iterable
-    """
-    visitor = RenameSchemaTypesVisitor(type_renamings, query_type, custom_scalar_names)
     renamed_schema_ast = visit(schema_ast, visitor)
     if visitor.invalid_type_names:
         sorted_invalid_type_names = sorted(visitor.invalid_type_names.items())
@@ -595,10 +509,15 @@
             f"start with double underscores. The following dictionary maps each type's original "
             f"name to what would be the new name: {sorted_invalid_type_names}"
         )
-    if visitor.type_name_conflicts or visitor.type_renamed_to_builtin_scalar_conflicts:
+    if (
+        visitor.type_name_conflicts
+        or visitor.type_renamed_to_builtin_scalar_conflicts
+        or visitor.field_name_conflicts
+    ):
         raise SchemaRenameNameConflictError(
-            visitor.type_name_conflicts, visitor.type_renamed_to_builtin_scalar_conflicts
->>>>>>> 1a7c7c41
+            visitor.type_name_conflicts,
+            visitor.type_renamed_to_builtin_scalar_conflicts,
+            visitor.field_name_conflicts,
         )
     no_op_type_renames: Set[str] = set()
     if isinstance(type_renamings, Iterable):
@@ -619,7 +538,6 @@
         no_op_type_renames = (
             set(type_renamings) - renamed_types - set(visitor.suppressed_type_names)
         )
-<<<<<<< HEAD
     nonexistent_types_with_field_renamings: Set[str] = set()
     if isinstance(field_renamings, Iterable):
         # nonexistent_types_with_field_renamings, if field_renamings is iterable, is the set of all
@@ -638,11 +556,6 @@
             nonexistent_types_with_field_renamings,
         )
     return renamed_schema_ast, visitor.reverse_name_map, visitor.reverse_field_name_map
-=======
-    if no_op_type_renames:
-        raise NoOpRenamingError(no_op_type_renames)
-    return renamed_schema_ast, visitor.reverse_name_map
->>>>>>> 1a7c7c41
 
 
 def _rename_and_suppress_query_type_fields(
@@ -656,11 +569,7 @@
         schema_ast: schema that we're returning a modified version of
         type_renamings: maps original type name to renamed name or None (for type suppression). A
                         type named "Foo" will be unchanged iff type_renamings does not map "Foo" to
-<<<<<<< HEAD
-                        anything, i.e. type_renamings.get("Foo", "Foo") returns "Foo".
-=======
                         anything, i.e. type_renamings.get("Foo", "Foo") returns "Foo"
->>>>>>> 1a7c7c41
         query_type: name of the query type, e.g. 'RootSchemaQuery'
 
     Returns:
@@ -743,41 +652,34 @@
     # type_renamings would result in multiple types being named "Foo", type_name_conflicts will map
     # "Foo" to a set containing the name of each such type
     type_name_conflicts: Dict[str, Set[str]]
-<<<<<<< HEAD
-=======
-
->>>>>>> 1a7c7c41
+
     # Collects naming conflict errors involving built-in scalar types. If type_renamings would
     # rename a type named "Foo" to "String", type_renamed_to_builtin_scalar_conflicts will map
     # "Foo" to "String"
     type_renamed_to_builtin_scalar_conflicts: Dict[str, str]
-<<<<<<< HEAD
-=======
-
->>>>>>> 1a7c7c41
+
     # reverse_name_map maps renamed type name to original type name, containing all non-suppressed
     # non-scalar types, including those that were unchanged. Must contain unchanged names to prevent
     # type renaming conflicts and raise SchemaRenameNameConflictError when they arise
     reverse_name_map: Dict[str, str]
-<<<<<<< HEAD
-=======
-
->>>>>>> 1a7c7c41
+
     # Collects invalid type names in type_renamings. If type_renamings would rename a type named
     # "Foo" to a string that is not a valid, unreserved GraphQL type name (valid, unreserved names
     # consist only of alphanumeric characters and underscores, do not start with a number, and do
     # not start with two underscores), invalid_type_names will map "Foo" to the invalid type name.
     invalid_type_names: Dict[str, str]
-<<<<<<< HEAD
+
     # Collects the type names for types that get suppressed. If type_renamings would suppress a type
     # named "Foo", suppressed_type_names will contain "Foo".
     suppressed_type_names: Set[str]
+
     # reverse_field_name_map maps type name to a dict, which in turn maps the name of a field in the
     # renamed schema to the name of the field in the original schema, if the field has different
     # names in the original schema and the new schema. If field_renamings would rename a field named
     # "foo" (in a type named "Baz") to "bar", then reverse_field_name_map["Baz"] will map "bar" to
     # "foo".
     reverse_field_name_map: DefaultDict[str, Dict[str, str]]
+
     # TODO(Leon): Would welcome suggestions for figuring out the clearest way to explain these data
     #  structures that NoOpRenamingError depends on.
     # Collects no-op renamings for fields, mapping the type name that contains the field to the set
@@ -787,38 +689,33 @@
     # when such a field does not exist, no_op_field_renamings will map "Bar" to a set containing
     # "foo".
     no_op_field_renamings: DefaultDict[str, Set[str]]
+
     # Collects type names for each object type that has field renamings and had them applied. After
     # every renaming is done, this is used to ensure that field_renamings contains no unused field
     # renamings for a particular type if field_renamings is iterable.
     types_with_field_renamings_processed: Set[str]
+
     # Collects invalid field names in field_renamings. If field_renamings would rename a field named
     # "foo" (in a type named "Bar") to a string that is not a valid, unreserved GraphQL type name
     # (valid, unreserved names consist only of alphanumeric characters and underscores, do not start
     # with a number, and do not start with two underscores), invalid_field_names will map "Bar" to a
     # dict that maps "foo" to the invalid field name.
     invalid_field_names: DefaultDict[str, Dict[str, str]]
+
     # Collects naming conflict errors involving fields. If field_renamings would rename multiple
     # fields (in a type named "Bar" in the original schema) to "foo", field_name_conflicts will map
     # "Bar" to a dict that maps "foo" to a set containing the names of the fields in the original
     # schema that would be renamed to "foo".
     field_name_conflicts: Dict[str, Dict[str, Set[str]]]
+
     # TODO(Leon): Would welcome suggestions on how to better organize the data structures in here,
     #  since this visitor class has picked up quite a few fields just because of the various types
     #  of errors that might arise during renaming and needing to keep track of it all.
-=======
-
-    # Collects the type names for types that get suppressed. If type_renamings would suppress a type
-    # named "Foo", suppressed_type_names will contain "Foo".
-    suppressed_type_names: Set[str]
->>>>>>> 1a7c7c41
 
     def __init__(
         self,
         type_renamings: TypeRenamingMapping,
-<<<<<<< HEAD
         field_renamings: FieldRenamingMapping,
-=======
->>>>>>> 1a7c7c41
         query_type: str,
         custom_scalar_names: AbstractSet[str],
     ) -> None:
@@ -827,14 +724,10 @@
         Args:
             type_renamings: maps original type name to renamed name or None (for type suppression).
                             A type named "Foo" will be unchanged iff type_renamings does not map
-<<<<<<< HEAD
-                            "Foo" to anything, i.e. type_renamings.get("Foo", "Foo") returns "Foo".
+                            "Foo" to anything, i.e. type_renamings.get("Foo", "Foo") returns "Foo"
             field_renamings: maps type names to the renamings for its fields. The renamings map
                              field names belonging to the type to a list of field names for the
                              renamed schema.
-=======
-                            "Foo" to anything, i.e. type_renamings.get("Foo", "Foo") returns "Foo"
->>>>>>> 1a7c7c41
             query_type: name of the query type (e.g. RootSchemaQuery), which will not be renamed
             custom_scalar_names: set of all user defined scalars used in the schema (excluding
                                  builtin scalars)
@@ -847,15 +740,12 @@
         self.query_type = query_type
         self.custom_scalar_names = frozenset(custom_scalar_names)
         self.suppressed_type_names = set()
-<<<<<<< HEAD
         self.field_renamings = field_renamings
         self.reverse_field_name_map = defaultdict(dict)
         self.no_op_field_renamings = defaultdict(set)
         self.types_with_field_renamings_processed = set()
         self.invalid_field_names = defaultdict(dict)
         self.field_name_conflicts = defaultdict(dict)
-=======
->>>>>>> 1a7c7c41
 
     def _rename_or_suppress_or_ignore_name_and_add_to_record(
         self, node: RenameTypesT
@@ -938,7 +828,6 @@
         if desired_type_name in builtin_scalar_type_names:
             self.type_renamed_to_builtin_scalar_conflicts[type_name] = desired_type_name
 
-<<<<<<< HEAD
         # Any potential type suppressions will have taken place by this point, so this current node
         # will appear in the renamed schema, so it's safe to apply field renamings to this type.
         fields_renamed_node = node  # If no field renaming happens, fields_renamed_node will just be
@@ -948,8 +837,6 @@
             # the code enters this block, so disabling it for this line.
             # https://github.com/python/mypy/issues/2885#issuecomment-287928126
             fields_renamed_node = self._rename_fields(fields_renamed_node)  # type: ignore
-=======
->>>>>>> 1a7c7c41
         self.reverse_name_map[desired_type_name] = type_name
         if desired_type_name == type_name:
             return fields_renamed_node
@@ -1047,11 +934,7 @@
         Args:
             type_renamings: maps original type name to renamed name or None (for type suppression).
                             A type named "Foo" will be unchanged iff type_renamings does not map
-<<<<<<< HEAD
-                            "Foo" to anything, i.e. type_renamings.get("Foo", "Foo") returns "Foo".
-=======
                             "Foo" to anything, i.e. type_renamings.get("Foo", "Foo") returns "Foo"
->>>>>>> 1a7c7c41
             query_type: name of the query type (e.g. RootSchemaQuery)
 
         Raises:

# Copyright 2019-present Kensho Technologies, LLC.
"""Implement renaming and suppressing parts of a GraphQL schema.

There are two ways to rename a part of a schema: 1-1 renaming and 1-many renaming.

1-1 renaming replaces the name of a type, field, or enum value in the schema. For instance, given
the following part of a schema:
    type Dog {
        name: String
    }
    type Human {
        pet: Dog
    }
1-1 renaming "Dog" to "NewDog" on a schema containing this object type (but not containing a
type named "NewDog") would produce a schema almost identical to the original schema except
with the NewDog object type replacing Dog everywhere it appears.
    type NewDog {
        name: String
    }
    type Human {
        pet: NewDog
    }
If "Dog" also appeared as a field in the schema's root type, it would be renamed to "NewDog" there
as well.

1-many renaming is an operation intended specifically for any of the following:
- fields in object types
- fields in interface types
- enum values
In 1-many renaming, the same field or enum value is mapped to multiple names. For instance, given
the following type in a schema:
    type Dog {
        name: String
    }
1-many renaming the "Dog" type's "name" field to "name" and "secondname" would produce a schema
almost identical to the original schema except with both fields representing the same underlying
data.
    type Dog {
        name: String
        secondname: String
    }

Suppressing part of the schema removes it altogether. For instance, given the following part of a
schema:
    type Dog {
        name: String
    }
suppressing "Dog" would produce an otherwise-identical schema but with that type (and therefore all
its fields) removed. If "Dog" also appeared as a field in the schema's root type, it would be
removed there as well.

For both 1-1 or 1-many renaming, renamings only apply to types, fields, and enum values that exist
in the original schema. For example, if a schema contains a type named "Foo" and a type named "Bar"
but not a type named "Baz" and type_renamings maps "Foo" to "Bar" and "Bar" to "Baz", then the
renamed schema will contain a type named "Bar" (corresponding to the original schema's type "Foo")
and a type named "Baz" (corresponding to the original schema's type "Bar"), instead of containing
two types both named "Baz".

Field renamings may produce "illegal" schema states in the process of renaming, but they are legal
as long as the end result is a legal schema. For example, if a schema contains a type named
type_name that contains just two fields named "foo" and "bar", and
    field_renamings == {"type_name": {"foo": {"foo", "bar"}, "bar": {"baz", "quux"}}}
this would be a legal renaming. Even though applying the renaming for "foo" first would produce an
intermediate state with two fields named "bar", the end result has no naming collisions.

Field renaming operations take place before type renamings, so all field renamings should be
specified in terms of the name of the type in the original schema. For example, if a schema
contains a single type named "Foo" that contains a field named "bar", then to produce a schema
with a single type named "Baz" containing a field named "quux", the renamings could be as
follows:
    type_renamings == {"Foo": "Baz"}
    field_renamings == {"Foo": {"bar": "quux"}}
Note that field_renamings == {"Baz": {"bar": "quux"}} would not produce the desired
result because "Baz" is not a type in the original schema.

Operations that are already supported:
- 1-1 renaming of object types, unions, enums, and interfaces.
- Suppressing object types and unions.
- 1-1 and 1-many renamings for fields belonging to object types.
- Suppressions for fields belonging to object types.
- Renamings and suppressions for scalar types.

Operations that are not yet supported but will be implemented:
- Suppressions for enums and interfaces.
- Renamings and suppressions for fields that belong to either interface types or object types that
  implement interfaces.
- Renamings and suppressions for enum values.

Renaming constraints:
- If you suppress all member types in a union, you must also suppress the union.
- If you suppress a type Foo, no other type Bar may keep fields of type Foo (those fields must be
  suppressed). However, if type Foo has a field of that type Foo, it is legal to suppress type Foo
  without explicitly suppressing that particular field.
- If you suppress a type Foo implementing an interface Bar, then Bar will remain in the schema but
  not in the root query type, making it unqueryable. This is to prevent situations where a scope in
  a query is of type Bar without also being of some more specific type, which may yield vertices of
  type Foo even though it was suppressed. For this reason, all interfaces that Bar implements will
  also be made unqueryable in the same way, and this removal from the root query type will happen
  recursively until all interfaces that Foo implements (either directly or indirectly) are
  unqueryable.
- If you suppress all the fields of a type Foo, then the type Foo must also be suppressed in
  type_renamings.
- You may not suppress all types in the schema's root type.
- All names must be valid GraphQL names.
- Names may not conflict with each other. For instance, you may not rename both "Foo" and "Bar" to
  "Baz". You also may not rename anything to "Baz" if a type "Baz" already exists and is not also
  being renamed or suppressed. The same rules apply for fields that belong to the same type, since
  they share a namespace as well.
- No-op renamings are not allowed meaning that:
  - A string type_name may be in type_renamings only if there exists a type in the original schema
    named type_name (since otherwise that entry would not affect any type in the schema).
  - If string type_name is in type_renamings, then type_renamings[type_name] != type_name (since
    if they were the same, then applying the renaming would not change the type named type_name).
  - A string type_name may be in field_renamings only if there exists a type in the original
    schema named type_name and that type wouldn't get suppressed by type_renamings (since
    otherwise that entry would not affect any type in the schema).
  - If type_name is in field_renamings, a string field_name may be in field_renamings[type_name]
    only if the type named type_name in the original schema contains a field named field_name in the
    original schema (since otherwise that entry would not affect any field in the schema).
  - If type_name is in field_renamings and field_name is in field_renamings[type_name], then
    field_renamings[type_name][field_name] != {field_name} (since if this were the case, then
    applying the renaming would not change the field named field_name).

"""
from collections import namedtuple
from copy import copy
from typing import Any, Dict, Iterable, List, Mapping, Optional, Set, Tuple, Union, cast

from graphql import (
    DocumentNode,
    EnumTypeDefinitionNode,
    FieldDefinitionNode,
    InterfaceTypeDefinitionNode,
    Node,
    ObjectTypeDefinitionNode,
    UnionTypeDefinitionNode,
    build_ast_schema,
)
from graphql.language.visitor import IDLE, REMOVE, Visitor, VisitorAction, visit
from graphql.pyutils import FrozenList
import six

from ..ast_manipulation import get_ast_with_non_null_and_list_stripped
from .utils import (
    CascadingSuppressionError,
    InvalidNameError,
    NoOpRenamingError,
    RenameTypes,
    RenameTypesT,
    SchemaRenameNameConflictError,
    SchemaTransformError,
    builtin_scalar_type_names,
    check_ast_schema_is_valid,
    get_copy_of_node_with_new_name,
    get_query_type_name,
    is_valid_nonreserved_name,
)


RenamedSchemaDescriptor = namedtuple(
    "RenamedSchemaDescriptor",
    (
        "schema_ast",  # Document, AST representing the renamed schema
        "schema",  # GraphQLSchema, representing the same schema as schema_ast
        "reverse_name_map",  # Dict[str, str], renamed type/query type field name to original name
        # reverse_name_map only contains names that were changed
        "reverse_field_name_map",  # Dict[str, Dict[str, str]], mappings type names in the original
        # schema to dicts mapping renamed field names to their original names. It contains entries
        # solely for fields whose names were renamed.
    ),
)


# AST visitor functions can return a number of different things, such as returning a Node (to update
# that node) or returning a special value specified in graphql.visitor's VisitorAction.
VisitorReturnType = Union[Node, VisitorAction]


def rename_schema(
    schema_ast: DocumentNode,
    type_renamings: Mapping[str, Optional[str]],
    field_renamings: Mapping[str, Mapping[str, Set[str]]],
) -> RenamedSchemaDescriptor:
    """Create a RenamedSchemaDescriptor; rename/suppress types and fields.

    Any object type, interface type, enum type, or field of the root type/query type has a name. Let
    the name be called type_name. If type_renamings.get(type_name, type_name) is not None, the type
    or field of the root type/query type will be renamed to the returned value. If the value is
    None, it will be suppressed in the renamed schema and queries will not be able to access it.

    Fields may also be renamed or suppressed if they belong to object types that don't implement an
    interface. For an object type named type_name, field_renamings.get(type_name, {}) contains
    the renamings for the fields belonging to that type.

    If a type or field doesn't appear in the renamings arguments, it will be unchanged. Directives
    will never be renamed.

    In addition, some operations have not been implemented yet (see module-level docstring for more
    details).

    Args:
        schema_ast: represents a valid schema that does not contain extensions, input object
                    definitions, mutations, or subscriptions, whose fields of the query type share
                    the same name as the types they query. Not modified by this function
        type_renamings: maps original type name to renamed name or None (for type suppression). A
                        type named "Foo" will be unchanged iff type_renamings does not map "Foo" to
                        anything, i.e. "Foo" not in type_renamings
        field_renamings: maps type names to the field renamings for that type. The renamings map
                         field names belonging to the type to a set of field names for the
                         renamed schema

    Returns:
        RenamedSchemaDescriptor containing the AST of the renamed schema, and the maps of renamed
        type/field names to original names. Only renamed names will be included in the maps.

    Raises:
        - CascadingSuppressionError if type/field suppression would require further suppressions
        - SchemaTransformError if type_renamings suppressed every type. Note that this is a
          superclass of CascadingSuppressionError, InvalidNameError, SchemaStructureError, and
          SchemaRenameNameConflictError, so handling exceptions of type SchemaTransformError will
          also catch all of its subclasses. This will change after the error classes are modified so
          that errors can be fixed programmatically, at which point it will make sense for the user
          to attempt to treat different errors differently
        - NotImplementedError if type_renamings attempts to suppress an enum or an interface
        - InvalidNameError if the schema contains an invalid type name, or if the user attempts
          to rename a type to an invalid name. A name is considered invalid if it does not consist
          of alphanumeric characters and underscores, if it starts with a numeric character, or
          if it starts with double underscores
        - SchemaStructureError if the schema does not have the expected form; in particular, if
          the AST does not represent a valid schema, if any query type field does not have the
          same name as the type that it queries, if the schema contains type extensions or
          input object definitions, or if the schema contains mutations or subscriptions
        - SchemaRenameNameConflictError if there are name conflicts between the renamed types or
          fields
        - NoOpRenamingError if the renamings contain no-op renamings
    """
    # Check input schema satisfies various structural requirements
    check_ast_schema_is_valid(schema_ast)

    schema = build_ast_schema(schema_ast)
    query_type = get_query_type_name(schema)

<<<<<<< HEAD
    # If we suppress a type, any interfaces it implements must be made unqueryable as described in
    # the module-level comment.
    # Unfortunately, this must be done outside a schema visitor object because the interfaces field
    # of ObjectTypeDefinitionNodes and InterfaceTypeDefinitionNodes is a list of NameNodes, which
    # just indicates the name of the interface rather than give the node itself. This makes it
    # impossible to find all ancestors when only given such a type definition node. Instead, it's
    # necessary to use the definitions field of schema_ast to traverse the inheritance hierarchy and
    # find which interfaces need to be made unqueryable.
    # See discussion here: https://github.com/graphql-python/graphql-core/issues/124
    interfaces_to_make_unqueryable = set()
    interface_and_object_type_name_to_definition_node_map = {
        node.name.value: node
        for node in schema_ast.definitions
        if isinstance(node, (ObjectTypeDefinitionNode, InterfaceTypeDefinitionNode))
    }
    for type_name in type_renamings:
        type_not_suppressed = type_renamings[type_name] is not None
        if type_not_suppressed:
            continue
        if type_name in interface_and_object_type_name_to_definition_node_map:
            type_node = interface_and_object_type_name_to_definition_node_map[type_name]
            interfaces_to_make_unqueryable.update(
                set(
                    _recursively_get_ancestor_interface_names(
                        schema_ast, type_node, interface_and_object_type_name_to_definition_node_map
                    )
                )
            )

    _validate_renamings(
        schema_ast, type_renamings, field_renamings, query_type, interfaces_to_make_unqueryable
    )
=======
    _ensure_no_unsupported_suppressions(schema_ast, type_renamings)
>>>>>>> 44c63aa9

    # Rename types, interfaces, enums, unions and suppress types, unions
    (schema_ast, reverse_name_map, reverse_field_name_map,) = _rename_and_suppress_types_and_fields(
        schema_ast, type_renamings, field_renamings, query_type
    )

    schema_ast = _rename_and_suppress_query_type_fields(
        schema_ast, type_renamings, query_type, interfaces_to_make_unqueryable
    )
    return RenamedSchemaDescriptor(
        schema_ast=schema_ast,
        schema=build_ast_schema(schema_ast),
        reverse_name_map=reverse_name_map,
        reverse_field_name_map=reverse_field_name_map,
    )


<<<<<<< HEAD
def _validate_renamings(
    schema_ast: DocumentNode,
    type_renamings: Mapping[str, Optional[str]],
    field_renamings: Mapping[str, Mapping[str, Set[str]]],
    query_type: str,
    interfaces_to_make_unqueryable: Set[str],
) -> None:
    """Validate the type_renamings argument before attempting to rename the schema.

    Check for fields with suppressed types or unions whose members were all suppressed. Also,
    confirm type_renamings contains no suppressions for enums or interfaces because they haven't
    been implemented yet.

    The input AST will not be modified.

    Args:
        schema_ast: represents a valid schema that does not contain extensions, input object
                    definitions, mutations, or subscriptions, whose fields of the query type share
                    the same name as the types they query. Not modified by this function
        type_renamings: maps original type name to renamed name or None (for type suppression). A
                        type named "Foo" will be unchanged iff type_renamings does not map "Foo" to
                        anything, i.e. "Foo" not in type_renamings
        field_renamings: maps type names to the field renamings for that type. The renamings map
                         field names belonging to the type to a set of field names for the
                         renamed schema
        query_type: name of the query type, e.g. 'RootSchemaQuery'
        interfaces_to_make_unqueryable: interfaces to remove from the query type because one or more
                                        of their descendants in the inheritance hierarchy was
                                        suppressed.

    Raises:
        - CascadingSuppressionError if a type/field suppression would require further suppressions
        - NotImplementedError if type_renamings attempts to suppress an enum or an interface
    """
    _ensure_no_cascading_type_suppressions(
        schema_ast, type_renamings, field_renamings, query_type, interfaces_to_make_unqueryable
    )
    _ensure_no_unsupported_suppressions(schema_ast, type_renamings)


def _ensure_no_cascading_type_suppressions(
    schema_ast: DocumentNode,
    type_renamings: Mapping[str, Optional[str]],
    field_renamings: Mapping[str, Mapping[str, Set[str]]],
    query_type: str,
    interfaces_to_make_unqueryable: Set[str],
) -> None:
    """Check for situations that would require further suppressions to produce a valid schema."""
    visitor = CascadingSuppressionCheckVisitor(
        type_renamings, field_renamings, query_type, interfaces_to_make_unqueryable
    )
    visit(schema_ast, visitor)
    if visitor.fields_to_suppress or visitor.union_types_to_suppress or visitor.types_to_suppress:
        error_message_components = [
            "Renamings would require further suppressions to produce a valid renamed schema."
        ]
        if visitor.fields_to_suppress:
            for object_type in visitor.fields_to_suppress:
                error_message_components.append(f"Object type {object_type} contains: ")
                error_message_components.extend(
                    (
                        f"field {field} of suppressed type "
                        f"{visitor.fields_to_suppress[object_type][field]}, "
                        for field in visitor.fields_to_suppress[object_type]
                    )
                )
            error_message_components.append(
                "A schema containing a field that is of a nonexistent type is invalid. To fix "
                "this, suppress the previously-mentioned fields using the field_renamings argument "
                "of rename_schema."
            )
        if visitor.union_types_to_suppress:
            for union_type in visitor.union_types_to_suppress:
                error_message_components.append(
                    f"Union type {union_type} has no non-suppressed members: "
                )
                error_message_components.extend(
                    (union_member.name.value for union_member in union_type.types)
                )
            error_message_components.append(
                "A schema containing a union with no members is invalid. To fix this, suppress the "
                "previously-mentioned unions using the type_renamings argument of rename_schema."
            )
        if visitor.types_to_suppress:
            error_message_components.append(
                f"The following types have no non-suppressed fields, which is invalid: "
                f"{sorted(visitor.types_to_suppress)}. To fix this, suppress the "
                f"previously-mentioned types using the type_renamings argument of rename_schema."
            )
        error_message_components.append(
            "Note that adding suppressions may lead to other types, fields, etc. requiring "
            "suppression so you may need to iterate on this before getting a legal schema."
        )
        raise CascadingSuppressionError("\n".join(error_message_components))


=======
>>>>>>> 44c63aa9
def _ensure_no_unsupported_suppressions(
    schema_ast: DocumentNode, type_renamings: Mapping[str, Optional[str]]
) -> None:
    """Confirm type_renamings has no enum or interface suppressions."""
    visitor = SuppressionNotImplementedVisitor(type_renamings)
    visit(schema_ast, visitor)
    if not visitor.unsupported_enum_suppressions and not visitor.unsupported_interface_suppressions:
        return
    # Otherwise, attempted to suppress something we shouldn't suppress.
    error_message_components = [
        f"Type renamings {type_renamings} attempted to suppress parts of the schema for which "
        f"suppression is not implemented yet."
    ]
    if visitor.unsupported_enum_suppressions:
        error_message_components.append(
            f"Type renamings mapped these schema enums to None: "
            f"{visitor.unsupported_enum_suppressions}, attempting to suppress them. However, "
            f"type renaming has not implemented enum suppression yet."
        )
    if visitor.unsupported_interface_suppressions:
        error_message_components.append(
            f"Type renamings mapped these schema interfaces to None: "
            f"{visitor.unsupported_interface_suppressions}, attempting to suppress them. However, "
            f"type renaming has not implemented interface suppression yet."
        )
    error_message_components.append(
        "To avoid these suppressions, remove the mappings from the type_renamings argument."
    )
    raise NotImplementedError("\n".join(error_message_components))


def _rename_and_suppress_types_and_fields(
    schema_ast: DocumentNode,
    type_renamings: Mapping[str, Optional[str]],
    field_renamings: Mapping[str, Mapping[str, Set[str]]],
    query_type: str,
) -> Tuple[DocumentNode, Dict[str, str], Dict[str, Dict[str, str]]]:
    """Rename and suppress types, enums, interfaces, fields using renamings.

    The query type will not be renamed.

    The input schema AST will not be modified.

    Args:
        schema_ast: schema that we're returning a modified version of
        type_renamings: maps original type name to renamed name or None (for type suppression). A
                        type named "Foo" will be unchanged iff type_renamings does not map "Foo" to
                        anything, i.e. "Foo" not in type_renamings
        field_renamings: maps type names to the field renamings for that type. The renamings map
                         field names belonging to the type to a set of field names for the
                         renamed schema
        query_type: name of the query type, e.g. 'RootSchemaQuery'

    Returns:
        Tuple containing
            - modified version of the schema AST
            - renamed type name to original type name map
            - renamed field name to original field name map
        The maps contain entries for all non-suppressed types/fields that were changed.

    Raises:
        - InvalidNameError if the user attempts to rename a type or field to an invalid name
        - SchemaRenameNameConflictError if the rename causes name conflicts
        - NoOpRenamingError if renamings contains no-op renamings
    """
    visitor = RenameSchemaTypesVisitor(type_renamings, field_renamings, query_type)
    renamed_schema_ast = visit(schema_ast, visitor)
    if (
        visitor.object_types_to_suppress
        or visitor.union_types_to_suppress
        or visitor.fields_to_suppress
    ):
        error_message_components = [
            "Renamings would require further suppressions to produce a valid renamed schema."
        ]
        if visitor.object_types_to_suppress:
            error_message_components.append(
                f"The following object types have no non-suppressed fields, which is invalid: "
                f"{sorted(visitor.object_types_to_suppress)}. To fix this, suppress the "
                f"previously-mentioned types using the type_renamings argument of rename_schema."
            )
        if visitor.union_types_to_suppress:
            error_message_components.append(
                f"The following union types have no non-suppressed types, which is invalid: "
                f"{sorted(visitor.union_types_to_suppress)}. To fix this, suppress the "
                "previously-mentioned unions using the type_renamings argument of rename_schema."
            )
        if visitor.fields_to_suppress:
            for object_type in visitor.fields_to_suppress:
                error_message_components.append(f"Object type {object_type} contains: ")
                error_message_components.extend(
                    (
                        f"field {field} of suppressed type "
                        f"{visitor.fields_to_suppress[object_type][field]}, "
                        for field in visitor.fields_to_suppress[object_type]
                    )
                )
            error_message_components.append(
                "A schema containing a field that is of a nonexistent type is invalid. To fix "
                "this, suppress the previously-mentioned fields using the field_renamings argument "
                "of rename_schema."
            )
        error_message_components.append(
            "Note that adding suppressions may lead to other types, fields, etc. requiring "
            "suppression so you may need to iterate on this before getting a legal schema."
        )
        raise CascadingSuppressionError("\n".join(error_message_components))
    if visitor.invalid_type_names or visitor.invalid_field_names:
        error_message_components = [
            "Applying the renaming would involve names that are not valid, non-reserved "
            "GraphQL names. Valid, non-reserved GraphQL names must consist of only alphanumeric "
            "characters and underscores, must not start with a numeric character, and must not "
            "start with double underscores."
        ]
        if visitor.invalid_type_names:
            sorted_invalid_type_names = sorted(visitor.invalid_type_names.items())
            error_message_components.append(
                f"The following is a list of tuples that describes what needs to be fixed for type "
                f"renamings. Each tuple is of the form (original_name, invalid_new_name) where "
                f"original_name is the name in the original schema and invalid_new_name is what "
                f"original_name would be renamed to: {sorted_invalid_type_names}"
            )
        if visitor.invalid_field_names:
            sorted_invalid_field_names = [
                (type_name, sorted(field_renamings.items()))
                for type_name, field_renamings in sorted(visitor.invalid_field_names.items())
            ]
            error_message_components.append(
                f"The following is a list of tuples that describes what needs to be fixed for "
                f"field renamings. Each tuple is of the form (type_name, field_renamings) "
                f"where type_name is the name of the type in the original schema and "
                f"field_renamings is a list of tuples mapping the original field name to the "
                f"invalid GraphQL name it would be renamed to: {sorted_invalid_field_names}"
            )
        raise InvalidNameError("\n".join([i for i in error_message_components if i is not None]))
    if (
        visitor.type_name_conflicts
        or visitor.type_renamed_to_builtin_scalar_conflicts
        or visitor.field_name_conflicts
    ):
        raise SchemaRenameNameConflictError(
            visitor.type_name_conflicts,
            visitor.type_renamed_to_builtin_scalar_conflicts,
            visitor.field_name_conflicts,
        )
    if visitor.types_involving_interfaces_with_field_renamings:
        raise NotImplementedError(
            f"Field renaming for interfaces or types implementing interfaces is not supported, but "
            f"they exist for the following types and should be removed: "
            f"{visitor.types_involving_interfaces_with_field_renamings}"
        )
    if visitor.illegal_builtin_scalar_renamings:
        raise NotImplementedError(
            f"Type_renamings contained renamings for the following built-in scalar types: "
            f"{visitor.illegal_builtin_scalar_renamings}. To fix this, remove them from "
            f"type_renamings."
        )
    for type_name in visitor.suppressed_type_names:
        if type_name not in type_renamings:
            raise AssertionError(
                f"suppressed_type_names should be a subset of the set of keys in "
                f"type_renamings, but found {type_name} in suppressed_type_names that is not a "
                f"key in type_renamings. This is a bug."
            )
    renamed_types = {
        visitor.reverse_name_map[type_name]
        for type_name in visitor.reverse_name_map
        if type_name != visitor.reverse_name_map[type_name]
    }
    no_op_type_renames = set(type_renamings) - renamed_types - set(visitor.suppressed_type_names)
    # nonexistent_types_with_field_renamings is the set of all object type names that aren't in the
    # original schema but appeared in field_renamings anyways.
    nonexistent_types_with_field_renamings = (
        set(field_renamings) - visitor.types_with_field_renamings_processed
    )
    if (
        no_op_type_renames
        or visitor.no_op_field_renamings
        or nonexistent_types_with_field_renamings
    ):
        raise NoOpRenamingError(
            no_op_type_renames,
            visitor.no_op_field_renamings,
            nonexistent_types_with_field_renamings,
        )

    reverse_name_map_changed_names_only = {
        renamed_name: original_name
        for renamed_name, original_name in six.iteritems(visitor.reverse_name_map)
        if renamed_name != original_name
    }
    reverse_field_name_map_changed_names_only = {}
    for type_name, reverse_field_name_mapping in visitor.reverse_field_name_map.items():
        current_type_reverse_field_name_map_changed_names_only = {
            renamed_field_name: original_field_name
            for renamed_field_name, original_field_name in reverse_field_name_mapping.items()
            if renamed_field_name != original_field_name
        }
        if current_type_reverse_field_name_map_changed_names_only:
            reverse_field_name_map_changed_names_only[
                type_name
            ] = current_type_reverse_field_name_map_changed_names_only

    return (
        renamed_schema_ast,
        reverse_name_map_changed_names_only,
        reverse_field_name_map_changed_names_only,
    )


def _rename_and_suppress_query_type_fields(
    schema_ast: DocumentNode,
    type_renamings: Mapping[str, Optional[str]],
    query_type: str,
    interfaces_to_make_unqueryable: Set[str],
) -> DocumentNode:
    """Rename or suppress all fields of the query type.

    The input schema AST will not be modified.

    Args:
        schema_ast: schema that we're returning a modified version of
        type_renamings: maps original type name to renamed name or None (for type suppression). A
                        type named "Foo" will be unchanged iff type_renamings does not map "Foo" to
                        anything, i.e. "Foo" not in type_renamings
        query_type: name of the query type, e.g. 'RootSchemaQuery'
        interfaces_to_make_unqueryable: interfaces to remove from the query type because one or more
                                        of their descendants in the inheritance hierarchy was
                                        suppressed.

    Returns:
        modified version of the input schema AST

    Raises:
        - SchemaTransformError if type_renamings suppressed every type
    """
    visitor = RenameQueryTypeFieldsVisitor(
        type_renamings, query_type, interfaces_to_make_unqueryable
    )
    renamed_schema_ast = visit(schema_ast, visitor)
    return renamed_schema_ast


def _recursively_get_ancestor_interface_names(
    schema: DocumentNode,
    node: Union[ObjectTypeDefinitionNode, InterfaceTypeDefinitionNode],
    interface_and_object_type_name_to_definition_node_map: Dict[
        str, Union[ObjectTypeDefinitionNode, InterfaceTypeDefinitionNode]
    ],
) -> Iterable[str]:
    """Get all ancestor interface type names for the given node."""
    for interface_name_node in node.interfaces:
        yield interface_name_node.name.value
        interface_definition_node = interface_and_object_type_name_to_definition_node_map[
            interface_name_node.name.value
        ]
        yield from _recursively_get_ancestor_interface_names(
            schema, interface_definition_node, interface_and_object_type_name_to_definition_node_map
        )


class RenameSchemaTypesVisitor(Visitor):
    """Traverse a Document AST, editing the names of nodes."""

    noop_types = frozenset(
        {
            "ArgumentNode",
            "BooleanValueNode",
            "DirectiveNode",
            "DirectiveDefinitionNode",
            "DocumentNode",
            "EnumValueNode",
            "EnumValueDefinitionNode",
            "FieldNode",
            "FieldDefinitionNode",
            "FloatValueNode",
            "FragmentDefinitionNode",
            "FragmentSpreadNode",
            "InlineFragmentNode",
            "InputObjectTypeDefinitionNode",
            "InputValueDefinitionNode",
            "IntValueNode",
            "ListTypeNode",
            "ListValueNode",
            "NameNode",
            "NonNullTypeNode",
            "ObjectFieldNode",
            "ObjectValueNode",
            "OperationDefinitionNode",
            "OperationTypeDefinitionNode",
            "SchemaDefinitionNode",
            "SelectionSetNode",
            "StringValueNode",
            "VariableNode",
            "VariableDefinitionNode",
            "SchemaExtensionNode",
            "InterfaceTypeExtensionNode",
            "UnionTypeExtensionNode",
            "EnumTypeExtensionNode",
            "ObjectTypeExtensionNode",
            "InputObjectTypeExtensionNode",
            "ScalarTypeExtensionNode",
        }
    )

    # rename_types must be a set of strings corresponding to the names of the classes in
    # RenameTypes. The duplication exists because introspection for Unions via typing.get_args()
    # doesn't exist until Python 3.8. In Python 3.8, this would be a valid way to define
    # rename_types:
    # rename_types = frozenset(cls.__name__ for cls in get_args(RenameTypes))  # type: ignore
    # Note: even with Python 3.8, the mypy version at the time of writing (version 0.770) doesn't
    # allow for introspection for Unions. mypy's maintainers recently merged a PR
    # (https://github.com/python/mypy/pull/8779) that permits this line of code, but did so after
    # the mypy 0.770 release. If we do end up removing the duplication at a later point but not
    # update the mypy version, we'd need to ignore it (as shown in the in-line comment).
    rename_types = frozenset(
        {
            "EnumTypeDefinitionNode",
            "InterfaceTypeDefinitionNode",
            "NamedTypeNode",
            "ObjectTypeDefinitionNode",
            "ScalarTypeDefinitionNode",
            "UnionTypeDefinitionNode",
        }
    )

    # Collects naming conflict errors involving types that are not built-in scalar types. If
    # type_renamings would result in multiple types being named "Foo", type_name_conflicts will map
    # "Foo" to a set containing the name of each such type
    type_name_conflicts: Dict[str, Set[str]]

    # Collects naming conflict errors involving built-in scalar types. If
    # type_renamings["Foo"] == "String", type_renamed_to_builtin_scalar_conflicts will map
    # "Foo" to "String"
    type_renamed_to_builtin_scalar_conflicts: Dict[str, str]

    # Collects naming errors that arise from attempting to rename a builtin scalar. If
    # type_renamings["String"] == "Foo" schema, illegal_builtin_scalar_renamings will contain
    # "String"
    illegal_builtin_scalar_renamings: Set[str]

    # reverse_name_map maps renamed type name to original type name, containing all non-suppressed
    # types, including those that were unchanged. Must contain unchanged names to prevent type
    # renaming conflicts and raise SchemaRenameNameConflictError when they arise
    reverse_name_map: Dict[str, str]

    # Collects invalid type names in type_renamings. If type_renamings["Foo"] is a string that is
    # not a valid, non-reserved GraphQL type name (valid, non-reserved names consist only of
    # alphanumeric characters and underscores, do not start with a number, and do not start with two
    # underscores), invalid_type_names will map "Foo" to the invalid type name.
    invalid_type_names: Dict[str, str]

    # Collects the type names for types that get suppressed. If type_renamings["Foo"] == None,
    # suppressed_type_names will contain "Foo".
    suppressed_type_names: Set[str]

    # reverse_field_name_map maps type name to a dict, which in turn maps the name of a field in the
    # renamed schema to the name of the field in the original schema, if the field has different
    # names in the original schema and the new schema. If field_renamings would rename a field named
    # "foo" (in a type named "Baz") to "bar", then reverse_field_name_map["Baz"] will map "bar" to
    # "foo".
    reverse_field_name_map: Dict[str, Dict[str, str]]

    # Collects no-op renamings for fields, mapping the type name that contains the field to the set
    # of field names for which field_renamings contained no-op renamings. For a type named "Bar", if
    # field_renaming
    #    - renames a field named "foo" to "foo", or
    #    - attempts to rename a field named "foo" when such a field does not exist
    # no_op_field_renamings will map "Bar" to a set containing "foo".
    no_op_field_renamings: Dict[str, Set[str]]

    # Collects type names for each object type that has field renamings that have been applied.
    # After every renaming is done, this is used to ensure that field_renamings contains no unused
    # field renamings for a particular type.
    types_with_field_renamings_processed: Set[str]

    # Collects invalid field names in field_renamings. If field_renamings would rename a field named
    # "foo" (in a type named "Bar") to a string that is not a valid, non-reserved GraphQL type name
    # (valid, non-reserved names consist only of alphanumeric characters and underscores, do not
    # start with a number, and do not start with two underscores), invalid_field_names will map
    # "Bar" to a dict that maps "foo" to the invalid field name.
    invalid_field_names: Dict[str, Dict[str, str]]

    # Collects naming conflict errors involving fields. If field_renamings would rename multiple
    # fields (in a type named "Bar" in the original schema) to "foo", field_name_conflicts will map
    # "Bar" to a dict that maps "foo" to a set containing the names of the fields in the original
    # schema that would be renamed to "foo".
    field_name_conflicts: Dict[str, Dict[str, Set[str]]]

    # Collects names of types who have entries in field_renamings if the type is an interface
    # or if the type is an object type implementing an interface because field renamings involving
    # interfaces haven't been implemented yet. If field renamings has field renamings for such a
    # type named "Foo", types_involving_interfaces_with_field_renamings will contain "Foo".
    types_involving_interfaces_with_field_renamings: Set[str]

<<<<<<< HEAD
    # Collects types that get suppressed and implement interfaces, so that all ancestor interfaces
    # can be kept in the schema but made unqueryable. If a type named "Foo" implements at least one
    # interface and type_renamings would suppress "Foo", then
    # suppressed_types_implementing_interfaces will contain "Foo".
    suppressed_types_implementing_interfaces: Set[
        Union[ObjectTypeDefinitionNode, InterfaceTypeDefinitionNode]
    ]
=======
    # Collects cascading suppression errors involving types. If every field in a type gets
    # suppressed but the type itself is not explicitly supppressed, object_types_to_suppress will
    # contain that type's name.
    object_types_to_suppress: Set[str]

    # Collects cascading suppression errors involving unions. If every type in a union gets
    # suppressed but the union itself is not explicitly supppressed, union_types_to_suppress will
    # contain that union's name.
    union_types_to_suppress: Set[str]

    # Collects cascading suppression errors involving fields. If a field's type (named "V") gets
    # suppressed but the field (named "F") or the type containing that field (named "T") is not
    # explicitly supppressed, fields_to_suppress will map "T" to a dict which maps "F" to "V".
    fields_to_suppress: Dict[str, Dict[str, str]]
>>>>>>> 44c63aa9

    def __init__(
        self,
        type_renamings: Mapping[str, Optional[str]],
        field_renamings: Mapping[str, Mapping[str, Set[str]]],
        query_type: str,
    ) -> None:
        """Create a visitor for renaming types in a schema AST.

        Args:
            type_renamings: maps original type name to renamed name or None (for type suppression).
                            A type named "Foo" will be unchanged iff type_renamings does not map
                            "Foo" to anything, i.e. "Foo" not in type_renamings
            field_renamings: maps type names to the field renamings for that type. The renamings map
                             field names belonging to the type to a set of field names for the
                             renamed schema
            query_type: name of the query type (e.g. RootSchemaQuery), which will not be renamed
        """
        self.type_renamings = type_renamings
        self.reverse_name_map = {}
        self.type_name_conflicts = {}
        self.type_renamed_to_builtin_scalar_conflicts = {}
        self.illegal_builtin_scalar_renamings = {
            scalar_name
            for scalar_name in builtin_scalar_type_names
            if scalar_name in type_renamings
        }
        self.invalid_type_names = {}
        self.query_type = query_type
        self.suppressed_type_names = set()
        self.field_renamings = field_renamings
        self.reverse_field_name_map = {}
        self.no_op_field_renamings = {}
        self.types_with_field_renamings_processed = set()
        self.invalid_field_names = {}
        self.field_name_conflicts = {}
        self.types_involving_interfaces_with_field_renamings = set()
<<<<<<< HEAD
        self.suppressed_types_implementing_interfaces = set()
=======
        self.object_types_to_suppress = set()
        self.union_types_to_suppress = set()
        self.fields_to_suppress = {}
>>>>>>> 44c63aa9

    def _rename_or_suppress_or_ignore_name_and_add_to_record(
        self, node: RenameTypesT
    ) -> Union[RenameTypesT, VisitorAction]:
        """Change node based on renamings and update reverse mapping data structures.

        Don't rename if the type is the query type or a builtin type.

        The input node will not be modified. reverse_name_map may be modified.

        Args:
            node: object representing an AST component, containing a .name attribute
                  corresponding to an AST node of type NameNode.

        Returns:
            Node object, REMOVE, or IDLE. The GraphQL library defines special return values REMOVE
            and IDLE to delete or do nothing with the node a visitor is currently at, respectively.
            If the current node is to be renamed, this function returns a Node object identical to
            the input node except with a new name. If it is to be suppressed, this function returns
            REMOVE. If neither of these are the case, this function returns IDLE.
        """
        type_name = node.name.value

        if type_name == self.query_type or type_name in builtin_scalar_type_names:
            return IDLE

        desired_type_name = self.type_renamings.get(type_name, type_name)  # Default use original

        if desired_type_name is None:
            # Suppress the type
            if (
                isinstance(node, (ObjectTypeDefinitionNode, InterfaceTypeDefinitionNode))
                and node.interfaces
            ):
                self.suppressed_types_implementing_interfaces.add(node)
            self.suppressed_type_names.add(type_name)
            return REMOVE
        if not is_valid_nonreserved_name(desired_type_name):
            self.invalid_type_names[type_name] = desired_type_name

        # Renaming conflict arises when two types with different names in the original schema have
        # the same name in the new schema.
        if self.reverse_name_map.get(desired_type_name, type_name) != type_name:
            conflictingly_renamed_type_name = self.reverse_name_map[desired_type_name]

            # Collect all types in the original schema that would be named desired_type_name in the
            # new schema
            if desired_type_name not in self.type_name_conflicts:
                self.type_name_conflicts[desired_type_name] = {conflictingly_renamed_type_name}
            self.type_name_conflicts[desired_type_name].add(type_name)

        if desired_type_name in builtin_scalar_type_names:
            self.type_renamed_to_builtin_scalar_conflicts[type_name] = desired_type_name

        # Any potential type suppressions will have taken place by this point, so this current node
        # will appear in the renamed schema, so it's safe to apply field renamings to this type.
        fields_renamed_node = node  # If no field renaming happens, fields_renamed_node will just be
        # the current node, unchanged.
        if isinstance(fields_renamed_node, ObjectTypeDefinitionNode):
            # mypy is unable to detect that fields_renamed_node is an ObjectTypeDefinitionNode if
            # the code enters this block, so disabling it for this line.
            # https://github.com/python/mypy/issues/2885#issuecomment-287928126
            fields_renamed_node = self._rename_fields(fields_renamed_node)  # type: ignore
        elif (
            isinstance(fields_renamed_node, InterfaceTypeDefinitionNode)
            and fields_renamed_node.name.value in self.field_renamings
        ):
            self.types_involving_interfaces_with_field_renamings.add(fields_renamed_node.name.value)
        self.reverse_name_map[desired_type_name] = type_name
        if desired_type_name == type_name:
            return fields_renamed_node
        else:  # Make copy of node with the changed name, return the copy
            node_with_new_name = get_copy_of_node_with_new_name(
                fields_renamed_node, desired_type_name
            )
            return node_with_new_name

    def _rename_fields(self, node: ObjectTypeDefinitionNode) -> ObjectTypeDefinitionNode:
        """Rename node's fields if applicable and return new node with updated fields.

        This method only gets called for type nodes that are not to be suppressed, since if the type
        is to be suppressed then there's no need to check its fields for CascadingSuppressionError.

        If a field F is of type T where node is not of type T, and T is suppressed, then F must also
        be suppressed. If this is not the case, it will lead to a CascadingSuppressionError and this
        method will collect the information necessary to raise a CascadingSuppressionError in the
        visitor object.

        Args:
            node: type node with fields to be renamed

        Returns:
            node with fields renamed if there are no cascading suppression issues.
        """
        # Field renaming takes place in three steps:
        # Step 1: detect fields that depend on types that were suppressed.
        #    For each field foo of type Bar: if Bar is going to be suppressed but foo isn't going to
        #    be suppressed, the renamings are invalid. In that case, we should do the bare minimum
        #    necessary to continue the schema renaming and collect any other errors that occur
        #    independently while recording the problem. Once done, we return from the current type
        #    because there is no more to be done for this particular type's fields.
        # Step 2: return immediately if we're not going to be renaming any fields.
        #    If the current type has no field renamings at all, we return immediately after doing
        #    nothing.
        # Step 3: apply the field renamings to each field.
        #    If the current type does have field renamings, apply those field renamings.
        type_name = node.name.value
        current_type_fields_to_suppress = {}
        # Step 1: detect fields that depend on types that were suppressed.
        for field_node in node.fields:
            field_name = field_node.name.value
            field_type_name = get_ast_with_non_null_and_list_stripped(field_node.type).name.value
            field_type_suppressed = (
                self.type_renamings.get(field_type_name, field_type_name) is None
            )
            field_node_suppressed = (
                type_name in self.field_renamings
                and self.field_renamings[type_name].get(field_name, {field_name}) == set()
            )
            if field_type_suppressed and not field_node_suppressed:
                # If the type of the field is suppressed but the field itself is not, it's invalid.
                current_type_fields_to_suppress[field_name] = field_type_name
        if current_type_fields_to_suppress != {}:
            self.fields_to_suppress[type_name] = current_type_fields_to_suppress
            new_type_node = copy(node)
            new_type_node.fields = FrozenList(
                [
                    field_node
                    for field_node in new_type_node.fields
                    if field_node.name.value not in current_type_fields_to_suppress
                ]
            )
            return new_type_node
        # Step 2: return immediately if we're not going to be renaming any fields.
        if type_name not in self.field_renamings:
            return node
        if node.interfaces:
            self.types_involving_interfaces_with_field_renamings.add(type_name)
        # Step 3: apply the field renamings to each field.
        current_type_field_renamings = self.field_renamings[type_name]
        self.types_with_field_renamings_processed.add(type_name)
        # Need to create a set of field nodes that the type will have after the field renamings,
        # instead of just modifying them in place. This is to support 1-many renaming.
        new_field_nodes: Set[FieldDefinitionNode] = set()
        for field_node in node.fields:
            original_field_name = field_node.name.value
            if original_field_name in current_type_field_renamings and current_type_field_renamings[
                original_field_name
            ] == {original_field_name}:
                # Check for no-op 1-1 renamings when the renamings would rename a field to itself.
                self.no_op_field_renamings.setdefault(type_name, set()).add(original_field_name)
            new_field_names = current_type_field_renamings.get(
                original_field_name, {original_field_name}
            )
            for new_field_name in new_field_names:
                # Validate the new field name before adding it to the schema.
                if new_field_name in self.reverse_field_name_map.setdefault(type_name, {}):
                    if new_field_name not in self.field_name_conflicts.setdefault(type_name, {}):
                        conflictingly_renamed_field_name = self.reverse_field_name_map[type_name][
                            new_field_name
                        ]
                        self.field_name_conflicts[type_name][new_field_name] = {
                            conflictingly_renamed_field_name
                        }
                    self.field_name_conflicts[type_name][new_field_name].add(original_field_name)
                if not is_valid_nonreserved_name(new_field_name):
                    self.invalid_field_names.setdefault(type_name, {})[
                        original_field_name
                    ] = new_field_name
                self.reverse_field_name_map[type_name][new_field_name] = original_field_name
            new_field_nodes.update(
                get_copy_of_node_with_new_name(field_node, new_field_name)
                for new_field_name in new_field_names
            )
        # Check that, having applied field renamings for every single field in node.fields, that
        # there are no leftover field_renamings that would be illegal noops.
        unused_field_renamings = set(current_type_field_renamings) - {
            field.name.value for field in node.fields
        }
        if unused_field_renamings:
            # Need this condition because if all the renamings are used, calling update() will
            # materialize an empty set, making it seem like there are no-op field renamings even
            # when there aren't.
            self.no_op_field_renamings.setdefault(type_name, set()).update(unused_field_renamings)
        if len(new_field_nodes) == 0:
            self.object_types_to_suppress.add(type_name)
        new_type_node = copy(node)
        new_type_node.fields = FrozenList(new_field_nodes)
        return new_type_node

    def leave_union_type_definition(
        self,
        node: UnionTypeDefinitionNode,
        key: Any,
        parent: Any,
        path: List[Any],
        ancestors: List[Any],
    ) -> None:
        """Check that each union still has at least one non-suppressed member."""
        if len(node.types) == 0:
            self.union_types_to_suppress.add(node.name.value)

    def enter(
        self,
        node: Node,
        key: Any,
        parent: Any,
        path: List[Any],
        ancestors: List[Any],
    ) -> VisitorReturnType:
        """Upon entering a node, operate depending on node type."""
        node_type = type(node).__name__
        if node_type in self.noop_types:
            # Do nothing, continue traversal
            return IDLE
        elif node_type in self.rename_types:
            # Process the node by either renaming, suppressing, or not doing anything with it
            # (depending on what type_renamings specifies)
            return self._rename_or_suppress_or_ignore_name_and_add_to_record(
                cast(RenameTypes, node)
            )
        else:
            # All Node types should've been taken care of, this line should never be reached
            raise AssertionError('Unreachable code reached. Missed type: "{}"'.format(node_type))


class RenameQueryTypeFieldsVisitor(Visitor):
    def __init__(
        self,
        type_renamings: Mapping[str, Optional[str]],
        query_type: str,
        interfaces_to_make_unqueryable: Set[str],
    ) -> None:
        """Create a visitor for renaming or suppressing fields of the query type in a schema AST.

        Args:
            type_renamings: maps original type name to renamed name or None (for type suppression).
                            A type named "Foo" will be unchanged iff type_renamings does not map
                            "Foo" to anything, i.e. "Foo" not in type_renamings
            query_type: name of the query type (e.g. RootSchemaQuery)
            interfaces_to_make_unqueryable: interfaces to remove from the query type because one or
                                            more of their descendants in the inheritance hierarchy
                                            was suppressed.

        Raises:
            - SchemaTransformError if every field in the query type was suppressed
        """
        # Note that as field names and type names have been confirmed to match up, any renamed
        # query type field already has a corresponding renamed type.
        self.in_query_type = False
        self.type_renamings = type_renamings
        self.query_type = query_type
        self.interfaces_to_make_unqueryable = interfaces_to_make_unqueryable

    def enter_object_type_definition(
        self,
        node: ObjectTypeDefinitionNode,
        key: Any,
        parent: Any,
        path: List[Any],
        ancestors: List[Any],
    ) -> None:
        """If the node's name matches the query type, record that we entered the query type."""
        if node.name.value == self.query_type:
            self.in_query_type = True

    def leave_object_type_definition(
        self,
        node: ObjectTypeDefinitionNode,
        key: Any,
        parent: Any,
        path: List[Any],
        ancestors: List[Any],
    ) -> None:
        """If the node's name matches the query type, record that we left the query type."""
        if not node.fields:
            raise SchemaTransformError(
                f"Type renamings {self.type_renamings} suppressed every type in the schema so it "
                f"will be impossible to query for anything. To fix this, check why the "
                f"type_renamings argument of rename_schema mapped every type to None."
            )
        if node.name.value == self.query_type:
            self.in_query_type = False

    def enter_field_definition(
        self,
        node: FieldDefinitionNode,
        key: Any,
        parent: Any,
        path: List[Any],
        ancestors: List[Any],
    ) -> VisitorReturnType:
        """If inside query type, rename or remove field as specified by type_renamings."""
        if self.in_query_type:
            field_name = node.name.value
            if field_name in self.interfaces_to_make_unqueryable:
                return REMOVE
            new_field_name = self.type_renamings.get(field_name, field_name)  # Default use original
            if new_field_name == field_name:
                return IDLE
            if new_field_name is None:
                # Suppress the type
                return REMOVE
            else:  # Make copy of node with the changed name, return the copy
                field_node_with_new_name = get_copy_of_node_with_new_name(node, new_field_name)
                return field_node_with_new_name

        return IDLE


<<<<<<< HEAD
class CascadingSuppressionCheckVisitor(Visitor):
    """Traverse the schema to check for cascading suppression issues.

    The fields_to_suppress attribute records non-suppressed fields that depend on suppressed types.
    The union_types_to_suppress attribute records unions that had all its members suppressed.
    The types_to_suppress attribute records types for which all fields were suppressed.

    After calling visit() on the schema using this visitor, if any of these attributes are non-empty
    then there are further suppressions required to produce a legal schema so the code should then
    raise a CascadingSuppressionError.

    """

    # For a type named T, and its field named F whose type has name V, this dict would be
    # {"T": {"F": "V"}}
    fields_to_suppress: Dict[str, Dict[str, str]]
    union_types_to_suppress: List[UnionTypeDefinitionNode]
    types_to_suppress: Set[str]

    def __init__(
        self,
        type_renamings: Mapping[str, Optional[str]],
        field_renamings: Mapping[str, Mapping[str, Set[str]]],
        query_type: str,
        interfaces_to_make_unqueryable: Set[str],
    ) -> None:
        """Create a visitor to check that suppression does not cause an illegal state.

        Args:
            type_renamings: maps original type name to renamed name or None (for type suppression).
                            A type named "Foo" will be unchanged iff type_renamings does not map
                            "Foo" to anything, i.e. "Foo" not in type_renamings
            field_renamings: maps type names to the field renamings for that type. The renamings map
                             field names belonging to the type to a set of field names for the
                             renamed schema
            query_type: name of the query type (e.g. RootSchemaQuery)
            interfaces_to_make_unqueryable: interfaces to remove from the query type because one or
                                            more of their descendants in the inheritance hierarchy
                                            was suppressed.
        """
        self.type_renamings = type_renamings
        self.field_renamings = field_renamings
        self.query_type = query_type
        self.interfaces_to_make_unqueryable = interfaces_to_make_unqueryable
        self.current_type: Optional[ObjectTypeDefinitionNode] = None
        self.fields_to_suppress = {}
        self.union_types_to_suppress = []
        self.types_to_suppress = set()

    def enter_object_type_definition(
        self,
        node: ObjectTypeDefinitionNode,
        key: Any,
        parent: Any,
        path: List[Any],
        ancestors: List[Any],
    ) -> None:
        """Record the current type that the visitor is traversing."""
        self.current_type = node
        if self.current_type.name.value not in self.field_renamings:
            # No field renamings for current type, so it's impossible for all its fields to have
            # been suppressed.
            return
        current_type_field_renamings = self.field_renamings[self.current_type.name.value]
        for field in node.fields:
            field_name = field.name.value
            if (
                field_name not in current_type_field_renamings
                or current_type_field_renamings[field_name]
            ):
                # Do nothing if there's at least one field for the current type that hasn't been
                # suppressed, either because field renamings didn't contain an entry for field_name
                # or if it didn't suppress the field
                return
        self.types_to_suppress.add(self.current_type.name.value)

    def leave_object_type_definition(
        self,
        node: ObjectTypeDefinitionNode,
        key: Any,
        parent: Any,
        path: List[Any],
        ancestors: List[Any],
    ) -> None:
        """Finish traversing the current type node."""
        self.current_type = None

    def enter_field_definition(
        self,
        node: FieldDefinitionNode,
        key: Any,
        parent: Any,
        path: List[Any],
        ancestors: List[Any],
    ) -> None:
        """Check that no type Bar contains a field of type Foo, where Foo is unqueryable."""
        if self.current_type is None:
            # Do nothing if at fields in interfaces because interfaces cannot be suppressed for now.
            return IDLE
        current_type_name = self.current_type.name.value
        if current_type_name == self.query_type:
            return IDLE
        # At a field of a type that is not the query type.
        # A field must be suppressed if its type depends on an unqueryable type. There are two ways
        # for a type to become unqueryable:
        #    - the type itself was suppressed
        #    - the type is an interface and another type implementing the interface was suppressed
        # The field can either
        # be suppressed by suppressing the current type altogether or suppressing just that
        # individual field.
        field_name = node.name.value
        field_type_name = get_ast_with_non_null_and_list_stripped(node.type).name.value
        field_type_suppressed = self.type_renamings.get(field_type_name, field_type_name) is None
        field_type_is_unqueryable_interface = field_type_name in self.interfaces_to_make_unqueryable
        current_type_suppressed = (
            self.type_renamings.get(current_type_name, current_type_name) is None
        )
        field_suppressed = (
            self.field_renamings.get(current_type_name, {}).get(field_name, {field_name}) == set()
        )

        # Check if the field's type is unqueryable so the field itself needs to be suppressed
        if field_type_suppressed or field_type_is_unqueryable_interface:
            # Check if the field does actually get suppressed
            if current_type_suppressed or field_suppressed:
                return IDLE
            # Record information in case field is to be suppressed but isn't
            if current_type_name not in self.fields_to_suppress:
                self.fields_to_suppress[current_type_name] = {}
            self.fields_to_suppress[current_type_name][field_name] = field_type_name
        return IDLE

    def enter_union_type_definition(
        self,
        node: UnionTypeDefinitionNode,
        key: Any,
        parent: Any,
        path: List[Any],
        ancestors: List[Any],
    ) -> None:
        """Check that each union still has at least one non-suppressed member."""
        union_name = node.name.value
        # Check if all the union members are suppressed.
        for union_member in node.types:
            union_member_type = get_ast_with_non_null_and_list_stripped(union_member).name.value
            if self.type_renamings.get(union_member_type, union_member_type):
                # Then at least one member of the union is not suppressed, so there is no cascading
                # suppression error concern.
                return IDLE
        if self.type_renamings.get(union_name, union_name) is None:
            # If the union is also suppressed, then nothing needs to happen here
            return IDLE
        self.union_types_to_suppress.append(node)

        return IDLE


=======
>>>>>>> 44c63aa9
class SuppressionNotImplementedVisitor(Visitor):
    """Traverse the schema to check for suppressions that are not yet implemented.

    Each attribute that mentions an unsupported suppression records the types that type_renamings
    attempts to suppress.

    After calling visit() on the schema using this visitor, if any of these attributes are non-empty
    then some suppressions specified by type_renamings are unsupported, so the code should then
    raise a NotImplementedError.

    """

    unsupported_enum_suppressions: Set[str]
    unsupported_interface_suppressions: Set[str]

    def __init__(self, type_renamings: Mapping[str, Optional[str]]) -> None:
        """Confirm type_renamings doesn't try to suppress enum/interface types.

        Args:
            type_renamings: maps original type name to renamed name or None (for type suppression).
                            A type named "Foo" will be unchanged iff type_renamings does not map
                            "Foo" to anything, i.e. "Foo" not in type_renamings
        """
        self.type_renamings = type_renamings
        self.unsupported_enum_suppressions = set()
        self.unsupported_interface_suppressions = set()

    def enter_enum_type_definition(
        self,
        node: EnumTypeDefinitionNode,
        key: Any,
        parent: Any,
        path: List[Any],
        ancestors: List[Any],
    ) -> None:
        """If type_renamings suppresses enums, record it for error message."""
        enum_name = node.name.value
        if self.type_renamings.get(enum_name, enum_name) is None:
            self.unsupported_enum_suppressions.add(enum_name)

    def enter_interface_type_definition(
        self,
        node: InterfaceTypeDefinitionNode,
        key: Any,
        parent: Any,
        path: List[Any],
        ancestors: List[Any],
    ) -> None:
        """If type_renamings suppresses interfaces, record it for error message."""
        interface_name = node.name.value
        if self.type_renamings.get(interface_name, interface_name) is None:
            self.unsupported_interface_suppressions.add(interface_name)<|MERGE_RESOLUTION|>--- conflicted
+++ resolved
@@ -240,7 +240,6 @@
     schema = build_ast_schema(schema_ast)
     query_type = get_query_type_name(schema)
 
-<<<<<<< HEAD
     # If we suppress a type, any interfaces it implements must be made unqueryable as described in
     # the module-level comment.
     # Unfortunately, this must be done outside a schema visitor object because the interfaces field
@@ -270,16 +269,11 @@
                 )
             )
 
-    _validate_renamings(
-        schema_ast, type_renamings, field_renamings, query_type, interfaces_to_make_unqueryable
-    )
-=======
     _ensure_no_unsupported_suppressions(schema_ast, type_renamings)
->>>>>>> 44c63aa9
 
     # Rename types, interfaces, enums, unions and suppress types, unions
     (schema_ast, reverse_name_map, reverse_field_name_map,) = _rename_and_suppress_types_and_fields(
-        schema_ast, type_renamings, field_renamings, query_type
+        schema_ast, type_renamings, field_renamings, query_type, interfaces_to_make_unqueryable
     )
 
     schema_ast = _rename_and_suppress_query_type_fields(
@@ -292,106 +286,6 @@
         reverse_field_name_map=reverse_field_name_map,
     )
 
-
-<<<<<<< HEAD
-def _validate_renamings(
-    schema_ast: DocumentNode,
-    type_renamings: Mapping[str, Optional[str]],
-    field_renamings: Mapping[str, Mapping[str, Set[str]]],
-    query_type: str,
-    interfaces_to_make_unqueryable: Set[str],
-) -> None:
-    """Validate the type_renamings argument before attempting to rename the schema.
-
-    Check for fields with suppressed types or unions whose members were all suppressed. Also,
-    confirm type_renamings contains no suppressions for enums or interfaces because they haven't
-    been implemented yet.
-
-    The input AST will not be modified.
-
-    Args:
-        schema_ast: represents a valid schema that does not contain extensions, input object
-                    definitions, mutations, or subscriptions, whose fields of the query type share
-                    the same name as the types they query. Not modified by this function
-        type_renamings: maps original type name to renamed name or None (for type suppression). A
-                        type named "Foo" will be unchanged iff type_renamings does not map "Foo" to
-                        anything, i.e. "Foo" not in type_renamings
-        field_renamings: maps type names to the field renamings for that type. The renamings map
-                         field names belonging to the type to a set of field names for the
-                         renamed schema
-        query_type: name of the query type, e.g. 'RootSchemaQuery'
-        interfaces_to_make_unqueryable: interfaces to remove from the query type because one or more
-                                        of their descendants in the inheritance hierarchy was
-                                        suppressed.
-
-    Raises:
-        - CascadingSuppressionError if a type/field suppression would require further suppressions
-        - NotImplementedError if type_renamings attempts to suppress an enum or an interface
-    """
-    _ensure_no_cascading_type_suppressions(
-        schema_ast, type_renamings, field_renamings, query_type, interfaces_to_make_unqueryable
-    )
-    _ensure_no_unsupported_suppressions(schema_ast, type_renamings)
-
-
-def _ensure_no_cascading_type_suppressions(
-    schema_ast: DocumentNode,
-    type_renamings: Mapping[str, Optional[str]],
-    field_renamings: Mapping[str, Mapping[str, Set[str]]],
-    query_type: str,
-    interfaces_to_make_unqueryable: Set[str],
-) -> None:
-    """Check for situations that would require further suppressions to produce a valid schema."""
-    visitor = CascadingSuppressionCheckVisitor(
-        type_renamings, field_renamings, query_type, interfaces_to_make_unqueryable
-    )
-    visit(schema_ast, visitor)
-    if visitor.fields_to_suppress or visitor.union_types_to_suppress or visitor.types_to_suppress:
-        error_message_components = [
-            "Renamings would require further suppressions to produce a valid renamed schema."
-        ]
-        if visitor.fields_to_suppress:
-            for object_type in visitor.fields_to_suppress:
-                error_message_components.append(f"Object type {object_type} contains: ")
-                error_message_components.extend(
-                    (
-                        f"field {field} of suppressed type "
-                        f"{visitor.fields_to_suppress[object_type][field]}, "
-                        for field in visitor.fields_to_suppress[object_type]
-                    )
-                )
-            error_message_components.append(
-                "A schema containing a field that is of a nonexistent type is invalid. To fix "
-                "this, suppress the previously-mentioned fields using the field_renamings argument "
-                "of rename_schema."
-            )
-        if visitor.union_types_to_suppress:
-            for union_type in visitor.union_types_to_suppress:
-                error_message_components.append(
-                    f"Union type {union_type} has no non-suppressed members: "
-                )
-                error_message_components.extend(
-                    (union_member.name.value for union_member in union_type.types)
-                )
-            error_message_components.append(
-                "A schema containing a union with no members is invalid. To fix this, suppress the "
-                "previously-mentioned unions using the type_renamings argument of rename_schema."
-            )
-        if visitor.types_to_suppress:
-            error_message_components.append(
-                f"The following types have no non-suppressed fields, which is invalid: "
-                f"{sorted(visitor.types_to_suppress)}. To fix this, suppress the "
-                f"previously-mentioned types using the type_renamings argument of rename_schema."
-            )
-        error_message_components.append(
-            "Note that adding suppressions may lead to other types, fields, etc. requiring "
-            "suppression so you may need to iterate on this before getting a legal schema."
-        )
-        raise CascadingSuppressionError("\n".join(error_message_components))
-
-
-=======
->>>>>>> 44c63aa9
 def _ensure_no_unsupported_suppressions(
     schema_ast: DocumentNode, type_renamings: Mapping[str, Optional[str]]
 ) -> None:
@@ -428,6 +322,7 @@
     type_renamings: Mapping[str, Optional[str]],
     field_renamings: Mapping[str, Mapping[str, Set[str]]],
     query_type: str,
+    interfaces_to_make_unqueryable: Set[str]
 ) -> Tuple[DocumentNode, Dict[str, str], Dict[str, Dict[str, str]]]:
     """Rename and suppress types, enums, interfaces, fields using renamings.
 
@@ -444,6 +339,9 @@
                          field names belonging to the type to a set of field names for the
                          renamed schema
         query_type: name of the query type, e.g. 'RootSchemaQuery'
+        interfaces_to_make_unqueryable: interfaces to remove from the query type because one or more
+                                        of their descendants in the inheritance hierarchy was
+                                        suppressed.
 
     Returns:
         Tuple containing
@@ -457,7 +355,7 @@
         - SchemaRenameNameConflictError if the rename causes name conflicts
         - NoOpRenamingError if renamings contains no-op renamings
     """
-    visitor = RenameSchemaTypesVisitor(type_renamings, field_renamings, query_type)
+    visitor = RenameSchemaTypesVisitor(type_renamings, field_renamings, query_type, interfaces_to_make_unqueryable)
     renamed_schema_ast = visit(schema_ast, visitor)
     if (
         visitor.object_types_to_suppress
@@ -787,7 +685,6 @@
     # type named "Foo", types_involving_interfaces_with_field_renamings will contain "Foo".
     types_involving_interfaces_with_field_renamings: Set[str]
 
-<<<<<<< HEAD
     # Collects types that get suppressed and implement interfaces, so that all ancestor interfaces
     # can be kept in the schema but made unqueryable. If a type named "Foo" implements at least one
     # interface and type_renamings would suppress "Foo", then
@@ -795,7 +692,7 @@
     suppressed_types_implementing_interfaces: Set[
         Union[ObjectTypeDefinitionNode, InterfaceTypeDefinitionNode]
     ]
-=======
+
     # Collects cascading suppression errors involving types. If every field in a type gets
     # suppressed but the type itself is not explicitly supppressed, object_types_to_suppress will
     # contain that type's name.
@@ -810,13 +707,13 @@
     # suppressed but the field (named "F") or the type containing that field (named "T") is not
     # explicitly supppressed, fields_to_suppress will map "T" to a dict which maps "F" to "V".
     fields_to_suppress: Dict[str, Dict[str, str]]
->>>>>>> 44c63aa9
 
     def __init__(
         self,
         type_renamings: Mapping[str, Optional[str]],
         field_renamings: Mapping[str, Mapping[str, Set[str]]],
         query_type: str,
+        interfaces_to_make_unqueryable: Set[str]
     ) -> None:
         """Create a visitor for renaming types in a schema AST.
 
@@ -828,6 +725,9 @@
                              field names belonging to the type to a set of field names for the
                              renamed schema
             query_type: name of the query type (e.g. RootSchemaQuery), which will not be renamed
+            interfaces_to_make_unqueryable: interfaces to remove from the query type because one or more
+                                            of their descendants in the inheritance hierarchy was
+                                            suppressed.
         """
         self.type_renamings = type_renamings
         self.reverse_name_map = {}
@@ -848,13 +748,11 @@
         self.invalid_field_names = {}
         self.field_name_conflicts = {}
         self.types_involving_interfaces_with_field_renamings = set()
-<<<<<<< HEAD
         self.suppressed_types_implementing_interfaces = set()
-=======
         self.object_types_to_suppress = set()
         self.union_types_to_suppress = set()
         self.fields_to_suppress = {}
->>>>>>> 44c63aa9
+        self.interfaces_to_make_unqueryable = interfaces_to_make_unqueryable
 
     def _rename_or_suppress_or_ignore_name_and_add_to_record(
         self, node: RenameTypesT
@@ -938,10 +836,14 @@
         This method only gets called for type nodes that are not to be suppressed, since if the type
         is to be suppressed then there's no need to check its fields for CascadingSuppressionError.
 
-        If a field F is of type T where node is not of type T, and T is suppressed, then F must also
-        be suppressed. If this is not the case, it will lead to a CascadingSuppressionError and this
-        method will collect the information necessary to raise a CascadingSuppressionError in the
-        visitor object.
+        If a field F is of type T where node is not of type T, and T is unqueryable, then F must
+        also be suppressed. There are two ways for a type to become unqueryable:
+            - the type itself was suppressed
+            - the type is an interface and another type implementing the interface was suppressed
+
+        If a field needs to be suppressed but isn't, it will lead to a CascadingSuppressionError.
+        This method will collect the information necessary to raise a CascadingSuppressionError in
+        the visitor object.
 
         Args:
             node: type node with fields to be renamed
@@ -970,11 +872,12 @@
             field_type_suppressed = (
                 self.type_renamings.get(field_type_name, field_type_name) is None
             )
+            field_type_is_unqueryable_interface = field_type_name in self.interfaces_to_make_unqueryable
             field_node_suppressed = (
                 type_name in self.field_renamings
                 and self.field_renamings[type_name].get(field_name, {field_name}) == set()
             )
-            if field_type_suppressed and not field_node_suppressed:
+            if (field_type_suppressed or field_type_is_unqueryable_interface) and not field_node_suppressed:
                 # If the type of the field is suppressed but the field itself is not, it's invalid.
                 current_type_fields_to_suppress[field_name] = field_type_name
         if current_type_fields_to_suppress != {}:
@@ -1165,166 +1068,6 @@
         return IDLE
 
 
-<<<<<<< HEAD
-class CascadingSuppressionCheckVisitor(Visitor):
-    """Traverse the schema to check for cascading suppression issues.
-
-    The fields_to_suppress attribute records non-suppressed fields that depend on suppressed types.
-    The union_types_to_suppress attribute records unions that had all its members suppressed.
-    The types_to_suppress attribute records types for which all fields were suppressed.
-
-    After calling visit() on the schema using this visitor, if any of these attributes are non-empty
-    then there are further suppressions required to produce a legal schema so the code should then
-    raise a CascadingSuppressionError.
-
-    """
-
-    # For a type named T, and its field named F whose type has name V, this dict would be
-    # {"T": {"F": "V"}}
-    fields_to_suppress: Dict[str, Dict[str, str]]
-    union_types_to_suppress: List[UnionTypeDefinitionNode]
-    types_to_suppress: Set[str]
-
-    def __init__(
-        self,
-        type_renamings: Mapping[str, Optional[str]],
-        field_renamings: Mapping[str, Mapping[str, Set[str]]],
-        query_type: str,
-        interfaces_to_make_unqueryable: Set[str],
-    ) -> None:
-        """Create a visitor to check that suppression does not cause an illegal state.
-
-        Args:
-            type_renamings: maps original type name to renamed name or None (for type suppression).
-                            A type named "Foo" will be unchanged iff type_renamings does not map
-                            "Foo" to anything, i.e. "Foo" not in type_renamings
-            field_renamings: maps type names to the field renamings for that type. The renamings map
-                             field names belonging to the type to a set of field names for the
-                             renamed schema
-            query_type: name of the query type (e.g. RootSchemaQuery)
-            interfaces_to_make_unqueryable: interfaces to remove from the query type because one or
-                                            more of their descendants in the inheritance hierarchy
-                                            was suppressed.
-        """
-        self.type_renamings = type_renamings
-        self.field_renamings = field_renamings
-        self.query_type = query_type
-        self.interfaces_to_make_unqueryable = interfaces_to_make_unqueryable
-        self.current_type: Optional[ObjectTypeDefinitionNode] = None
-        self.fields_to_suppress = {}
-        self.union_types_to_suppress = []
-        self.types_to_suppress = set()
-
-    def enter_object_type_definition(
-        self,
-        node: ObjectTypeDefinitionNode,
-        key: Any,
-        parent: Any,
-        path: List[Any],
-        ancestors: List[Any],
-    ) -> None:
-        """Record the current type that the visitor is traversing."""
-        self.current_type = node
-        if self.current_type.name.value not in self.field_renamings:
-            # No field renamings for current type, so it's impossible for all its fields to have
-            # been suppressed.
-            return
-        current_type_field_renamings = self.field_renamings[self.current_type.name.value]
-        for field in node.fields:
-            field_name = field.name.value
-            if (
-                field_name not in current_type_field_renamings
-                or current_type_field_renamings[field_name]
-            ):
-                # Do nothing if there's at least one field for the current type that hasn't been
-                # suppressed, either because field renamings didn't contain an entry for field_name
-                # or if it didn't suppress the field
-                return
-        self.types_to_suppress.add(self.current_type.name.value)
-
-    def leave_object_type_definition(
-        self,
-        node: ObjectTypeDefinitionNode,
-        key: Any,
-        parent: Any,
-        path: List[Any],
-        ancestors: List[Any],
-    ) -> None:
-        """Finish traversing the current type node."""
-        self.current_type = None
-
-    def enter_field_definition(
-        self,
-        node: FieldDefinitionNode,
-        key: Any,
-        parent: Any,
-        path: List[Any],
-        ancestors: List[Any],
-    ) -> None:
-        """Check that no type Bar contains a field of type Foo, where Foo is unqueryable."""
-        if self.current_type is None:
-            # Do nothing if at fields in interfaces because interfaces cannot be suppressed for now.
-            return IDLE
-        current_type_name = self.current_type.name.value
-        if current_type_name == self.query_type:
-            return IDLE
-        # At a field of a type that is not the query type.
-        # A field must be suppressed if its type depends on an unqueryable type. There are two ways
-        # for a type to become unqueryable:
-        #    - the type itself was suppressed
-        #    - the type is an interface and another type implementing the interface was suppressed
-        # The field can either
-        # be suppressed by suppressing the current type altogether or suppressing just that
-        # individual field.
-        field_name = node.name.value
-        field_type_name = get_ast_with_non_null_and_list_stripped(node.type).name.value
-        field_type_suppressed = self.type_renamings.get(field_type_name, field_type_name) is None
-        field_type_is_unqueryable_interface = field_type_name in self.interfaces_to_make_unqueryable
-        current_type_suppressed = (
-            self.type_renamings.get(current_type_name, current_type_name) is None
-        )
-        field_suppressed = (
-            self.field_renamings.get(current_type_name, {}).get(field_name, {field_name}) == set()
-        )
-
-        # Check if the field's type is unqueryable so the field itself needs to be suppressed
-        if field_type_suppressed or field_type_is_unqueryable_interface:
-            # Check if the field does actually get suppressed
-            if current_type_suppressed or field_suppressed:
-                return IDLE
-            # Record information in case field is to be suppressed but isn't
-            if current_type_name not in self.fields_to_suppress:
-                self.fields_to_suppress[current_type_name] = {}
-            self.fields_to_suppress[current_type_name][field_name] = field_type_name
-        return IDLE
-
-    def enter_union_type_definition(
-        self,
-        node: UnionTypeDefinitionNode,
-        key: Any,
-        parent: Any,
-        path: List[Any],
-        ancestors: List[Any],
-    ) -> None:
-        """Check that each union still has at least one non-suppressed member."""
-        union_name = node.name.value
-        # Check if all the union members are suppressed.
-        for union_member in node.types:
-            union_member_type = get_ast_with_non_null_and_list_stripped(union_member).name.value
-            if self.type_renamings.get(union_member_type, union_member_type):
-                # Then at least one member of the union is not suppressed, so there is no cascading
-                # suppression error concern.
-                return IDLE
-        if self.type_renamings.get(union_name, union_name) is None:
-            # If the union is also suppressed, then nothing needs to happen here
-            return IDLE
-        self.union_types_to_suppress.append(node)
-
-        return IDLE
-
-
-=======
->>>>>>> 44c63aa9
 class SuppressionNotImplementedVisitor(Visitor):
     """Traverse the schema to check for suppressions that are not yet implemented.
 

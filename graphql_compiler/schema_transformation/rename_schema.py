--- conflicted
+++ resolved
@@ -151,11 +151,7 @@
     get_copy_of_node_with_new_name,
     get_custom_scalar_names,
     get_query_type_name,
-<<<<<<< HEAD
-    is_valid_unreserved_name,
-=======
     is_valid_nonreserved_name,
->>>>>>> 891ab84d
 )
 
 
@@ -498,11 +494,7 @@
         entries for all non-suppressed types/ fields, including those that were not renamed.
 
     Raises:
-<<<<<<< HEAD
         - InvalidNameError if the user attempts to rename a type or field to an invalid name
-=======
-        - InvalidNameError if the user attempts to rename a type to an invalid name
->>>>>>> 891ab84d
         - SchemaRenameNameConflictError if the rename causes name conflicts
         - NoOpRenamingError if renamings contains no-op renamings and renamings are iterable
     """
@@ -510,23 +502,12 @@
         type_renamings, field_renamings, query_type, custom_scalar_names
     )
     renamed_schema_ast = visit(schema_ast, visitor)
-<<<<<<< HEAD
     if visitor.invalid_type_names or visitor.invalid_field_names:
         explanation = (
-            "Applying the renaming would involve names that are not valid, unreserved "
-            "GraphQL names. Valid, unreserved GraphQL names must consist of only alphanumeric "
+            "Applying the renaming would involve names that are not valid, non-reserved "
+            "GraphQL names. Valid, non-reserved GraphQL names must consist of only alphanumeric "
             "characters and underscores, must not start with a numeric character, and must not "
             "start with double underscores."
-=======
-    if visitor.invalid_type_names:
-        sorted_invalid_type_names = sorted(visitor.invalid_type_names.items())
-        raise InvalidNameError(
-            f"Applying the renaming would rename types with names that are not valid, non-reserved "
-            f"GraphQL names. Valid, non-reserved GraphQL names must consist of only alphanumeric "
-            f"characters and underscores, must not start with a numeric character, and must not "
-            f"start with double underscores. The following dictionary maps each type's original "
-            f"name to what would be the new name: {sorted_invalid_type_names}"
->>>>>>> 891ab84d
         )
         invalid_type_names_message = None
         if visitor.invalid_type_names:
@@ -744,10 +725,10 @@
     types_with_field_renamings_processed: Set[str]
 
     # Collects invalid field names in field_renamings. If field_renamings would rename a field named
-    # "foo" (in a type named "Bar") to a string that is not a valid, unreserved GraphQL type name
-    # (valid, unreserved names consist only of alphanumeric characters and underscores, do not start
-    # with a number, and do not start with two underscores), invalid_field_names will map "Bar" to a
-    # dict that maps "foo" to the invalid field name.
+    # "foo" (in a type named "Bar") to a string that is not a valid, non-reserved GraphQL type name
+    # (valid, non-reserved names consist only of alphanumeric characters and underscores, do not
+    # start with a number, and do not start with two underscores), invalid_field_names will map
+    # "Bar" to a dict that maps "foo" to the invalid field name.
     invalid_field_names: DefaultDict[str, Dict[str, str]]
 
     # Collects naming conflict errors involving fields. If field_renamings would rename multiple
@@ -829,11 +810,7 @@
             # Suppress the type
             self.suppressed_type_names.add(type_name)
             return REMOVE
-<<<<<<< HEAD
-        if not is_valid_unreserved_name(desired_type_name):
-=======
         if not is_valid_nonreserved_name(desired_type_name):
->>>>>>> 891ab84d
             self.invalid_type_names[type_name] = desired_type_name
 
         # Renaming conflict arises when two types with different names in the original schema have
@@ -940,7 +917,7 @@
                             conflictingly_renamed_field_name
                         }
                     self.field_name_conflicts[type_name][new_field_name].add(original_field_name)
-                if not is_valid_unreserved_name(new_field_name):
+                if not is_valid_nonreserved_name(new_field_name):
                     self.invalid_field_names[type_name][original_field_name] = new_field_name
                 self.reverse_field_name_map[type_name][new_field_name] = original_field_name
             new_field_nodes.update(

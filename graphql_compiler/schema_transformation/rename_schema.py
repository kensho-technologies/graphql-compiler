--- conflicted
+++ resolved
@@ -137,7 +137,6 @@
 
     noop_types = frozenset(
         {
-<<<<<<< HEAD
             "ArgumentNode",
             "BooleanValueNode",
             "DirectiveNode",
@@ -175,56 +174,16 @@
             "ObjectTypeExtensionNode",
             "InputObjectTypeExtensionNode",
             "ScalarTypeExtensionNode",
-=======
-            "Argument",
-            "BooleanValue",
-            "Directive",
-            "DirectiveDefinition",
-            "Document",
-            "EnumValue",
-            "EnumValueDefinition",
-            "Field",
-            "FieldDefinition",
-            "FloatValue",
-            "FragmentDefinition",
-            "FragmentSpread",
-            "InlineFragment",
-            "InputObjectTypeDefinition",
-            "InputValueDefinition",
-            "IntValue",
-            "ListType",
-            "ListValue",
-            "Name",
-            "NonNullType",
-            "ObjectField",
-            "ObjectValue",
-            "OperationDefinition",
-            "OperationTypeDefinition",
-            "ScalarTypeDefinition",
-            "SchemaDefinition",
-            "SelectionSet",
-            "StringValue",
-            "TypeExtensionDefinition",
-            "Variable",
-            "VariableDefinition",
->>>>>>> a13e7b26
+
         }
     )
     rename_types = frozenset(
         {
-<<<<<<< HEAD
             "EnumTypeDefinitionNode",
             "InterfaceTypeDefinitionNode",
             "NamedTypeNode",
             "ObjectTypeDefinitionNode",
             "UnionTypeDefinitionNode",
-=======
-            "EnumTypeDefinition",
-            "InterfaceTypeDefinition",
-            "NamedType",
-            "ObjectTypeDefinition",
-            "UnionTypeDefinition",
->>>>>>> a13e7b26
         }
     )
 

# Copyright 2019-present Kensho Technologies, LLC.
"""Implement renaming and suppressing parts of a GraphQL schema.

There are two ways to rename a part of a schema: 1-1 renaming and 1-many renaming.

1-1 renaming replaces the name of a type, field, or enum value in the schema. For instance, given
the following part of a schema:
    type Dog {
        name: String
    }
    type Human {
        pet: Dog
    }
1-1 renaming "Dog" to "NewDog" on a schema containing this object type (but not containing a
type named "NewDog") would produce a schema almost identical to the original schema except
with the NewDog object type replacing Dog everywhere it appears.
    type NewDog {
        name: String
    }
    type Human {
        pet: NewDog
    }
If "Dog" also appeared as a field in the schema's root type, it would be renamed to "NewDog" there
as well.

1-many renaming is an operation intended specifically for any of the following:
- fields in object types
- fields in interface types
- enum values
In 1-many renaming, the same field or enum value is mapped to multiple names. For instance, given
the following type in a schema:
    type Dog {
        name: String
    }
1-many renaming the "Dog" type's "name" field to "name" and "secondname" would produce a schema
almost identical to the original schema except with both fields representing the same underlying
data.
    type Dog {
        name: String
        secondname: String
    }

For both 1-1 or 1-many renaming, renamings only apply to types, fields, and enum values that exist
in the original schema. For example, if a schema contains a type named "Foo" and a type named "Bar"
but not a type named "Baz" and renamings maps "Foo" to "Bar" and "Bar" to "Baz", then the renamed
schema will contain a type named "Bar" (corresponding to the original schema's type "Foo") and a
type named "Baz" (corresponding to the original schema's type "Bar"), instead of containing two
types both named "Baz".

Suppressing part of the schema removes it altogether. For instance, given the following part of a
schema:
    type Dog {
        name: String
    }
suppressing "Dog" would produce an otherwise-identical schema but with that type (and therefore all
its fields) removed. If "Dog" also appeared as a field in the schema's root type, it would be
removed there as well.

Operations that are already supported:
- 1-1 renaming of object types, unions, enums, and interfaces.
- Suppressing types that don't implement an interface.
- Suppressing unions.

Operations that are not yet supported but will be implemented:
- Suppressions for fields, enums, enum values, interfaces, and types that implement interfaces.
- Renamings and suppressions for scalar types
- 1-1 and 1-many renamings for fields and enum values.

Renaming constraints:
- If you suppress all member types in a union, you must also suppress the union.
- If you suppress a type X, no other type Y may keep fields of type X (those fields must be
  suppressed, which requires field suppression which hasn't been implemented yet). However, if type
  X has a field of that type X, it is legal to suppress type X without explicitly suppressing that
  particular field.
- You may not suppress all types in the schema's root type.
- All names must be valid GraphQL names.
- Names may not conflict with each other. For instance, you may not rename both "Foo" and "Bar" to
  "Baz". You also may not rename anything to "Baz" if a type "Baz" already exists and is not also
  being renamed or suppressed.
- Special rules apply to the renamings argument if it's iterable (e.g. if a dict). If iterable,
  renamings may not contain no-op entries. In other words:
    - A string type_name may be in renamings only if there exists a type in the schema named
      type_name (since otherwise that entry would not affect any type in the schema).
    - A string type_name is in renamings, then renamings[type_name] != type_name (since applying the
      renaming would not change the type named type_name).
  If not iterable, then these no-op rules don't apply.
"""
from collections import namedtuple
<<<<<<< HEAD
from collections.abc import Iterable
from typing import AbstractSet, Any, Dict, List, Mapping, Optional, Set, Tuple, Union, cast
=======
from typing import AbstractSet, Any, Dict, List, Optional, Set, Tuple, Union, cast
>>>>>>> 8c328787

from graphql import (
    DocumentNode,
    EnumTypeDefinitionNode,
    FieldDefinitionNode,
    InterfaceTypeDefinitionNode,
    Node,
    ObjectTypeDefinitionNode,
    UnionTypeDefinitionNode,
    build_ast_schema,
)
from graphql.language.visitor import IDLE, REMOVE, Visitor, VisitorAction, visit
import six

from ..ast_manipulation import get_ast_with_non_null_and_list_stripped
from ..typedefs import Protocol
from .utils import (
    CascadingSuppressionError,
    InvalidTypeNameError,
    NoOpRenamingError,
    RenameTypes,
    RenameTypesT,
    SchemaRenameNameConflictError,
    SchemaTransformError,
    builtin_scalar_type_names,
    check_ast_schema_is_valid,
    get_copy_of_node_with_new_name,
    get_custom_scalar_names,
    get_query_type_name,
    type_name_is_valid,
)


RenamedSchemaDescriptor = namedtuple(
    "RenamedSchemaDescriptor",
    (
        "schema_ast",  # Document, AST representing the renamed schema
        "schema",  # GraphQLSchema, representing the same schema as schema_ast
        "reverse_name_map",  # Dict[str, str], renamed type/query type field name to original name
        # reverse_name_map only contains names that were changed
    ),
)


# AST visitor functions can return a number of different things, such as returning a Node (to update
# that node) or returning a special value specified in graphql.visitor's VisitorAction.
VisitorReturnType = Union[Node, VisitorAction]


class RenamingMapping(Protocol):
    def get(self, key: str, default: Optional[str]) -> Optional[str]:
        """Define mapping for renaming object."""
        ...


def rename_schema(schema_ast: DocumentNode, renamings: RenamingMapping) -> RenamedSchemaDescriptor:
    """Create a RenamedSchemaDescriptor; rename/suppress types and root type fields using renamings.

    Any type, interface, enum, or fields of the root type/query type whose name
    appears in renamings will be renamed to the corresponding value if the value is not None. If the
    value is None, it will be suppressed in the renamed schema and queries will not be able to
    access it.

    Any such names that do not appear in renamings will be unchanged. Directives will never be
    renamed.

    In addition, some operations have not been implemented yet (see module-level docstring for more
    details).

    Args:
        schema_ast: represents a valid schema that does not contain extensions, input object
                    definitions, mutations, or subscriptions, whose fields of the query type share
                    the same name as the types they query. Not modified by this function
        renamings: maps original type name to renamed name or None (for type suppression). Any
                   name not in the dict will be unchanged

    Returns:
        RenamedSchemaDescriptor containing the AST of the renamed schema, and the map of renamed
        type/field names to original names. Only renamed names will be included in the map.

    Raises:
        - CascadingSuppressionError if a type suppression would require further suppressions
        - SchemaTransformError if renamings suppressed every type. Note that this is a superclass of
          CascadingSuppressionError, InvalidTypeNameError, SchemaStructureError, and
          SchemaRenameNameConflictError, so handling exceptions of type SchemaTransformError will
          also catch all of its subclasses. This will change after the error classes are modified so
          that errors can be fixed programmatically, at which point it will make sense for the user
          to attempt to treat different errors differently
        - NotImplementedError if renamings attempts to suppress an enum, an interface, or a type
          implementing an interface
        - InvalidTypeNameError if the schema contains an invalid type name, or if the user attempts
          to rename a type to an invalid name. A name is considered invalid if it does not consist
          of alphanumeric characters and underscores, if it starts with a numeric character, or
          if it starts with double underscores
        - SchemaStructureError if the schema does not have the expected form; in particular, if
          the AST does not represent a valid schema, if any query type field does not have the
          same name as the type that it queries, if the schema contains type extensions or
          input object definitions, or if the schema contains mutations or subscriptions
        - SchemaRenameNameConflictError if there are conflicts between the renamed types or fields
    """
    # Check input schema satisfies various structural requirements
    check_ast_schema_is_valid(schema_ast)

    schema = build_ast_schema(schema_ast)
    query_type = get_query_type_name(schema)
    custom_scalar_names = get_custom_scalar_names(schema)

    _validate_renamings(schema_ast, renamings, query_type, custom_scalar_names)

    # Rename types, interfaces, enums, unions and suppress types, unions
    schema_ast, reverse_name_map = _rename_and_suppress_types(
        schema_ast, renamings, query_type, custom_scalar_names
    )
    reverse_name_map_changed_names_only = {
        renamed_name: original_name
        for renamed_name, original_name in six.iteritems(reverse_name_map)
        if renamed_name != original_name
    }

    schema_ast = _rename_and_suppress_query_type_fields(schema_ast, renamings, query_type)
    return RenamedSchemaDescriptor(
        schema_ast=schema_ast,
        schema=build_ast_schema(schema_ast),
        reverse_name_map=reverse_name_map_changed_names_only,
    )


def _validate_renamings(
    schema_ast: DocumentNode,
    renamings: RenamingMapping,
    query_type: str,
    custom_scalar_names: AbstractSet[str],
) -> None:
    """Validate the renamings argument before attempting to rename the schema.

    Check for fields with suppressed types or unions whose members were all suppressed. Also,
    confirm renamings contains no enums, interfaces, or interface implementation suppressions
    because that hasn't been implemented yet. Confirm that no scalars would be suppressed or
    renamed.

    The input AST will not be modified.

    Args:
        schema_ast: represents a valid schema that does not contain extensions, input object
                    definitions, mutations, or subscriptions, whose fields of the query type share
                    the same name as the types they query. Not modified by this function
        renamings: maps original type name to renamed name or None (for type suppression). Any name
                   not in the dict will be unchanged
        query_type: name of the query type, e.g. 'RootSchemaQuery'
        custom_scalar_names: set of all user defined scalars used in the schema (excluding
                             builtin scalars)

    Raises:
        - CascadingSuppressionError if a type suppression would require further suppressions
        - NotImplementedError if renamings attempts to suppress an enum, an interface, or a type
          implementing an interface
    """
    _ensure_no_cascading_type_suppressions(schema_ast, renamings, query_type)
    _ensure_no_unsupported_operations(schema_ast, renamings, custom_scalar_names)


def _ensure_no_cascading_type_suppressions(
    schema_ast: DocumentNode, renamings: RenamingMapping, query_type: str
) -> None:
    """Check for fields with suppressed types or unions whose members were all suppressed."""
    visitor = CascadingSuppressionCheckVisitor(renamings, query_type)
    visit(schema_ast, visitor)
    if visitor.fields_to_suppress or visitor.union_types_to_suppress:
        error_message_components = [
            f"Type renamings {renamings} would require further suppressions to produce a valid "
            f"renamed schema."
        ]
        if visitor.fields_to_suppress:
            for object_type in visitor.fields_to_suppress:
                error_message_components.append(f"Object type {object_type} contains: ")
                error_message_components.extend(
                    (
                        f"field {field} of suppressed type "
                        f"{visitor.fields_to_suppress[object_type][field]}, "
                        for field in visitor.fields_to_suppress[object_type]
                    )
                )
            error_message_components.append(
                "A schema containing a field that is of a nonexistent type is invalid. When field "
                "suppression is supported, you can fix this problem by suppressing the fields "
                "shown above."
            )
        if visitor.union_types_to_suppress:
            for union_type in visitor.union_types_to_suppress:
                error_message_components.append(
                    f"Union type {union_type} has no non-suppressed members: "
                )
                error_message_components.extend(
                    (union_member.name.value for union_member in union_type.types)
                )
            error_message_components.append(
                "To fix this, you can suppress the union as well by adding union_type: None to the "
                "renamings argument when renaming types, for each value of union_type described "
                "here. Note that adding suppressions may lead to other types, fields, etc. "
                "requiring suppression so you may need to iterate on this before getting a legal "
                "schema."
            )
        raise CascadingSuppressionError("\n".join(error_message_components))


def _ensure_no_unsupported_operations(
    schema_ast: DocumentNode,
    renamings: RenamingMapping,
    custom_scalar_names: AbstractSet[str],
) -> None:
    """Check for unsupported renaming or suppression operations."""
    _ensure_no_unsupported_scalar_operations(renamings, custom_scalar_names)
    _ensure_no_unsupported_suppressions(schema_ast, renamings)


def _ensure_no_unsupported_scalar_operations(
    renamings: RenamingMapping,
    custom_scalar_names: AbstractSet[str],
) -> None:
    """Check for unsupported scalar operations."""
    unsupported_scalar_operations = {}  # Map scalars to value to be renamed.
    for scalar_name in custom_scalar_names:
        possibly_renamed_scalar_name = renamings.get(scalar_name, scalar_name)
        # renamings.get(scalar_name, scalar_name) returns something that is not scalar iff it
        # attempts to do something with the scalar (i.e. renaming or suppressing it)
        if possibly_renamed_scalar_name != scalar_name:
            unsupported_scalar_operations[scalar_name] = possibly_renamed_scalar_name
    for builtin_scalar_name in builtin_scalar_type_names:
        possibly_renamed_builtin_scalar_name = renamings.get(
            builtin_scalar_name, builtin_scalar_name
        )
        if possibly_renamed_builtin_scalar_name != builtin_scalar_name:
            # Check that built-in scalar types remain unchanged during renaming.
            unsupported_scalar_operations[
                builtin_scalar_name
            ] = possibly_renamed_builtin_scalar_name
    if unsupported_scalar_operations:
        raise NotImplementedError(
            f"Scalar renaming and suppression is not implemented yet, but renamings attempted to "
            f"modify the following scalars: {unsupported_scalar_operations}. To fix this, remove "
            f"them from renamings."
        )


def _ensure_no_unsupported_suppressions(
    schema_ast: DocumentNode, renamings: RenamingMapping
) -> None:
    """Confirm renamings contains no enums, interfaces, or interface implementation suppressions."""
    visitor = SuppressionNotImplementedVisitor(renamings)
    visit(schema_ast, visitor)
    if (
        not visitor.unsupported_enum_suppressions
        and not visitor.unsupported_interface_suppressions
        and not visitor.unsupported_interface_implementation_suppressions
    ):
        return
    # Otherwise, attempted to suppress something we shouldn't suppress.
    error_message_components = [
        f"Type renamings {renamings} attempted to suppress parts of the schema for which "
        f"suppression is not implemented yet."
    ]
    if visitor.unsupported_enum_suppressions:
        error_message_components.append(
            f"Type renamings mapped these schema enums to None: "
            f"{visitor.unsupported_enum_suppressions}, attempting to suppress them. However, "
            f"schema renaming has not implemented enum suppression yet."
        )
    if visitor.unsupported_interface_suppressions:
        error_message_components.append(
            f"Type renamings mapped these schema interfaces to None: "
            f"{visitor.unsupported_interface_suppressions}, attempting to suppress them. However, "
            f"schema renaming has not implemented interface suppression yet."
        )
    if visitor.unsupported_interface_implementation_suppressions:
        error_message_components.append(
            f"Type renamings mapped these object types to None: "
            f"{visitor.unsupported_interface_implementation_suppressions}, attempting to suppress "
            f"them. Normally, this would be fine. However, these types each implement at least one "
            f"interface and schema renaming has not implemented this particular suppression yet."
        )
    error_message_components.append(
        "To avoid these suppressions, remove the mappings from the renamings argument."
    )
    raise NotImplementedError("\n".join(error_message_components))


def _rename_and_suppress_types(
    schema_ast: DocumentNode,
    renamings: RenamingMapping,
    query_type: str,
    custom_scalar_names: AbstractSet[str],
) -> Tuple[DocumentNode, Dict[str, str]]:
    """Rename and suppress types, enums, interfaces using renamings.

    The query type will not be renamed.

    The input schema AST will not be modified.

    Args:
        schema_ast: schema that we're returning a modified version of
        renamings: maps original type name to renamed name or None (for type suppression). Any
                   name not in the dict will be unchanged
        query_type: name of the query type, e.g. 'RootSchemaQuery'
        custom_scalar_names: set of all user defined scalars used in the schema (excluding
                             builtin scalars)

    Returns:
        Tuple containing the modified version of the schema AST, and the renamed type name to
        original type name map. Map contains all non-suppressed types, including those that were not
        renamed.

    Raises:
        - InvalidTypeNameError if the user attempts to rename a type to an invalid name
        - SchemaRenameNameConflictError if the rename causes name conflicts
    """
    visitor = RenameSchemaTypesVisitor(renamings, query_type, custom_scalar_names)
    renamed_schema_ast = visit(schema_ast, visitor)
    if visitor.invalid_type_names:
        raise InvalidTypeNameError(
            f"Applying the renaming would rename types with names that are not valid, unreserved "
            f"GraphQL names. Valid, unreserved GraphQL names must consist of only alphanumeric "
            f"characters and underscores, must not start with a numeric character, and must not "
            f"start with double underscores. The following dictionary maps each type's original "
            f"name to what would be the new name: {visitor.invalid_type_names}"
        )
    if visitor.name_conflicts or visitor.renamed_to_builtin_scalar_conflicts:
        raise SchemaRenameNameConflictError(
            visitor.name_conflicts, visitor.renamed_to_builtin_scalar_conflicts
        )
    if isinstance(renamings, Iterable):
        # If renamings is iterable, then every renaming must be used and no renaming can map a
        # name to itself
        for type_name in visitor.suppressed_types:
            if type_name not in renamings:
                raise AssertionError(
                    f"suppressed_types should be a subset of the set of keys in renamings, but "
                    f"found {type_name} in suppressed_types that is not a key in renamings. This "
                    f"is a bug."
                )
        renamed_types = set(
            visitor.reverse_name_map[type_name]
            for type_name in visitor.reverse_name_map
            if type_name != visitor.reverse_name_map[type_name]
        )
        no_op_renames: Set[str] = (
            set(renamings.keys()) - renamed_types - set(visitor.suppressed_types)
        )
        if no_op_renames:
            raise NoOpRenamingError(no_op_renames)
    return renamed_schema_ast, visitor.reverse_name_map


def _rename_and_suppress_query_type_fields(
    schema_ast: DocumentNode, renamings: RenamingMapping, query_type: str
) -> DocumentNode:
    """Rename or suppress all fields of the query type.

    The input schema AST will not be modified.

    Args:
        schema_ast: schema that we're returning a modified version of
        renamings: maps original type name to renamed name or None (for type suppression). Any name
                   not in the dict will be unchanged
        query_type: name of the query type, e.g. 'RootSchemaQuery'

    Returns:
        modified version of the input schema AST

    Raises:
        - SchemaTransformError if renamings suppressed every type
    """
    visitor = RenameQueryTypeFieldsVisitor(renamings, query_type)
    renamed_schema_ast = visit(schema_ast, visitor)
    return renamed_schema_ast


class RenameSchemaTypesVisitor(Visitor):
    """Traverse a Document AST, editing the names of nodes."""

    noop_types = frozenset(
        {
            "ArgumentNode",
            "BooleanValueNode",
            "DirectiveNode",
            "DirectiveDefinitionNode",
            "DocumentNode",
            "EnumValueNode",
            "EnumValueDefinitionNode",
            "FieldNode",
            "FieldDefinitionNode",
            "FloatValueNode",
            "FragmentDefinitionNode",
            "FragmentSpreadNode",
            "InlineFragmentNode",
            "InputObjectTypeDefinitionNode",
            "InputValueDefinitionNode",
            "IntValueNode",
            "ListTypeNode",
            "ListValueNode",
            "NameNode",
            "NonNullTypeNode",
            "ObjectFieldNode",
            "ObjectValueNode",
            "OperationDefinitionNode",
            "OperationTypeDefinitionNode",
            "ScalarTypeDefinitionNode",
            "SchemaDefinitionNode",
            "SelectionSetNode",
            "StringValueNode",
            "VariableNode",
            "VariableDefinitionNode",
            "SchemaExtensionNode",
            "InterfaceTypeExtensionNode",
            "UnionTypeExtensionNode",
            "EnumTypeExtensionNode",
            "ObjectTypeExtensionNode",
            "InputObjectTypeExtensionNode",
            "ScalarTypeExtensionNode",
        }
    )
    # rename_types must be a set of strings corresponding to the names of the classes in
    # RenameTypes. The duplication exists because introspection for Unions via typing.get_args()
    # doesn't exist until Python 3.8. In Python 3.8, this would be a valid way to define
    # rename_types:
    # rename_types = frozenset(cls.__name__ for cls in get_args(RenameTypes))  # type: ignore
    # Note: even with Python 3.8, the mypy version at the time of writing (version 0.770) doesn't
    # allow for introspection for Unions. mypy's maintainers recently merged a PR
    # (https://github.com/python/mypy/pull/8779) that permits this line of code, but did so after
    # the mypy 0.770 release. If we do end up removing the duplication at a later point but not
    # update the mypy version, we'd need to ignore it (as shown in the in-line comment).
    rename_types = frozenset(
        {
            "EnumTypeDefinitionNode",
            "InterfaceTypeDefinitionNode",
            "NamedTypeNode",
            "ObjectTypeDefinitionNode",
            "UnionTypeDefinitionNode",
        }
    )
    # Collects naming conflict errors involving types that are not built-in scalar types. If
    # renaming would result in multiple types being named "Foo", name_conflicts will map "Foo" to a
    # set containing the name of each such type
    name_conflicts: Dict[str, Set[str]]
    # Collects naming conflict errors involving built-in scalar types. If renaming would rename a
    # type named "Foo" to "String", renamed_to_scalar_conflicts will map "Foo" to "String"
    renamed_to_builtin_scalar_conflicts: Dict[str, str]
    # reverse_name_map maps renamed type name to original type name, containing all non-suppressed
    # non-scalar types, including those that were unchanged. Must contain unchanged names to prevent
    # renaming conflicts and raise SchemaRenameNameConflictError when they arise
    reverse_name_map: Dict[str, str]
    # Collects invalid type names in renamings. If renaming would rename a type named "Foo" to a
    # string that is not a valid, unreserved GraphQL type name (see definition in the
    # type_name_is_valid function in utils), invalid_type_names will map "Foo" to the invalid type
    # name.
    invalid_type_names: Dict[str, str]
    # Collects the type names for types that get suppressed. If renaming would suppress a type named
    # "Foo", renamed_types will contain "Foo".
    suppressed_types: Set[str]

    def __init__(
        self,
        renamings: RenamingMapping,
        query_type: str,
        custom_scalar_names: AbstractSet[str],
    ) -> None:
        """Create a visitor for renaming types in a schema AST.

        Args:
            renamings: maps original type name to renamed name or None (for type suppression). Any
                       name not in the dict will be unchanged
            query_type: name of the query type (e.g. RootSchemaQuery), which will not be renamed
            custom_scalar_names: set of all user defined scalars used in the schema (excluding
                                 builtin scalars)
        """
        self.renamings = renamings
        self.reverse_name_map = {}
        self.name_conflicts = {}
        self.renamed_to_builtin_scalar_conflicts = {}
        self.invalid_type_names = {}
        self.query_type = query_type
        self.custom_scalar_names = frozenset(custom_scalar_names)
        self.suppressed_types = set()

    def _rename_or_suppress_or_ignore_name_and_add_to_record(
        self, node: RenameTypesT
    ) -> Union[RenameTypesT, VisitorAction]:
        """Specify input node change based on renamings. If node renamed, update reverse_name_map.

        Don't rename if the type is the query type or a builtin type.

        The input node will not be modified. reverse_name_map may be modified.

        Args:
            node: object representing an AST component, containing a .name attribute
                  corresponding to an AST node of type NameNode.

        Returns:
            Node object, REMOVE, or IDLE. The GraphQL library defines special return values REMOVE
            and IDLE to delete or do nothing with the node a visitor is currently at, respectively.
            If the current node is to be renamed, this function returns a Node object identical to
            the input node except with a new name. If it is to be suppressed, this function returns
            REMOVE. If neither of these are the case, this function returns IDLE.
        """
        type_name = node.name.value

        if (
            type_name == self.query_type
            or type_name in self.custom_scalar_names
            or type_name in builtin_scalar_type_names
        ):
            return IDLE

        desired_type_name = self.renamings.get(type_name, type_name)  # Default use original
        if desired_type_name is None:
            self.suppressed_types.add(type_name)
            return REMOVE
        if not type_name_is_valid(desired_type_name):
            self.invalid_type_names[type_name] = desired_type_name

        # Renaming conflict arises when two types with different names in the original schema have
        # the same name in the new schema. There are two ways to produce this conflict:
        # 1. when neither type is a custom scalar
        # 2. when one type is a custom scalar and the other is not
        #
        # If neither type is a custom scalar, then desired_type_name will be in
        # self.reverse_name_map (because self.reverse_name_map records all non-scalar types in
        # the schema). The types named self.reverse_name_map[desired_type_name] and type_name in
        # the old schema would both get mapped to desired_type_name in the new schema, even though
        # self.reverse_name_map[desired_type_name] != type_name.
        #
        # If one type in the conflict is a custom scalar, then the conflict arises from
        # attempting to rename a non-scalar type (from type_name to desired_type_name) when
        # there already exists a custom scalar type named desired_type_name. Custom scalar
        # renaming has not been implemented yet so we know for sure that the scalar's name (in
        # both the original and new schema) is desired_type_name.
        #
        # It's also possible to produce a similar conflict where one type is not a custom scalar but
        # rather a built-in scalar, e.g. String. That case is handled separately because renaming a
        # type to a built-in scalar will never be allowed in any schema, whereas the conflicts here
        # arise from conflicting with the existence of other types in the schema.
        if (
            self.reverse_name_map.get(desired_type_name, type_name) != type_name
            or desired_type_name in self.custom_scalar_names
        ):
            # If neither type in this conflict is a custom scalar, the two types causing conflict
            # were named type_name and self.reverse_name_map[desired_type_name] in the original
            # schema.
            # If one type in this conflict is a custom scalar, the two types causing conflict were
            # named type_name and desired_type_name (the latter being the custom scalar name) in the
            # original schema.
            conflictingly_renamed_type_name = self.reverse_name_map.get(
                desired_type_name, desired_type_name
            )

            # Collect all types in the original schema that would be named desired_type_name in the
            # new schema
            if desired_type_name not in self.name_conflicts:
                self.name_conflicts[desired_type_name] = {conflictingly_renamed_type_name}
            self.name_conflicts[desired_type_name].add(type_name)

        if desired_type_name in builtin_scalar_type_names:
            self.renamed_to_builtin_scalar_conflicts[type_name] = desired_type_name

        self.reverse_name_map[desired_type_name] = type_name
        if desired_type_name == type_name:
            return IDLE
        else:  # Make copy of node with the changed name, return the copy
            node_with_new_name = get_copy_of_node_with_new_name(node, desired_type_name)
            return node_with_new_name

    def enter(
        self,
        node: Node,
        key: Any,
        parent: Any,
        path: List[Any],
        ancestors: List[Any],
    ) -> VisitorReturnType:
        """Upon entering a node, operate depending on node type."""
        node_type = type(node).__name__
        if node_type in self.noop_types:
            # Do nothing, continue traversal
            return IDLE
        elif node_type in self.rename_types:
            # Process the node by either renaming, suppressing, or not doing anything with it
            # (depending on what renamings specifies)
            return self._rename_or_suppress_or_ignore_name_and_add_to_record(
                cast(RenameTypes, node)
            )
        else:
            # All Node types should've been taken care of, this line should never be reached
            raise AssertionError('Unreachable code reached. Missed type: "{}"'.format(node_type))


class RenameQueryTypeFieldsVisitor(Visitor):
    def __init__(self, renamings: RenamingMapping, query_type: str) -> None:
        """Create a visitor for renaming or suppressing fields of the query type in a schema AST.

        Args:
            renamings: maps original type name to renamed name or None (for type suppression). Any
                       name not in the dict will be unchanged
            query_type: name of the query type (e.g. RootSchemaQuery)

        Raises:
            - SchemaTransformError if every field in the query type was suppressed
        """
        # Note that as field names and type names have been confirmed to match up, any renamed
        # query type field already has a corresponding renamed type.
        self.in_query_type = False
        self.renamings = renamings
        self.query_type = query_type

    def enter_object_type_definition(
        self,
        node: ObjectTypeDefinitionNode,
        key: Any,
        parent: Any,
        path: List[Any],
        ancestors: List[Any],
    ) -> None:
        """If the node's name matches the query type, record that we entered the query type."""
        if node.name.value == self.query_type:
            self.in_query_type = True

    def leave_object_type_definition(
        self,
        node: ObjectTypeDefinitionNode,
        key: Any,
        parent: Any,
        path: List[Any],
        ancestors: List[Any],
    ) -> None:
        """If the node's name matches the query type, record that we left the query type."""
        if not node.fields:
            raise SchemaTransformError(
                f"Type renamings {self.renamings} suppressed every type in the schema so it will "
                f"be impossible to query for anything. To fix this, check why the `renamings` "
                f"argument of `rename_schema` mapped every type to None."
            )
        if node.name.value == self.query_type:
            self.in_query_type = False

    def enter_field_definition(
        self,
        node: FieldDefinitionNode,
        key: Any,
        parent: Any,
        path: List[Any],
        ancestors: List[Any],
    ) -> VisitorReturnType:
        """If inside query type, rename or remove field as specified by renamings."""
        if self.in_query_type:
            field_name = node.name.value
            new_field_name = self.renamings.get(field_name, field_name)  # Default use original
            if new_field_name == field_name:
                return IDLE
            if new_field_name is None:
                # Suppress the type
                return REMOVE
            else:  # Make copy of node with the changed name, return the copy
                field_node_with_new_name = get_copy_of_node_with_new_name(node, new_field_name)
                return field_node_with_new_name

        return IDLE


class CascadingSuppressionCheckVisitor(Visitor):
    """Traverse the schema to check for cascading suppression issues.

    The fields_to_suppress attribute records non-suppressed fields that depend on suppressed types.
    The union_types_to_suppress attribute records unions that had all its members suppressed.

    After calling visit() on the schema using this visitor, if any of these attributes are non-empty
    then there are further suppressions required to produce a legal schema so the code should then
    raise a CascadingSuppressionError.

    """

    # For a type named T, and its field named F whose type has name V, this dict would be
    # {"T": {"F": "V"}}
    fields_to_suppress: Dict[str, Dict[str, str]]
    union_types_to_suppress: List[UnionTypeDefinitionNode]

    def __init__(self, renamings: RenamingMapping, query_type: str) -> None:
        """Create a visitor to check that suppression does not cause an illegal state.

        Args:
            renamings: maps original type name to renamed name or None (for type suppression). Any
                       name not in the dict will be unchanged
            query_type: name of the query type (e.g. RootSchemaQuery)
        """
        self.renamings = renamings
        self.query_type = query_type
        self.current_type: Optional[str] = None
        self.fields_to_suppress = {}
        self.union_types_to_suppress = []

    def enter_object_type_definition(
        self,
        node: ObjectTypeDefinitionNode,
        key: Any,
        parent: Any,
        path: List[Any],
        ancestors: List[Any],
    ) -> None:
        """Record the current type that the visitor is traversing."""
        self.current_type = node.name.value

    def leave_object_type_definition(
        self,
        node: ObjectTypeDefinitionNode,
        key: Any,
        parent: Any,
        path: List[Any],
        ancestors: List[Any],
    ) -> None:
        """Finish traversing the current type node."""
        self.current_type = None

    def enter_field_definition(
        self,
        node: FieldDefinitionNode,
        key: Any,
        parent: Any,
        path: List[Any],
        ancestors: List[Any],
    ) -> None:
        """Check that no type Y contains a field of type X, where X is suppressed."""
        if self.current_type == self.query_type:
            return IDLE
        # At a field of a type that is not the query type
        field_name = node.name.value
        field_type = get_ast_with_non_null_and_list_stripped(node.type).name.value
        if self.renamings.get(field_type, field_type):
            return IDLE
        # Reaching this point means this field is of a type to be suppressed.
        if self.current_type is None:
            raise AssertionError(
                "Entered a field not in any ObjectTypeDefinition scope because "
                "self.current_type is None"
            )
        if self.current_type == field_type:
            # Then node corresponds to a field belonging to type T that is also of type T.
            # Therefore, we don't need to explicitly suppress the field as well and this should not
            # raise errors.
            return IDLE
        if self.current_type not in self.fields_to_suppress:
            self.fields_to_suppress[self.current_type] = {}
        self.fields_to_suppress[self.current_type][field_name] = field_type
        return IDLE

    def enter_union_type_definition(
        self,
        node: UnionTypeDefinitionNode,
        key: Any,
        parent: Any,
        path: List[Any],
        ancestors: List[Any],
    ) -> None:
        """Check that each union still has at least one non-suppressed member."""
        union_name = node.name.value
        # Check if all the union members are suppressed.
        for union_member in node.types:
            union_member_type = get_ast_with_non_null_and_list_stripped(union_member).name.value
            if self.renamings.get(union_member_type, union_member_type):
                # Then at least one member of the union is not suppressed, so there is no cascading
                # suppression error concern.
                return IDLE
        if self.renamings.get(union_name, union_name) is None:
            # If the union is also suppressed, then nothing needs to happen here
            return IDLE
        self.union_types_to_suppress.append(node)

        return IDLE


class SuppressionNotImplementedVisitor(Visitor):
    """Traverse the schema to check for suppressions that are not yet implemented.

    Each attribute that mentions an unsupported suppression records the types that renamings
    attempts to suppress.

    After calling visit() on the schema using this visitor, if any of these attributes are non-empty
    then some suppressions specified by renamings are unsupported, so the code should then raise a
    NotImplementedError.

    """

    unsupported_enum_suppressions: Set[str]
    unsupported_interface_suppressions: Set[str]
    unsupported_interface_implementation_suppressions: Set[str]

    def __init__(self, renamings: RenamingMapping) -> None:
        """Confirm renamings does not attempt to suppress enum/interface/interface implementation.

        Args:
            renamings: from original field name to renamed field name or None (for type
                       suppression). Any name not in the dict will be unchanged
        """
        self.renamings = renamings
        self.unsupported_enum_suppressions = set()
        self.unsupported_interface_suppressions = set()
        self.unsupported_interface_implementation_suppressions = set()

    def enter_enum_type_definition(
        self,
        node: EnumTypeDefinitionNode,
        key: Any,
        parent: Any,
        path: List[Any],
        ancestors: List[Any],
    ) -> None:
        """If renamings has enum suppression, record it for error message."""
        enum_name = node.name.value
        if self.renamings.get(enum_name, enum_name) is None:
            self.unsupported_enum_suppressions.add(enum_name)

    def enter_interface_type_definition(
        self,
        node: InterfaceTypeDefinitionNode,
        key: Any,
        parent: Any,
        path: List[Any],
        ancestors: List[Any],
    ) -> None:
        """If renamings has interface suppression, record it for error message."""
        interface_name = node.name.value
        if self.renamings.get(interface_name, interface_name) is None:
            self.unsupported_interface_suppressions.add(interface_name)

    def enter_object_type_definition(
        self,
        node: ObjectTypeDefinitionNode,
        key: Any,
        parent: Any,
        path: List[Any],
        ancestors: List[Any],
    ) -> None:
        """If renamings has interface implementation suppression, record it for error message."""
        if not node.interfaces:
            return
        object_name = node.name.value
        if self.renamings.get(object_name, object_name) is None:
            # Suppressing interface implementations isn't supported yet.
            self.unsupported_interface_implementation_suppressions.add(object_name)<|MERGE_RESOLUTION|>--- conflicted
+++ resolved
@@ -86,12 +86,8 @@
   If not iterable, then these no-op rules don't apply.
 """
 from collections import namedtuple
-<<<<<<< HEAD
 from collections.abc import Iterable
-from typing import AbstractSet, Any, Dict, List, Mapping, Optional, Set, Tuple, Union, cast
-=======
 from typing import AbstractSet, Any, Dict, List, Optional, Set, Tuple, Union, cast
->>>>>>> 8c328787
 
 from graphql import (
     DocumentNode,

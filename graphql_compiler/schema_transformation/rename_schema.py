--- conflicted
+++ resolved
@@ -90,12 +90,9 @@
 from ..ast_manipulation import get_ast_with_non_null_and_list_stripped
 from .utils import (
     CascadingSuppressionError,
-<<<<<<< HEAD
     InvalidTypeNameError,
-=======
     RenameTypes,
     RenameTypesT,
->>>>>>> ae2bbc7d
     SchemaRenameNameConflictError,
     SchemaTransformError,
     builtin_scalar_type_names,

--- conflicted
+++ resolved
@@ -93,12 +93,8 @@
                 raise GraphQLCompilationError(
                     u"Attempting to use a type coercion to coerce a value of type {field_type} "
                     u"(from field named {field_name}) to incompatible type {coercion_type}, which "
-<<<<<<< HEAD
-                    u"is not a subtype of {field_type}. Only coercions to a subtype are allowed.".format(
-=======
                     u"is not a subtype of {field_type}. Only coercions "
                     u"to a subtype are allowed.".format(
->>>>>>> a13e7b26
                         field_type=target_class_name,
                         coercion_type=coercion_class,
                         field_name=get_ast_field_name(selection_ast),
@@ -112,19 +108,12 @@
         else:
             # No coercion in the macro edge definition,
             # slip the user's type coercion inside the target AST.
-<<<<<<< HEAD
             new_coercion = InlineFragmentNode(
                 type_condition=coercion.type_condition,
                 selection_set=target_ast.selection_set,
                 directives=[],
             )
             target_ast.selection_set = SelectionSetNode(selections=[new_coercion])
-=======
-            new_coercion = InlineFragment(
-                coercion.type_condition, target_ast.selection_set, directives=[]
-            )
-            target_ast.selection_set = SelectionSet([new_coercion])
->>>>>>> a13e7b26
             target_ast = new_coercion
 
     # Merge the continuation into the target

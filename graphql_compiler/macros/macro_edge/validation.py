# Copyright 2019-present Kensho Technologies, LLC.
from copy import copy

from graphql.language.ast import (
<<<<<<< HEAD
    ArgumentNode,
    DirectiveNode,
    DocumentNode,
    FieldNode,
    InlineFragmentNode,
    NameNode,
    OperationDefinitionNode,
    SelectionSetNode,
    StringValueNode,
=======
    Argument,
    Directive,
    Document,
    Field,
    InlineFragment,
    Name,
    OperationDefinition,
    SelectionSet,
    StringValue,
>>>>>>> a13e7b26
)
from graphql.validation import validate

from ...ast_manipulation import (
    get_ast_field_name,
    get_human_friendly_ast_field_name,
    get_only_selection_from_ast,
)
from ...compiler.compiler_frontend import ast_to_ir
from ...compiler.helpers import get_only_element_from_collection
from ...exceptions import GraphQLInvalidMacroError
from ...query_formatting.common import ensure_arguments_are_provided
from ...schema import VERTEX_FIELD_PREFIXES, FoldDirective, OptionalDirective, is_vertex_field_name
from .ast_rewriting import remove_directives_from_ast
from .ast_traversal import get_directives_for_ast, get_type_at_macro_edge_target
from .descriptor import create_descriptor_from_ast_and_args
from .directives import (
    DIRECTIVES_ALLOWED_IN_MACRO_EDGE_DEFINITION,
    DIRECTIVES_REQUIRED_IN_MACRO_EDGE_DEFINITION,
    MacroEdgeDefinitionDirective,
    MacroEdgeTargetDirective,
    get_schema_for_macro_edge_definitions,
)
from .reversal import make_reverse_macro_edge_name


def _validate_query_definition(ast):
    """Raise errors if the query operation definition contains directives or variables."""
    if ast.directives:
        directive_names = [directive.name.value for directive in ast.directives]
        raise GraphQLInvalidMacroError(
            u"Unexpectedly found directives at the top level of the GraphQL input. "
            u"This is not supported. Directives: {}".format(directive_names)
        )

    if ast.variable_definitions:
        raise GraphQLInvalidMacroError(
            u"Unexpectedly found variable definitions at the top level of the GraphQL input. "
            u"This is not supported. Variable definitions: {}".format(ast.variable_definitions)
        )


def _validate_ast_with_builtin_graphql_validation(schema, ast):
    """Validate the ast against the schema with macro directives using GraphQL validate function."""
    schema_with_macro_edge_directives = get_schema_for_macro_edge_definitions(schema)

    validation_errors = validate(schema_with_macro_edge_directives, ast)
    if validation_errors:
        raise GraphQLInvalidMacroError(
            u"Macro edge failed validation: {}".format(validation_errors)
        )


def _validate_that_macro_edge_definition_and_target_directives_appear_once(macro_directives):
    """Validate that macro definition and target directives appear once in the ast."""
    for directive_definition in DIRECTIVES_REQUIRED_IN_MACRO_EDGE_DEFINITION:
        macro_data = macro_directives.get(directive_definition, None)
        if not macro_data:
            raise GraphQLInvalidMacroError(
                u'Required macro edge directive "@{}" was not found anywhere within the supplied '
<<<<<<< HEAD
                u"macro edge definition GraphQL.".format(directive_definition)
=======
                u"macro edge definition GraphQL.".format(directive_definition.name)
>>>>>>> a13e7b26
            )

        if len(macro_data) > 1:
            raise GraphQLInvalidMacroError(
                u'Required macro edge directive "@{}" was unexpectedly present more than once in '
                u"the supplied macro edge definition GraphQL. It was found {} times.".format(
<<<<<<< HEAD
                    directive_definition, len(macro_data)
=======
                    directive_definition.name, len(macro_data)
>>>>>>> a13e7b26
                )
            )


def _validate_non_required_macro_definition_directives(
    ast, inside_optional_scope=False, inside_fold_scope=False
):
    """Check that the macro is using non-required macro edge definition directives properly.

    Restrictions on use of directives:
    - @macro_edge, @output and @output_source are disallowed
    - @macro_edge_target is not allowed to be inside a @fold scope
    - @macro_edge_target is not allowed to begin with a coercion

    Args:
        ast: GraphQL AST describing a subtree of the macro
        inside_optional_scope: bool, whether the subtree is within an @optional scope
        inside_fold_scope: bool, whether the subtree is within a @fold scope
    """
    names_of_allowed_directives = frozenset(
<<<<<<< HEAD
        {directive for directive in DIRECTIVES_ALLOWED_IN_MACRO_EDGE_DEFINITION}
=======
        {directive.name for directive in DIRECTIVES_ALLOWED_IN_MACRO_EDGE_DEFINITION}
>>>>>>> a13e7b26
    )
    names_of_directives_at_ast = frozenset({directive.name.value for directive in ast.directives})

    subselection_inside_optional_scope = inside_optional_scope
    subselection_inside_fold_scope = inside_fold_scope

    for directive in ast.directives:
        name = directive.name.value
        if name not in names_of_allowed_directives:
            raise GraphQLInvalidMacroError(
                u"Unexpected directive name found: {} {}".format(name, directive)
            )

        if name == OptionalDirective.name:
            subselection_inside_optional_scope = True
        elif name == FoldDirective.name:
            subselection_inside_fold_scope = True
        elif name == MacroEdgeTargetDirective.name:
            if inside_optional_scope:
                raise GraphQLInvalidMacroError(
                    u"The @macro_edge_target cannot be inside an @optional scope."
                )
            if OptionalDirective.name in names_of_directives_at_ast:
                raise GraphQLInvalidMacroError(
                    u"The @macro_edge_target cannot be placed at a field marked @optional."
                )

            if inside_fold_scope:
                raise GraphQLInvalidMacroError(
                    u"The @macro_edge_target cannot be inside a @fold scope."
                )
            if FoldDirective.name in names_of_directives_at_ast:
                raise GraphQLInvalidMacroError(
                    u"The @macro_edge_target cannot be placed at a field marked @fold."
                )

            # Check that the target doesn't begin with a coercion. This also implicitly
            # checks that the macro is not on a union type, because union types always
            # start with a coercion.
            for selection in ast.selection_set.selections:
<<<<<<< HEAD
                if isinstance(selection, InlineFragmentNode):
=======
                if isinstance(selection, InlineFragment):
>>>>>>> a13e7b26
                    raise GraphQLInvalidMacroError(
                        u"The @macro_edge_target cannot begin directly"
                        u"with a coercion. Please put the directive on"
                        u"the coercion block itself."
                    )

<<<<<<< HEAD
    if isinstance(ast, (FieldNode, InlineFragmentNode, OperationDefinitionNode)):
=======
    if isinstance(ast, (Field, InlineFragment, OperationDefinition)):
>>>>>>> a13e7b26
        if ast.selection_set is not None:
            for selection in ast.selection_set.selections:
                _validate_non_required_macro_definition_directives(
                    selection,
                    inside_optional_scope=subselection_inside_optional_scope,
                    inside_fold_scope=subselection_inside_fold_scope,
                )
    else:
        raise AssertionError(u"Unexpected AST type received: {} {}".format(type(ast), ast))


def _validate_that_macro_edge_definition_is_only_top_level_field_directive(ast, macro_defn_ast):
    """Ensure that @macro_edge_definition is the only directive in the top level field."""
    directive_names = [directive.name.value for directive in ast.directives]
    unexpected_directives = [
        directive_name
        for directive_name in directive_names
        if directive_name != MacroEdgeDefinitionDirective.name
    ]
    if unexpected_directives:
        raise GraphQLInvalidMacroError(
            u"Found unexpected directives at the top level of the macro definition GraphQL: "
            u"{}".format(unexpected_directives)
        )

    if ast is not macro_defn_ast:
        raise GraphQLInvalidMacroError(
            u'Expected to find the "@{}" directive at the top level of the macro definition '
            u'GraphQL (on the "{}" field), but instead found it on the "{}" field. This is '
            u"not allowed.".format(
                MacroEdgeDefinitionDirective.name,
                get_human_friendly_ast_field_name(ast),
                get_human_friendly_ast_field_name(macro_defn_ast),
            )
        )


def _find_subclass_with_field_name(schema, subclass_sets, parent_class_name, field_name):
    """Find a subclass that has a field with a given name, or return None if none exists."""
    subclasses = subclass_sets[parent_class_name]
    if parent_class_name not in subclasses:
        raise AssertionError(
            u"Found a class that is not a subclass of itself, this means that the "
            u"subclass_sets value is incorrectly constructed: {} {} {}".format(
                parent_class_name, subclasses, subclass_sets
            )
        )

    for subclass_name in subclasses:
        class_object = schema.get_type(subclass_name)
        if field_name in class_object.fields:
            # Found a match!
            return subclass_name

    # No match.
    return None


def _validate_macro_edge_name_for_class_name(schema, subclass_sets, class_name, macro_edge_name):
    """Ensure that the provided macro edge name is valid for the given class name."""
    # The macro edge must be a valid edge name.
    if not is_vertex_field_name(macro_edge_name):
        raise GraphQLInvalidMacroError(
            u'The provided macro edge name "{}" is not valid, since it does not start with '
            u"the expected prefixes for vertex fields: {}".format(
                macro_edge_name, list(VERTEX_FIELD_PREFIXES)
            )
        )

    # The macro edge must not have the same name as an existing edge on the class where it exists,
    # or any of its subclasses.
    conflicting_subclass_name = _find_subclass_with_field_name(
        schema, subclass_sets, class_name, macro_edge_name
    )
    if conflicting_subclass_name is not None:
        extra_error_text = u""
        if conflicting_subclass_name != class_name:
<<<<<<< HEAD
            extra_error_text = u"{} is a subclass of {}, which is where you attempted to define a macro edge".format(
                conflicting_subclass_name, class_name
=======
            extra_error_text = (
                u"{} is a subclass of {}, which is where you attempted to "
                u"define a macro edge".format(conflicting_subclass_name, class_name)
>>>>>>> a13e7b26
            )
        raise GraphQLInvalidMacroError(
            u'The provided macro edge name "{edge_name}" has the same name as '
            u'an existing field on the "{subclass_name}" GraphQL type or interface. '
            u"{extra_error_text}"
            u"This is not allowed, please choose a different name.".format(
                edge_name=macro_edge_name,
                subclass_name=conflicting_subclass_name,
                extra_error_text=extra_error_text,
            )
        )


def _validate_reversed_macro_edge(schema, subclass_sets, reverse_start_class_name, macro_edge_name):
    """Ensure that the provided macro does not conflict when its direction is reversed."""
    reversed_macro_edge_name = make_reverse_macro_edge_name(macro_edge_name)

    # The reversed macro edge must not have the same name as an existing edge on the target class
    # it points to, or any of its subclasses. If such an edge exists, then the macro edge is not
    # reversible since the reversed macro edge would conflict with the existing edge on that class.
    conflicting_subclass_name = _find_subclass_with_field_name(
        schema, subclass_sets, reverse_start_class_name, reversed_macro_edge_name
    )
    if conflicting_subclass_name is not None:
        extra_error_text = u""
        if conflicting_subclass_name != reverse_start_class_name:
<<<<<<< HEAD
            extra_error_text = u"{} is a subclass of {}, which is where your macro edge definition points to. ".format(
                conflicting_subclass_name, reverse_start_class_name
=======
            extra_error_text = (
                u"{} is a subclass of {}, which is where your "
                u"macro edge definition points to. ".format(
                    conflicting_subclass_name, reverse_start_class_name
                )
>>>>>>> a13e7b26
            )
        raise GraphQLInvalidMacroError(
            u'The provided macro edge name "{edge_name}" is invalid: if the edge direction were '
            u'reversed, it would conflict with an existing field on the "{subclass_name}" GraphQL '
            u"type or interface. {extra_error_text}"
            u"This is not allowed, please choose a different name.".format(
                edge_name=macro_edge_name,
                subclass_name=conflicting_subclass_name,
                extra_error_text=extra_error_text,
            )
        )


def _get_minimal_query_ast_from_macro_ast(macro_ast):
    """Get a query that should successfully compile to IR if the macro is valid."""
    ast_without_macro_directives = remove_directives_from_ast(
<<<<<<< HEAD
        macro_ast, {directive for directive in DIRECTIVES_REQUIRED_IN_MACRO_EDGE_DEFINITION}
    )

    # We will add this output directive to make the ast a valid query
    output_directive = DirectiveNode(
        name=NameNode(value="output"),
        arguments=[
            ArgumentNode(
                name=NameNode(value="out_name"), value=StringValueNode(value="dummy_output_name")
            )
        ],
=======
        macro_ast, {directive.name for directive in DIRECTIVES_REQUIRED_IN_MACRO_EDGE_DEFINITION}
    )

    # We will add this output directive to make the ast a valid query
    output_directive = Directive(
        Name("output"), arguments=[Argument(Name("out_name"), StringValue("dummy_output_name"))]
>>>>>>> a13e7b26
    )

    # Shallow copy everything on the path to the first level selection list
    query_ast = copy(ast_without_macro_directives)
    root_level_selection = copy(get_only_selection_from_ast(query_ast, GraphQLInvalidMacroError))
    first_level_selections = list(copy(root_level_selection.selection_set.selections))

    # Add an output to a new or existing __typename field
    existing_typename_field = None
    for idx, selection in enumerate(first_level_selections):
<<<<<<< HEAD
        if isinstance(selection, FieldNode):
=======
        if isinstance(selection, Field):
>>>>>>> a13e7b26
            if selection.name.value == "__typename":
                # We have a copy of the list, but the elements are references to objects
                # in macro_ast that we don't want to mutate. So the following copy is necessary.
                existing_typename_field = copy(selection)
                existing_typename_field.directives = copy(existing_typename_field.directives)
                existing_typename_field.directives.append(output_directive)
                first_level_selections[idx] = existing_typename_field
    if existing_typename_field is None:
<<<<<<< HEAD
        first_level_selections.insert(
            0, FieldNode(name=NameNode(value="__typename"), directives=[output_directive])
        )
=======
        first_level_selections.insert(0, Field(Name("__typename"), directives=[output_directive]))
>>>>>>> a13e7b26

    # Propagate the changes back to the result_ast
    root_level_selection.selection_set = SelectionSetNode(selections=first_level_selections)
    query_ast.selection_set = SelectionSetNode(selections=[root_level_selection])
    return DocumentNode(definitions=[query_ast])


# ############
# Public API #
# ############


def get_and_validate_macro_edge_info(
    schema, subclass_sets, ast, macro_edge_args, type_equivalence_hints=None
):
    """Return a MacroEdgeDescriptor for the specified macro edge, after ensuring its validity.

    Args:
        schema: GraphQL schema object, created using the GraphQL library
        subclass_sets: Dict[str, Set[str]] mapping class names to the set of its subclass names.
                       A class in this context means the name of a GraphQLObjectType,
                       GraphQLUnionType or GraphQLInterface.
        ast: GraphQL library AST OperationDefinition object, describing the GraphQL that is defining
             the macro edge.
        macro_edge_args: dict mapping strings to any type, containing any arguments the macro edge
                         requires in order to function.
        type_equivalence_hints: optional dict of GraphQL interface or type -> GraphQL union.
                                Used as a workaround for GraphQL's lack of support for
                                inheritance across "types" (i.e. non-interfaces), as well as a
                                workaround for Gremlin's total lack of inheritance-awareness.
                                The key-value pairs in the dict specify that the "key" type
                                is equivalent to the "value" type, i.e. that the GraphQL type or
                                interface in the key is the most-derived common supertype
                                of every GraphQL type in the "value" GraphQL union.
                                Recursive expansion of type equivalence hints is not performed,
                                and only type-level correctness of this argument is enforced.
                                See README.md for more details on everything this parameter does.
                                *****
                                Be very careful with this option, as bad input here will
                                lead to incorrect output queries being generated.
                                *****

    Returns:
        MacroEdgeDescriptor containing the base type name where the macro edge is defined, the name
        of the macro edge, and the macro AST and arguments.
    """
    macro_directives = get_directives_for_ast(ast)

    _validate_query_definition(ast)
    _validate_ast_with_builtin_graphql_validation(schema, DocumentNode(definitions=[ast]))
    _validate_that_macro_edge_definition_and_target_directives_appear_once(macro_directives)
    _validate_non_required_macro_definition_directives(ast)

    # Guaranteed to only have one macro definition directive,
    # otherwise validation should have failed in the previous steps.
    macro_defn_ast, macro_defn_directive = get_only_element_from_collection(
        macro_directives[MacroEdgeDefinitionDirective.name]
    )

    # Ensure that the macro successfully compiles to IR.
    _, input_metadata, _, _ = ast_to_ir(
        schema,
        _get_minimal_query_ast_from_macro_ast(ast),
        type_equivalence_hints=type_equivalence_hints,
    )
    ensure_arguments_are_provided(input_metadata, macro_edge_args)

    _validate_that_macro_edge_definition_is_only_top_level_field_directive(
        get_only_selection_from_ast(ast, GraphQLInvalidMacroError), macro_defn_ast
    )
    class_name = get_ast_field_name(macro_defn_ast)
    macro_edge_name = get_only_element_from_collection(macro_defn_directive.arguments).value.value

    _validate_macro_edge_name_for_class_name(schema, subclass_sets, class_name, macro_edge_name)

    target_class_name = get_type_at_macro_edge_target(schema, macro_defn_ast).name
    _validate_reversed_macro_edge(schema, subclass_sets, target_class_name, macro_edge_name)

    descriptor = create_descriptor_from_ast_and_args(
        class_name, target_class_name, macro_edge_name, macro_defn_ast, macro_edge_args
    )

    return descriptor<|MERGE_RESOLUTION|>--- conflicted
+++ resolved
@@ -2,7 +2,6 @@
 from copy import copy
 
 from graphql.language.ast import (
-<<<<<<< HEAD
     ArgumentNode,
     DirectiveNode,
     DocumentNode,
@@ -12,17 +11,6 @@
     OperationDefinitionNode,
     SelectionSetNode,
     StringValueNode,
-=======
-    Argument,
-    Directive,
-    Document,
-    Field,
-    InlineFragment,
-    Name,
-    OperationDefinition,
-    SelectionSet,
-    StringValue,
->>>>>>> a13e7b26
 )
 from graphql.validation import validate
 
@@ -83,22 +71,14 @@
         if not macro_data:
             raise GraphQLInvalidMacroError(
                 u'Required macro edge directive "@{}" was not found anywhere within the supplied '
-<<<<<<< HEAD
                 u"macro edge definition GraphQL.".format(directive_definition)
-=======
-                u"macro edge definition GraphQL.".format(directive_definition.name)
->>>>>>> a13e7b26
             )
 
         if len(macro_data) > 1:
             raise GraphQLInvalidMacroError(
                 u'Required macro edge directive "@{}" was unexpectedly present more than once in '
                 u"the supplied macro edge definition GraphQL. It was found {} times.".format(
-<<<<<<< HEAD
                     directive_definition, len(macro_data)
-=======
-                    directive_definition.name, len(macro_data)
->>>>>>> a13e7b26
                 )
             )
 
@@ -119,11 +99,7 @@
         inside_fold_scope: bool, whether the subtree is within a @fold scope
     """
     names_of_allowed_directives = frozenset(
-<<<<<<< HEAD
         {directive for directive in DIRECTIVES_ALLOWED_IN_MACRO_EDGE_DEFINITION}
-=======
-        {directive.name for directive in DIRECTIVES_ALLOWED_IN_MACRO_EDGE_DEFINITION}
->>>>>>> a13e7b26
     )
     names_of_directives_at_ast = frozenset({directive.name.value for directive in ast.directives})
 
@@ -164,22 +140,14 @@
             # checks that the macro is not on a union type, because union types always
             # start with a coercion.
             for selection in ast.selection_set.selections:
-<<<<<<< HEAD
                 if isinstance(selection, InlineFragmentNode):
-=======
-                if isinstance(selection, InlineFragment):
->>>>>>> a13e7b26
                     raise GraphQLInvalidMacroError(
                         u"The @macro_edge_target cannot begin directly"
                         u"with a coercion. Please put the directive on"
                         u"the coercion block itself."
                     )
 
-<<<<<<< HEAD
     if isinstance(ast, (FieldNode, InlineFragmentNode, OperationDefinitionNode)):
-=======
-    if isinstance(ast, (Field, InlineFragment, OperationDefinition)):
->>>>>>> a13e7b26
         if ast.selection_set is not None:
             for selection in ast.selection_set.selections:
                 _validate_non_required_macro_definition_directives(
@@ -257,14 +225,9 @@
     if conflicting_subclass_name is not None:
         extra_error_text = u""
         if conflicting_subclass_name != class_name:
-<<<<<<< HEAD
-            extra_error_text = u"{} is a subclass of {}, which is where you attempted to define a macro edge".format(
-                conflicting_subclass_name, class_name
-=======
             extra_error_text = (
                 u"{} is a subclass of {}, which is where you attempted to "
                 u"define a macro edge".format(conflicting_subclass_name, class_name)
->>>>>>> a13e7b26
             )
         raise GraphQLInvalidMacroError(
             u'The provided macro edge name "{edge_name}" has the same name as '
@@ -291,16 +254,11 @@
     if conflicting_subclass_name is not None:
         extra_error_text = u""
         if conflicting_subclass_name != reverse_start_class_name:
-<<<<<<< HEAD
-            extra_error_text = u"{} is a subclass of {}, which is where your macro edge definition points to. ".format(
-                conflicting_subclass_name, reverse_start_class_name
-=======
             extra_error_text = (
                 u"{} is a subclass of {}, which is where your "
                 u"macro edge definition points to. ".format(
                     conflicting_subclass_name, reverse_start_class_name
                 )
->>>>>>> a13e7b26
             )
         raise GraphQLInvalidMacroError(
             u'The provided macro edge name "{edge_name}" is invalid: if the edge direction were '
@@ -317,7 +275,6 @@
 def _get_minimal_query_ast_from_macro_ast(macro_ast):
     """Get a query that should successfully compile to IR if the macro is valid."""
     ast_without_macro_directives = remove_directives_from_ast(
-<<<<<<< HEAD
         macro_ast, {directive for directive in DIRECTIVES_REQUIRED_IN_MACRO_EDGE_DEFINITION}
     )
 
@@ -329,14 +286,6 @@
                 name=NameNode(value="out_name"), value=StringValueNode(value="dummy_output_name")
             )
         ],
-=======
-        macro_ast, {directive.name for directive in DIRECTIVES_REQUIRED_IN_MACRO_EDGE_DEFINITION}
-    )
-
-    # We will add this output directive to make the ast a valid query
-    output_directive = Directive(
-        Name("output"), arguments=[Argument(Name("out_name"), StringValue("dummy_output_name"))]
->>>>>>> a13e7b26
     )
 
     # Shallow copy everything on the path to the first level selection list
@@ -347,11 +296,7 @@
     # Add an output to a new or existing __typename field
     existing_typename_field = None
     for idx, selection in enumerate(first_level_selections):
-<<<<<<< HEAD
         if isinstance(selection, FieldNode):
-=======
-        if isinstance(selection, Field):
->>>>>>> a13e7b26
             if selection.name.value == "__typename":
                 # We have a copy of the list, but the elements are references to objects
                 # in macro_ast that we don't want to mutate. So the following copy is necessary.
@@ -360,13 +305,9 @@
                 existing_typename_field.directives.append(output_directive)
                 first_level_selections[idx] = existing_typename_field
     if existing_typename_field is None:
-<<<<<<< HEAD
         first_level_selections.insert(
             0, FieldNode(name=NameNode(value="__typename"), directives=[output_directive])
         )
-=======
-        first_level_selections.insert(0, Field(Name("__typename"), directives=[output_directive]))
->>>>>>> a13e7b26
 
     # Propagate the changes back to the result_ast
     root_level_selection.selection_set = SelectionSetNode(selections=first_level_selections)

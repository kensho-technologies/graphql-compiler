# Copyright 2019-present Kensho Technologies, LLC.
from collections import namedtuple

from graphql.language.printer import print_ast

from ..ast_manipulation import safe_parse_graphql
from .macro_edge import make_macro_edge_descriptor
from .macro_expansion import expand_macros_in_query_ast


MacroRegistry = namedtuple(
    'MacroRegistry', (
        'macro_edges',  # Dict[str, Dict[str, MacroEdgeDescriptor]] mapping:
                        # class name -> (macro edge name -> MacroEdgeDescriptor)
        # Any other macro types we may add in the future go here.
    )
)


def create_macro_registry():
    """Create and return a new empty macro registry."""
    return MacroRegistry(macro_edges=dict())


def register_macro_edge(macro_registry, schema, macro_edge_graphql, macro_edge_args,
                        type_equivalence_hints=None):
    """Add the new macro edge descriptor to the provided MacroRegistry object, mutating it.

    Args:
        macro_registry: MacroRegistry object containing macro descriptors, where the new
                        macro edge descriptor should be added.
        schema: GraphQL schema object, created using the GraphQL library
        macro_edge_graphql: string, GraphQL defining how the new macro edge should be expanded
        macro_edge_args: dict mapping strings to any type, containing any arguments the macro edge
                         requires in order to function.
        type_equivalence_hints: optional dict of GraphQL interface or type -> GraphQL union.
                                Used as a workaround for GraphQL's lack of support for
                                inheritance across "types" (i.e. non-interfaces), as well as a
                                workaround for Gremlin's total lack of inheritance-awareness.
                                The key-value pairs in the dict specify that the "key" type
                                is equivalent to the "value" type, i.e. that the GraphQL type or
                                interface in the key is the most-derived common supertype
                                of every GraphQL type in the "value" GraphQL union.
                                Recursive expansion of type equivalence hints is not performed,
                                and only type-level correctness of this argument is enforced.
                                See README.md for more details on everything this parameter does.
                                *****
                                Be very careful with this option, as bad input here will
                                lead to incorrect output queries being generated.
                                *****
    """
    class_name, macro_edge_name, macro_descriptor = make_macro_edge_descriptor(
        schema, macro_edge_graphql, macro_edge_args,
        type_equivalence_hints=type_equivalence_hints)

    # Ensure this new macro edge does not conflict with any previous descriptor.
    macro_edges_for_class = macro_registry.macro_edges.get(class_name, dict())
    existing_descriptor = macro_edges_for_class.get(macro_edge_name, None)

    if existing_descriptor is not None:
        raise AssertionError(
            u'Attempting to redefine an already registered macro edge: '
            u'class {}, macro edge {}, new GraphQL descriptor {}, new args {}.'
            .format(class_name, macro_edge_name, macro_edge_graphql, macro_edge_args))

    # TODO(predrag): Write a more stringent check that makes sure that two types A and B,
    #                where A is a superclass of B, cannot define the same macro edge.
    #                Right now, both A and B can independently define a macro edge out_Foo,
    #                which would result in an illegal schema as B would be required to have
    #                two different descriptors for the same out_Foo edge.

    macro_registry.macro_edges.setdefault(class_name, dict())[macro_edge_name] = macro_descriptor


def perform_macro_expansion(schema, macro_registry, graphql_with_macro, graphql_args):
    """Return a new GraphQL query string and args, after expanding any encountered macros.

    Args:
        schema: GraphQL schema object, created using the GraphQL library
        macro_registry: MacroRegistry, the registry of macro descriptors used for expansion
        graphql_with_macro: string, GraphQL query that potentially requires macro expansion
        graphql_args: dict mapping strings to any type, containing the arguments for the query

    Returns:
        tuple (new_graphql_string, new_graphql_args) containing the rewritten GraphQL query and
        its new args, after macro expansion. If the input GraphQL query contained no macros,
        the returned values are guaranteed to be identical to the input query and args.
    """
    query_ast = safe_parse_graphql(graphql_with_macro)

    new_query_ast, new_args = expand_macros_in_query_ast(
        schema, macro_registry, query_ast, graphql_args)
    new_graphql_string = print_ast(new_query_ast)

<<<<<<< HEAD
    if definition_ast:
        raise NotImplementedError()
    return None, None  # Return a pair so linters won't complain about the usage of the function
=======
    return new_graphql_string, new_args
>>>>>>> 15c5c490
<|MERGE_RESOLUTION|>--- conflicted
+++ resolved
@@ -92,10 +92,4 @@
         schema, macro_registry, query_ast, graphql_args)
     new_graphql_string = print_ast(new_query_ast)
 
-<<<<<<< HEAD
-    if definition_ast:
-        raise NotImplementedError()
-    return None, None  # Return a pair so linters won't complain about the usage of the function
-=======
-    return new_graphql_string, new_args
->>>>>>> 15c5c490
+    return new_graphql_string, new_args
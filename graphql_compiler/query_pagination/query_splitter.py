# Copyright 2019-present Kensho Technologies, LLC.
from collections import namedtuple

from graphql_compiler.query_pagination.filter_modifications import (
    get_modifications_needed_to_vertices_for_paging, get_vertices_for_pagination
)
from graphql_compiler.query_pagination.modify_query import generate_parameterized_queries
from graphql_compiler.query_pagination.parameter_generator import (
    generate_parameters_for_parameterized_query
)


ASTWithParameters = namedtuple(
    'ASTWithParameters',
    (
        'query_ast',        # Document, AST describing a GraphQL query.
        'parameters',       # dict, parameters for executing the given query.
    ),
)


def split_into_page_query_and_remainder_query(schema_info, query_ast, parameters, num_pages):
    """Split a query into two equivalent queries, one of which will return roughly a page of data.

    First, two parameterized queries are generated that contain filters usable for pagination i.e.
    filters with which the number of results can be constrained. Parameters for these filters are
    then generated such that one of the new queries will return roughly a page of results, while the
    other query will generate the rest of the results. This ensures that the two new queries' result
    data is equivalent to the original query's result data.

    Args:
        schema_info: QueryPlanningSchemaInfo
        query_ast: Document, AST of the GraphQL query that will be split.
        parameters: dict, parameters with which query will be estimated.
        num_pages: int, number of pages to split the query into.

    Returns:
        tuple of (ASTWithParameters namedtuple, ASTWithParameters namedtuple), describing two
        queries: the first query when executed will return roughly a page of results of the original
        query; the second query will return the rest of the results of the original query. The union
        of the two queries' result data is equivalent to the given query and parameter's result
        data. There are no guarantees on the order of the result rows for the two generated queries.
    """
    if num_pages <= 1:
        raise AssertionError(u'Could not split query {} into pagination queries for the next page'
                             u' of results, as the number of pages {} must be greater than 1: {}'
                             .format(query_ast, num_pages, parameters))

<<<<<<< HEAD
    pagination_vertices = get_vertices_for_pagination(statistics, query_ast)
    filter_modifications = get_modifications_needed_to_vertices_for_paging(
        schema_graph, statistics, query_ast, parameters, pagination_vertices
    )

    parameterized_queries = generate_parameterized_queries(
        schema_graph, statistics, query_ast, parameters, filter_modifications
    )
=======
    parameterized_queries = generate_parameterized_queries(schema_info, query_ast, parameters)
>>>>>>> 1d4525c8

    next_page_parameters, remainder_parameters = generate_parameters_for_parameterized_query(
        schema_info, parameterized_queries, num_pages)

    next_page_ast_with_parameters = ASTWithParameters(
<<<<<<< HEAD
        parameterized_queries.next_page_query,
        next_page_parameters,
=======
        parameterized_queries.page_query,
        next_page_parameters
>>>>>>> 1d4525c8
    )
    remainder_ast_with_parameters = ASTWithParameters(
        parameterized_queries.remainder_query,
        remainder_parameters,
    )

    return next_page_ast_with_parameters, remainder_ast_with_parameters<|MERGE_RESOLUTION|>--- conflicted
+++ resolved
@@ -46,30 +46,20 @@
                              u' of results, as the number of pages {} must be greater than 1: {}'
                              .format(query_ast, num_pages, parameters))
 
-<<<<<<< HEAD
     pagination_vertices = get_vertices_for_pagination(statistics, query_ast)
     filter_modifications = get_modifications_needed_to_vertices_for_paging(
         schema_graph, statistics, query_ast, parameters, pagination_vertices
     )
 
     parameterized_queries = generate_parameterized_queries(
-        schema_graph, statistics, query_ast, parameters, filter_modifications
-    )
-=======
-    parameterized_queries = generate_parameterized_queries(schema_info, query_ast, parameters)
->>>>>>> 1d4525c8
+        schema_info, query_ast, parameters, filter_modifications)
 
     next_page_parameters, remainder_parameters = generate_parameters_for_parameterized_query(
         schema_info, parameterized_queries, num_pages)
 
     next_page_ast_with_parameters = ASTWithParameters(
-<<<<<<< HEAD
         parameterized_queries.next_page_query,
         next_page_parameters,
-=======
-        parameterized_queries.page_query,
-        next_page_parameters
->>>>>>> 1d4525c8
     )
     remainder_ast_with_parameters = ASTWithParameters(
         parameterized_queries.remainder_query,

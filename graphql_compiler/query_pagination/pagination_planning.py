--- conflicted
+++ resolved
@@ -20,7 +20,6 @@
 @dataclass
 class PaginationFieldNotSpecified(PaginationAdvisory):
     vertex_name: str
-<<<<<<< HEAD
 
     def __post_init__(self):
         """Initialize a human-readable message."""
@@ -52,152 +51,6 @@
 class VertexPartitionPlan:
     """Plan to split the query at a certain vertex into a certain number of pages."""
 
-    # field names leading to the vertex to be split
-    query_path: Tuple[str, ...]
-
-    # field to use for pagination
-    pagination_field: str
-
-    # The number of subdivisions intended for this vertex
-    number_of_splits: int
-
-
-@dataclass(frozen=True)
-class PaginationPlan:
-    """Plan to split the query with a combination of VertexPartitionPlans."""
-
-    vertex_partitions: Tuple[VertexPartitionPlan, ...]
-=======
->>>>>>> 58207fc8
-
-    def __post_init__(self):
-        """Initialize a human-readable message."""
-        self.message = (
-            "Specifying a pagination field for vertex {} in the QueryPlanningSchemaInfo "
-            "would have made this vertex eligible for pagination, and enabled a better "
-            "pagination plan.".format(self.vertex_name)
-        )
-
-
-@dataclass
-class InsufficientQuantiles(PaginationAdvisory):
-    vertex_name: str
-    field_name: str
-    current_resolution: int
-    desired_resolution: int
-
-    def __post_init__(self):
-        """Initialize a human-readable message."""
-        self.message = (
-            "Pagination would have been more successful if more quantiles were provided "
-            "for {}.{}. Currently there are {}, ideally there should be {}".format(
-                self.vertex_name, self.field_name, self.current_resolution, self.desired_resolution
-            )
-        )
-
-<<<<<<< HEAD
-def get_plan_page_count(plan: PaginationPlan) -> int:
-    """Return the number of pages that a PaginationPlan would generate."""
-    number_of_pages = 0
-    for vertex_partition in plan.vertex_partitions:
-        number_of_pages *= vertex_partition.number_of_splits
-    return number_of_pages
-=======
->>>>>>> 58207fc8
-
-@dataclass(frozen=True)
-class VertexPartitionPlan:
-    """Plan to split the query at a certain vertex into a certain number of pages."""
-
-<<<<<<< HEAD
-def get_best_vertex_partition_plan(
-    schema_info: QueryPlanningSchemaInfo, pagination_node: str, number_of_pages: int
-) -> Tuple[Optional[VertexPartitionPlan], Tuple[PaginationAdvisory, ...]]:
-    """Get the best available VertexPartitionPlan on this node or None if no plan exists."""
-    pagination_field = schema_info.pagination_keys.get(pagination_node)
-    if pagination_field is None:
-        return None, (PaginationFieldNotSpecified(pagination_node),)
-
-    # Specifying an unsupported pagination_field is a compiler bug
-    if not field_supports_range_reasoning(schema_info, pagination_node, pagination_field):
-        vertex_type = schema_info.schema.get_type(pagination_node)
-        field_type_name = vertex_type.fields[pagination_field].type.name
-        raise AssertionError(
-            u"Cannot paginate on {}.{} because pagination on {} is not supported ".format(
-                pagination_node, pagination_field, field_type_name
-            )
-        )
-
-    # Ideally, we paginate into the desired number of pages, and don't advise for any changes.
-    # These two variables are updated in the code below if this vertex is not ideal in any way.
-    page_capacity = number_of_pages
-    advisories: Tuple[PaginationAdvisory, ...] = tuple()
-    if is_uuid4_type(schema_info, pagination_node, pagination_field):
-        # UUIDs are uniformly distributed, but it is not wise to make more pages than
-        # there are values.
-        class_count = schema_info.statistics.get_class_count(pagination_node)
-        page_capacity = min(page_capacity, class_count)
-    else:
-        # If the ratio len(quantiles) // number_of_pages is N, then the largest page is
-        # expected to be (N + 1) / N times larger than the smallest page. This is because
-        # if we assume that quantiles divide the domain into equal chunks, some pages will
-        # span over N + 1 chunks, and some will span over N chunks. So if N is 5,
-        # (N + 1) / N = 1.2, which is not too bad.
-        ideal_min_num_quantiles_per_page = 5
-        ideal_quantile_resolution = ideal_min_num_quantiles_per_page * number_of_pages + 1
-
-        quantiles = schema_info.statistics.get_field_quantiles(pagination_node, pagination_field)
-        if quantiles is None:
-            # If there are no quantiles, we don't paginate. We could try to assume an uniform
-            # value distribution and make some pagination plan with more than 1 page, but
-            # the cost estimator would need to match the behavior and assume uniform value
-            # distribution when estimating the selectivity of range filters.
-            page_capacity = 1
-        elif len(quantiles) - 1 < number_of_pages:
-            # If we have some quantiles but not enough, we generate a page for each chunk
-            # of values separated by the quantiles. N quantiles split the domain into N - 1 chunks:
-            # the 0% and 100% quantiles capture the min and max values in the domain, and the
-            # remaining N - 2 describe the distribution in between.
-            page_capacity = len(quantiles) - 1
-
-        # If we have fewer than the ideal number of quantiles, we advise creating more.
-        if quantiles is None or len(quantiles) < ideal_quantile_resolution:
-            current_quantile_resolution = 0 if quantiles is None else len(quantiles)
-            advisories = (
-                InsufficientQuantiles(
-                    pagination_node,
-                    pagination_field,
-                    current_quantile_resolution,
-                    ideal_quantile_resolution,
-                ),
-            )
-
-    # Construct and return the plan and advisories.
-    if page_capacity <= 1:
-        return None, advisories
-    plan = VertexPartitionPlan((pagination_node,), pagination_field, page_capacity)
-    return plan, advisories
-
-
-def get_pagination_plan(
-    schema_info: QueryPlanningSchemaInfo, query_ast: DocumentNode, number_of_pages: int
-) -> Tuple[PaginationPlan, Tuple[PaginationAdvisory, ...]]:
-    """Make a best-effort PaginationPlan and advise on how to improve statistics.
-
-    Might paginate to fewer than the desired number of pages if unable to find a more satisfactory
-    plan, and may even return plans with only a single page. For example, this can happen when
-    the captured statistics are insufficient, or when the planner is not smart enough to find a
-    good plan.
-
-    If the issue can be fixed it will return alongside the result a tuple of PaginationAdvisory
-    objects that indicate why the desired pagination was not possible. Each PaginationAdvisory
-    states the necessary step that may be taken to avoid it in the future.
-
-    If the returned plan has fewer than the desired number of pages and no advisories are returned
-    then this vertex is inherently not a good vertex to paginate on, and the caller of this
-    function should consider other vertices for pagination.
-
-=======
     # field names leading to the vertex to be split
     query_path: Tuple[str, ...]
 
@@ -306,7 +159,6 @@
     objects that indicate why the desired pagination was not possible. Each PaginationAdvisory
     states the necessary step that may be taken to avoid it in the future.
 
->>>>>>> 58207fc8
     Args:
         schema_info: query planning information, including quantile statistics for pagination
         query_ast: GraphQL AST node describing the query being paginated

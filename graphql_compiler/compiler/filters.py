# Copyright 2017-present Kensho Technologies, LLC.
from functools import partial, wraps

from graphql import GraphQLInt, GraphQLList, GraphQLScalarType, GraphQLString, GraphQLUnionType
from graphql.language.ast import InlineFragment, ListValue
from graphql.type.definition import is_leaf_type

from . import blocks, expressions
from ..exceptions import GraphQLCompilationError, GraphQLValidationError
from ..schema import is_vertex_field_name
from .helpers import (
    get_uniquely_named_objects_by_name, is_runtime_parameter, is_tagged_parameter,
    is_vertex_field_type, strip_non_null_from_type, validate_runtime_argument_name,
    validate_tagged_argument_name
)
from .metadata import FilterInfo


def scalar_leaf_only(operator):
    """Ensure the filter function is only applied to scalar leaf types."""
    def decorator(f):
        """Decorate the supplied function with the "scalar_leaf_only" logic."""
        @wraps(f)
        def wrapper(filter_operation_info, context, parameters, *args, **kwargs):
            """Check that the type on which the operator operates is a scalar leaf type."""
            if 'operator' in kwargs:
                current_operator = kwargs['operator']
            else:
                # Because "operator" is from an enclosing scope, it is immutable in Python 2.x.
                current_operator = operator

            if not is_leaf_type(filter_operation_info.field_type):
                raise GraphQLCompilationError(u'Cannot apply "{}" filter to non-leaf type'
                                              u'{}'.format(current_operator, filter_operation_info))
            return f(filter_operation_info, context, parameters, *args, **kwargs)

        return wrapper

    return decorator


def vertex_field_only(operator):
    """Ensure the filter function is only applied to vertex field types."""
    def decorator(f):
        """Decorate the supplied function with the "vertex_field_only" logic."""
        @wraps(f)
        def wrapper(filter_operation_info, context, parameters, *args, **kwargs):
            """Check that the type on which the operator operates is a vertex field type."""
            if 'operator' in kwargs:
                current_operator = kwargs['operator']
            else:
                # Because "operator" is from an enclosing scope, it is immutable in Python 2.x.
                current_operator = operator

            if not is_vertex_field_type(filter_operation_info.field_type):
                raise GraphQLCompilationError(
                    u'Cannot apply "{}" filter to non-vertex field: '
                    u'{}'.format(current_operator, filter_operation_info.field_name))
            return f(filter_operation_info, context, parameters, *args, **kwargs)

        return wrapper

    return decorator


def takes_parameters(count):
    """Ensure the filter function has "count" parameters specified."""
    def decorator(f):
        """Decorate the supplied function with the "takes_parameters" logic."""
        @wraps(f)
        def wrapper(filter_operation_info, location, context, parameters, *args, **kwargs):
            """Check that the supplied number of parameters equals the expected number."""
            if len(parameters) != count:
                raise GraphQLCompilationError(u'Incorrect number of parameters, expected {} got '
                                              u'{}: {}'.format(count, len(parameters), parameters))

            return f(filter_operation_info, location, context, parameters, *args, **kwargs)

        return wrapper

    return decorator


def _represent_argument(directive_location, context, argument, inferred_type):
    """Return a two-element tuple that represents the argument to the directive being processed.

    Args:
        directive_location: Location where the directive is used.
        context: dict, various per-compilation data (e.g. declared tags, whether the current block
                 is optional, etc.). May be mutated in-place in this function!
        argument: string, the name of the argument to the directive
        inferred_type: GraphQL type object specifying the inferred type of the argument

    Returns:
        (argument_expression, non_existence_expression)
            - argument_expression: an Expression object that captures the semantics of the argument
            - non_existence_expression: None or Expression object;
              If the current block is not optional, this is set to None. Otherwise, it is an
              expression that will evaluate to True if the argument is skipped as optional and
              therefore not present, and False otherwise.
    """
    argument_name = argument[1:]

    if is_runtime_parameter(argument):
<<<<<<< HEAD
        validate_runtime_argument_name(argument_name)
=======
        # We want to validate the argument name after we validated that it is not a literal argument
        # in order to possibly raise an error with a better explanation.
        validate_safe_string(argument_name)
>>>>>>> 3e42eb38
        existing_type = context['inputs'].get(argument_name, inferred_type)
        if not inferred_type.is_same_type(existing_type):
            raise GraphQLCompilationError(u'Incompatible types inferred for argument {}. '
                                          u'The argument cannot simultaneously be '
                                          u'{} and {}.'.format(argument, existing_type,
                                                               inferred_type))
        context['inputs'][argument_name] = inferred_type

        return (expressions.Variable(argument, inferred_type), None)
    elif is_tagged_parameter(argument):
<<<<<<< HEAD
        validate_tagged_argument_name(argument_name)
=======
        # We want to validate the argument name after we validated that it is not a literal argument
        # in order to possibly raise an error with a better explanation.
        validate_safe_string(argument_name)
>>>>>>> 3e42eb38
        tag_info = context['metadata'].get_tag_info(argument_name)
        if tag_info is None:
            raise GraphQLCompilationError(u'Undeclared argument used: {}'.format(argument))

        location = tag_info.location
        optional = tag_info.optional
        tag_inferred_type = tag_info.type

        if location is None:
            raise AssertionError(u'Argument declared without location: {}'.format(argument_name))

        if location.field is None:
            raise AssertionError(u'Argument location is not a property field: {}'.format(location))

        if not inferred_type.is_same_type(tag_inferred_type):
            raise GraphQLCompilationError(u'The inferred type of the matching @tag directive does '
                                          u'not match the inferred required type for this filter: '
                                          u'{} vs {}'.format(tag_inferred_type, inferred_type))

        # Check whether the argument is a field on the vertex on which the directive is applied.
        field_is_local = directive_location.at_vertex() == location.at_vertex()

        non_existence_expression = None
        if optional:
            if field_is_local:
                non_existence_expression = expressions.FalseLiteral
            else:
                non_existence_expression = expressions.BinaryComposition(
                    u'=',
                    expressions.ContextFieldExistence(location.at_vertex()),
                    expressions.FalseLiteral)

        if field_is_local:
            representation = expressions.LocalField(argument_name, inferred_type)
        else:
            representation = expressions.ContextField(location, inferred_type)

        return (representation, non_existence_expression)
    else:
        # If we want to support literal arguments, add them here.
        raise GraphQLCompilationError(u'Invalid argument found: {}. The compiler supports only '
                                      u'runtime arguments, which must begin with the $ character, '
                                      u'and tagged arguments, which must begin with the % '
                                      u'character. Literal arguments, (e.g. 10, \'Kensho '
                                      u'Technologies\', \'2018-01-01\'), are currently not '
                                      u'supported. Please use runtime arguments and pass in the '
                                      u'corresponding literal values as query parameters.'
                                      .format(argument))


@scalar_leaf_only(u'comparison operator')
@takes_parameters(1)
def _process_comparison_filter_directive(filter_operation_info, location,
                                         context, parameters, operator=None):
    """Return a Filter basic block that performs the given comparison against the property field.

    Args:
        filter_operation_info: FilterOperationInfo object, containing the directive and field info
                               of the field where the filter is to be applied.
        location: Location where this filter is used.
        context: dict, various per-compilation data (e.g. declared tags, whether the current block
                 is optional, etc.). May be mutated in-place in this function!
        parameters: list of 1 element, containing the value to perform the comparison against;
                    if the parameter is optional and missing, the check will return True.
        operator: unicode, a comparison operator, like '=', '!=', '>=' etc.
                  This is a kwarg only to preserve the same positional arguments in the
                  function signature, to ease validation.

    Returns:
        a Filter basic block that performs the requested comparison
    """
    comparison_operators = {u'=', u'!=', u'>', u'<', u'>=', u'<='}
    if operator not in comparison_operators:
        raise AssertionError(u'Expected a valid comparison operator ({}), but got '
                             u'{}'.format(comparison_operators, operator))

    filtered_field_type = filter_operation_info.field_type
    filtered_field_name = filter_operation_info.field_name

    argument_inferred_type = strip_non_null_from_type(filtered_field_type)
    argument_expression, non_existence_expression = _represent_argument(
        location, context, parameters[0], argument_inferred_type)

    comparison_expression = expressions.BinaryComposition(
        operator,
        expressions.LocalField(filtered_field_name, filtered_field_type),
        argument_expression)

    final_expression = None
    if non_existence_expression is not None:
        # The argument comes from an optional block and might not exist,
        # in which case the filter expression should evaluate to True.
        final_expression = expressions.BinaryComposition(
            u'||', non_existence_expression, comparison_expression)
    else:
        final_expression = comparison_expression

    return blocks.Filter(final_expression)


@vertex_field_only(u'has_edge_degree')
@takes_parameters(1)
def _process_has_edge_degree_filter_directive(filter_operation_info, location, context, parameters):
    """Return a Filter basic block that checks the degree of the edge to the given vertex field.

    Args:
        filter_operation_info: FilterOperationInfo object, containing the directive and field info
                               of the field where the filter is to be applied.
        location: Location where this filter is used.
        context: dict, various per-compilation data (e.g. declared tags, whether the current block
                 is optional, etc.). May be mutated in-place in this function!
        parameters: list of 1 element, containing the value to check the edge degree against;
                    if the parameter is optional and missing, the check will return True.

    Returns:
        a Filter basic block that performs the check
    """
    if isinstance(filter_operation_info.field_ast, InlineFragment):
        raise AssertionError(u'Received InlineFragment AST node in "has_edge_degree" filter '
                             u'handler. This should have been caught earlier: '
                             u'{}'.format(filter_operation_info.field_ast))

    filtered_field_name = filter_operation_info.field_name
    if filtered_field_name is None or not is_vertex_field_name(filtered_field_name):
        raise AssertionError(u'Invalid value for "filtered_field_name" in "has_edge_degree" '
                             u'filter: {}'.format(filtered_field_name))

    filtered_field_type = filter_operation_info.field_type
    if not is_vertex_field_type(filtered_field_type):
        raise AssertionError(u'Invalid value for "filter_operation_info.field_type" in '
                             u'"has_edge_degree" filter: {}'.format(filter_operation_info))

    argument = parameters[0]
    if not is_runtime_parameter(argument):
        raise GraphQLCompilationError(u'The "has_edge_degree" filter only supports runtime '
                                      u'variable arguments. Tagged values are not supported.'
                                      u'Argument name: {}'.format(argument))

    argument_inferred_type = GraphQLInt
    argument_expression, non_existence_expression = _represent_argument(
        location, context, argument, argument_inferred_type)

    if non_existence_expression is not None:
        raise AssertionError(u'Since we do not support tagged values, non_existence_expression '
                             u'should have been None. However, it was: '
                             u'{}'.format(non_existence_expression))

    # HACK(predrag): Make the handling of vertex field types consistent. Currently, sometimes we
    #                accept lists, and sometimes we don't. Both `Animal` and `[Animal]` should be
    #                acceptable, since the difference there communicates a cardinality constraint
    #                on the edge in question.
    #                Issue: https://github.com/kensho-technologies/graphql-compiler/issues/329
    hacked_field_type = GraphQLList(filtered_field_type)

    # If no edges to the vertex field exist, the edges' field in the database may be "null".
    # We also don't know ahead of time whether the supplied argument is zero or not.
    # We have to accommodate these facts in our generated comparison code.
    # We construct the following expression to check if the edge degree is zero:
    #   ({argument} == 0) && (edge_field == null)
    argument_is_zero = expressions.BinaryComposition(
        u'=', argument_expression, expressions.ZeroLiteral)
    edge_field_is_null = expressions.BinaryComposition(
        u'=',
        expressions.LocalField(filtered_field_name, hacked_field_type),
        expressions.NullLiteral)
    edge_degree_is_zero = expressions.BinaryComposition(
        u'&&', argument_is_zero, edge_field_is_null)

    # The following expression will check for a non-zero edge degree equal to the argument.
    #  (edge_field != null) && (edge_field.size() == {argument})
    edge_field_is_not_null = expressions.BinaryComposition(
        u'!=',
        expressions.LocalField(filtered_field_name, hacked_field_type),
        expressions.NullLiteral)
    edge_degree = expressions.UnaryTransformation(
        u'size',
        expressions.LocalField(filtered_field_name, hacked_field_type))
    edge_degree_matches_argument = expressions.BinaryComposition(
        u'=', edge_degree, argument_expression)
    edge_degree_is_non_zero = expressions.BinaryComposition(
        u'&&', edge_field_is_not_null, edge_degree_matches_argument)

    # We combine the two cases with a logical-or to handle both situations:
    filter_predicate = expressions.BinaryComposition(
        u'||', edge_degree_is_zero, edge_degree_is_non_zero)
    return blocks.Filter(filter_predicate)


@vertex_field_only(u'name_or_alias')
@takes_parameters(1)
def _process_name_or_alias_filter_directive(filter_operation_info, location, context, parameters):
    """Return a Filter basic block that checks for a match against an Entity's name or alias.

    Args:
        filter_operation_info: FilterOperationInfo object, containing the directive and field info
                               of the field where the filter is to be applied.
        location: Location where this filter is used.
        context: dict, various per-compilation data (e.g. declared tags, whether the current block
                 is optional, etc.). May be mutated in-place in this function!
        parameters: list of 1 element, containing the value to check the name or alias against;
                    if the parameter is optional and missing, the check will return True.

    Returns:
        a Filter basic block that performs the check against the name or alias
    """
    filtered_field_type = filter_operation_info.field_type
    if isinstance(filtered_field_type, GraphQLUnionType):
        raise GraphQLCompilationError(u'Cannot apply "name_or_alias" to union type '
                                      u'{}'.format(filtered_field_type))

    current_type_fields = filtered_field_type.fields
    name_field_name = 'name'
    alias_field_name = 'alias'
    name_field = current_type_fields.get(name_field_name, None)
    alias_field = current_type_fields.get(alias_field_name, None)
    if name_field is None:
        raise GraphQLCompilationError(u'Cannot apply "name_or_alias" to type {} because it lacks a '
                                      u'"{}" field.'.format(filtered_field_type, name_field_name))
    if alias_field is None:
        raise GraphQLCompilationError(u'Cannot apply "name_or_alias" to type {} because it lacks a '
                                      u'"{}" field.'.format(filtered_field_type, alias_field_name))

    name_field_type = strip_non_null_from_type(name_field.type)
    alias_field_type = strip_non_null_from_type(alias_field.type)

    if not isinstance(name_field_type, GraphQLScalarType):
        raise GraphQLCompilationError(u'Cannot apply "name_or_alias" to type {} because its "name" '
                                      u'field is not a scalar.'.format(filtered_field_type))
    if not isinstance(alias_field_type, GraphQLList):
        raise GraphQLCompilationError(u'Cannot apply "name_or_alias" to type {} because its '
                                      u'"alias" field is not a list.'.format(filtered_field_type))

    alias_field_inner_type = strip_non_null_from_type(alias_field_type.of_type)
    if alias_field_inner_type != name_field_type:
        raise GraphQLCompilationError(u'Cannot apply "name_or_alias" to type {} because the '
                                      u'"{}" field and the inner type of the "{}" field '
                                      u'do not match: {} vs {}'
                                      .format(filtered_field_type, name_field_name,
                                              alias_field_name, name_field_type,
                                              alias_field_inner_type))

    argument_inferred_type = name_field_type
    argument_expression, non_existence_expression = _represent_argument(
        location, context, parameters[0], argument_inferred_type)

    check_against_name = expressions.BinaryComposition(
        u'=', expressions.LocalField(name_field_name, name_field.type), argument_expression)
    check_against_alias = expressions.BinaryComposition(
        u'contains',
        expressions.LocalField(alias_field_name, alias_field.type),
        argument_expression)
    filter_predicate = expressions.BinaryComposition(
        u'||', check_against_name, check_against_alias)

    if non_existence_expression is not None:
        # The argument comes from an optional block and might not exist,
        # in which case the filter expression should evaluate to True.
        filter_predicate = expressions.BinaryComposition(
            u'||', non_existence_expression, filter_predicate)

    return blocks.Filter(filter_predicate)


@scalar_leaf_only(u'between')
@takes_parameters(2)
def _process_between_filter_directive(filter_operation_info, location, context, parameters):
    """Return a Filter basic block that checks that a field is between two values, inclusive.

    Args:
        filter_operation_info: FilterOperationInfo object, containing the directive and field info
                               of the field where the filter is to be applied.
        location: Location where this filter is used.
        context: dict, various per-compilation data (e.g. declared tags, whether the current block
                 is optional, etc.). May be mutated in-place in this function!
        parameters: list of 2 elements, specifying the time range in which the data must lie;
                    if either of the elements is optional and missing,
                    their side of the check is assumed to be True

    Returns:
        a Filter basic block that performs the range check
    """
    filtered_field_type = filter_operation_info.field_type
    filtered_field_name = filter_operation_info.field_name

    argument_inferred_type = strip_non_null_from_type(filtered_field_type)
    arg1_expression, arg1_non_existence = _represent_argument(
        location, context, parameters[0], argument_inferred_type)
    arg2_expression, arg2_non_existence = _represent_argument(
        location, context, parameters[1], argument_inferred_type)

    lower_bound_clause = expressions.BinaryComposition(
        u'>=', expressions.LocalField(filtered_field_name, filtered_field_type), arg1_expression)
    if arg1_non_existence is not None:
        # The argument is optional, and if it doesn't exist, this side of the check should pass.
        lower_bound_clause = expressions.BinaryComposition(
            u'||', arg1_non_existence, lower_bound_clause)

    upper_bound_clause = expressions.BinaryComposition(
        u'<=', expressions.LocalField(filtered_field_name, filtered_field_type), arg2_expression)
    if arg2_non_existence is not None:
        # The argument is optional, and if it doesn't exist, this side of the check should pass.
        upper_bound_clause = expressions.BinaryComposition(
            u'||', arg2_non_existence, upper_bound_clause)

    filter_predicate = expressions.BinaryComposition(
        u'&&', lower_bound_clause, upper_bound_clause)
    return blocks.Filter(filter_predicate)


@scalar_leaf_only(u'in_collection')
@takes_parameters(1)
def _process_in_collection_filter_directive(filter_operation_info, location, context, parameters):
    """Return a Filter basic block that checks for a value's existence in a collection.

    Args:
        filter_operation_info: FilterOperationInfo object, containing the directive and field info
                               of the field where the filter is to be applied.
        location: Location where this filter is used.
        context: dict, various per-compilation data (e.g. declared tags, whether the current block
                 is optional, etc.). May be mutated in-place in this function!
        parameters: list of 1 element, specifying the collection in which the value must exist;
                    if the collection is optional and missing, the check will return True.

    Returns:
        a Filter basic block that performs the collection existence check
    """
    filtered_field_type = filter_operation_info.field_type
    filtered_field_name = filter_operation_info.field_name

    argument_inferred_type = GraphQLList(strip_non_null_from_type(filtered_field_type))
    argument_expression, non_existence_expression = _represent_argument(
        location, context, parameters[0], argument_inferred_type)

    filter_predicate = expressions.BinaryComposition(
        u'contains',
        argument_expression,
        expressions.LocalField(filtered_field_name, filtered_field_type))
    if non_existence_expression is not None:
        # The argument comes from an optional block and might not exist,
        # in which case the filter expression should evaluate to True.
        filter_predicate = expressions.BinaryComposition(
            u'||', non_existence_expression, filter_predicate)

    return blocks.Filter(filter_predicate)


@scalar_leaf_only(u'not_in_collection')
@takes_parameters(1)
def _process_not_in_collection_filter_directive(filter_operation_info, location, context,
                                                parameters):
    """Return a Filter basic block that checks for a value's non-existence in a collection.

    Args:
        filter_operation_info: FilterOperationInfo object, containing the directive and field info
                               of the field where the filter is to be applied.
        location: Location where this filter is used.
        context: dict, various per-compilation data (e.g. declared tags, whether the current block
                 is optional, etc.). May be mutated in-place in this function!
        parameters: list of 1 element, specifying the collection in which the value must exist;
                    if the collection is optional and missing, the check will return True.

    Returns:
        a Filter basic block that performs the collection existence check
    """
    filtered_field_type = filter_operation_info.field_type
    filtered_field_name = filter_operation_info.field_name

    argument_inferred_type = GraphQLList(strip_non_null_from_type(filtered_field_type))
    argument_expression, non_existence_expression = _represent_argument(
        location, context, parameters[0], argument_inferred_type)

    filter_predicate = expressions.BinaryComposition(
        u'not_contains',
        argument_expression,
        expressions.LocalField(filtered_field_name, filtered_field_type))
    if non_existence_expression is not None:
        # The argument comes from an optional block and might not exist,
        # in which case the filter expression should evaluate to True.
        filter_predicate = expressions.BinaryComposition(
            u'||', non_existence_expression, filter_predicate)

    return blocks.Filter(filter_predicate)


@scalar_leaf_only(u'has_substring')
@takes_parameters(1)
def _process_has_substring_filter_directive(filter_operation_info, location, context, parameters):
    """Return a Filter basic block that checks if the directive arg is a substring of the field.

    Args:
        filter_operation_info: FilterOperationInfo object, containing the directive and field info
                               of the field where the filter is to be applied.
        location: Location where this filter is used.
        context: dict, various per-compilation data (e.g. declared tags, whether the current block
                 is optional, etc.). May be mutated in-place in this function!
        parameters: list of 1 element, specifying the collection in which the value must exist;
                    if the collection is optional and missing, the check will return True.

    Returns:
        a Filter basic block that performs the substring check
    """
    filtered_field_type = filter_operation_info.field_type
    filtered_field_name = filter_operation_info.field_name

    if not strip_non_null_from_type(filtered_field_type).is_same_type(GraphQLString):
        raise GraphQLCompilationError(u'Cannot apply "has_substring" to non-string '
                                      u'type {}'.format(filtered_field_type))
    argument_inferred_type = GraphQLString

    argument_expression, non_existence_expression = _represent_argument(
        location, context, parameters[0], argument_inferred_type)

    filter_predicate = expressions.BinaryComposition(
        u'has_substring',
        expressions.LocalField(filtered_field_name, filtered_field_type),
        argument_expression)
    if non_existence_expression is not None:
        # The argument comes from an optional block and might not exist,
        # in which case the filter expression should evaluate to True.
        filter_predicate = expressions.BinaryComposition(
            u'||', non_existence_expression, filter_predicate)

    return blocks.Filter(filter_predicate)


@takes_parameters(1)
def _process_contains_filter_directive(filter_operation_info, location, context, parameters):
    """Return a Filter basic block that checks if the directive arg is contained in the field.

    Args:
        filter_operation_info: FilterOperationInfo object, containing the directive and field info
                               of the field where the filter is to be applied.
        location: Location where this filter is used.
        context: dict, various per-compilation data (e.g. declared tags, whether the current block
                 is optional, etc.). May be mutated in-place in this function!
        parameters: list of 1 element, specifying the collection in which the value must exist;
                    if the collection is optional and missing, the check will return True.

    Returns:
        a Filter basic block that performs the contains check
    """
    filtered_field_type = filter_operation_info.field_type
    filtered_field_name = filter_operation_info.field_name

    base_field_type = strip_non_null_from_type(filtered_field_type)
    if not isinstance(base_field_type, GraphQLList):
        raise GraphQLCompilationError(u'Cannot apply "contains" to non-list '
                                      u'type {}'.format(filtered_field_type))

    argument_inferred_type = strip_non_null_from_type(base_field_type.of_type)
    argument_expression, non_existence_expression = _represent_argument(
        location, context, parameters[0], argument_inferred_type)

    filter_predicate = expressions.BinaryComposition(
        u'contains',
        expressions.LocalField(filtered_field_name, filtered_field_type),
        argument_expression)
    if non_existence_expression is not None:
        # The argument comes from an optional block and might not exist,
        # in which case the filter expression should evaluate to True.
        filter_predicate = expressions.BinaryComposition(
            u'||', non_existence_expression, filter_predicate)

    return blocks.Filter(filter_predicate)


@takes_parameters(1)
def _process_not_contains_filter_directive(filter_operation_info, location, context, parameters):
    """Return a Filter basic block that checks if the directive arg is not contained in the field.

    Args:
        filter_operation_info: FilterOperationInfo object, containing the directive and field info
                               of the field where the filter is to be applied.
        location: Location where this filter is used.
        context: dict, various per-compilation data (e.g. declared tags, whether the current block
                 is optional, etc.). May be mutated in-place in this function!
        parameters: list of 1 element, specifying the collection in which the value must exist;
                    if the collection is optional and missing, the check will return True.

    Returns:
        a Filter basic block that performs the contains check
    """
    filtered_field_type = filter_operation_info.field_type
    filtered_field_name = filter_operation_info.field_name

    base_field_type = strip_non_null_from_type(filtered_field_type)
    if not isinstance(base_field_type, GraphQLList):
        raise GraphQLCompilationError(u'Cannot apply "contains" to non-list '
                                      u'type {}'.format(filtered_field_type))

    argument_inferred_type = strip_non_null_from_type(base_field_type.of_type)
    argument_expression, non_existence_expression = _represent_argument(
        location, context, parameters[0], argument_inferred_type)

    filter_predicate = expressions.BinaryComposition(
        u'not_contains',
        expressions.LocalField(filtered_field_name, filtered_field_type),
        argument_expression)
    if non_existence_expression is not None:
        # The argument comes from an optional block and might not exist,
        # in which case the filter expression should evaluate to True.
        filter_predicate = expressions.BinaryComposition(
            u'||', non_existence_expression, filter_predicate)

    return blocks.Filter(filter_predicate)


@takes_parameters(1)
def _process_intersects_filter_directive(filter_operation_info, location, context, parameters):
    """Return a Filter basic block that checks if the directive arg and the field intersect.

    Args:
        filter_operation_info: FilterOperationInfo object, containing the directive and field info
                               of the field where the filter is to be applied.
        location: Location where this filter is used.
        context: dict, various per-compilation data (e.g. declared tags, whether the current block
                 is optional, etc.). May be mutated in-place in this function!
        parameters: list of 1 element, specifying the collection in which the value must exist;
                    if the collection is optional and missing, the check will return True.

    Returns:
        a Filter basic block that performs the intersects check
    """
    filtered_field_type = filter_operation_info.field_type
    filtered_field_name = filter_operation_info.field_name

    argument_inferred_type = strip_non_null_from_type(filtered_field_type)
    if not isinstance(argument_inferred_type, GraphQLList):
        raise GraphQLCompilationError(u'Cannot apply "intersects" to non-list '
                                      u'type {}'.format(filtered_field_type))

    argument_expression, non_existence_expression = _represent_argument(
        location, context, parameters[0], argument_inferred_type)

    filter_predicate = expressions.BinaryComposition(
        u'intersects',
        expressions.LocalField(filtered_field_name, filtered_field_type),
        argument_expression)
    if non_existence_expression is not None:
        # The argument comes from an optional block and might not exist,
        # in which case the filter expression should evaluate to True.
        filter_predicate = expressions.BinaryComposition(
            u'||', non_existence_expression, filter_predicate)

    return blocks.Filter(filter_predicate)


def _get_filter_op_name_and_values(directive):
    """Extract the (op_name, operator_params) tuple from a directive object."""
    args = get_uniquely_named_objects_by_name(directive.arguments)
    if 'op_name' not in args:
        raise AssertionError(u'op_name not found in filter directive arguments!'
                             u'Validation should have caught this: {}'.format(directive))

    # HACK(predrag): Workaround for graphql-core validation issue
    #                https://github.com/graphql-python/graphql-core/issues/97
    if not isinstance(args['value'].value, ListValue):
        raise GraphQLValidationError(u'Filter directive value was not a list: {}'.format(directive))

    op_name = args['op_name'].value.value
    operator_params = [x.value for x in args['value'].value.values]

    return (op_name, operator_params)


###
# Public API
###

COMPARISON_OPERATORS = frozenset({u'=', u'!=', u'>', u'<', u'>=', u'<='})
PROPERTY_FIELD_OPERATORS = COMPARISON_OPERATORS | frozenset({
    u'between',
    u'in_collection',
    u'not_in_collection',
    u'contains',
    u'not_contains',
    u'intersects',
    u'has_substring',
    u'has_edge_degree',
})

# Vertex field filtering operators can apply to the inner scope or the outer scope.
# Consider:
# {
#     Foo {
#         out_Foo_Bar @filter(op_name: "...", value: [...]) {
#             ...
#         }
#     }
# }
#
# If the filter on out_Foo_Bar filters the Foo, we say that it filters the outer scope.
# Instead, if the filter filters the Bar connected to the Foo, it filters the inner scope.
INNER_SCOPE_VERTEX_FIELD_OPERATORS = frozenset({u'name_or_alias'})
OUTER_SCOPE_VERTEX_FIELD_OPERATORS = frozenset({u'has_edge_degree'})

VERTEX_FIELD_OPERATORS = INNER_SCOPE_VERTEX_FIELD_OPERATORS | OUTER_SCOPE_VERTEX_FIELD_OPERATORS

ALL_OPERATORS = PROPERTY_FIELD_OPERATORS | VERTEX_FIELD_OPERATORS


def is_filter_with_outer_scope_vertex_field_operator(directive):
    """Return True if we have a filter directive whose operator applies to the outer scope."""
    if directive.name.value != 'filter':
        return False

    op_name, _ = _get_filter_op_name_and_values(directive)
    return op_name in OUTER_SCOPE_VERTEX_FIELD_OPERATORS


def process_filter_directive(filter_operation_info, location, context):
    """Return a Filter basic block that corresponds to the filter operation in the directive.

    Args:
        filter_operation_info: FilterOperationInfo object, containing the directive and field info
                               of the field where the filter is to be applied.
        location: Location where this filter is used.
        context: dict, various per-compilation data (e.g. declared tags, whether the current block
                 is optional, etc.). May be mutated in-place in this function!

    Returns:
        a Filter basic block that performs the requested filtering operation
    """
    op_name, operator_params = _get_filter_op_name_and_values(filter_operation_info.directive)

    non_comparison_filters = {
        u'name_or_alias': _process_name_or_alias_filter_directive,
        u'between': _process_between_filter_directive,
        u'in_collection': _process_in_collection_filter_directive,
        u'not_in_collection': _process_not_in_collection_filter_directive,
        u'has_substring': _process_has_substring_filter_directive,
        u'contains': _process_contains_filter_directive,
        u'not_contains': _process_not_contains_filter_directive,
        u'intersects': _process_intersects_filter_directive,
        u'has_edge_degree': _process_has_edge_degree_filter_directive,
    }
    all_recognized_filters = frozenset(non_comparison_filters.keys()) | COMPARISON_OPERATORS
    if all_recognized_filters != ALL_OPERATORS:
        unrecognized_filters = ALL_OPERATORS - all_recognized_filters
        raise AssertionError(u'Some filtering operators are defined but do not have an associated '
                             u'processing function. This is a bug: {}'.format(unrecognized_filters))

    if op_name in COMPARISON_OPERATORS:
        process_func = partial(_process_comparison_filter_directive, operator=op_name)
    else:
        process_func = non_comparison_filters.get(op_name, None)

    if process_func is None:
        raise GraphQLCompilationError(u'Unknown op_name for filter directive: {}'.format(op_name))

    # Operators that do not affect the inner scope require a field name to which they apply.
    # There is no field name on InlineFragment ASTs, which is why only operators that affect
    # the inner scope make semantic sense when applied to InlineFragments.
    # Here, we ensure that we either have a field name to which the filter applies,
    # or that the operator affects the inner scope.
    if (filter_operation_info.field_name is None and
            op_name not in INNER_SCOPE_VERTEX_FIELD_OPERATORS):
        raise GraphQLCompilationError(u'The filter with op_name "{}" must be applied on a field. '
                                      u'It may not be applied on a type coercion.'.format(op_name))

    fields = ((filter_operation_info.field_name,) if op_name != 'name_or_alias'
              else ('name', 'alias'))

    context['metadata'].record_filter_info(
        location,
        FilterInfo(fields=fields, op_name=op_name, args=tuple(operator_params))
    )

    return process_func(filter_operation_info, location, context, operator_params)<|MERGE_RESOLUTION|>--- conflicted
+++ resolved
@@ -102,13 +102,9 @@
     argument_name = argument[1:]
 
     if is_runtime_parameter(argument):
-<<<<<<< HEAD
-        validate_runtime_argument_name(argument_name)
-=======
         # We want to validate the argument name after we validated that it is not a literal argument
         # in order to possibly raise an error with a better explanation.
-        validate_safe_string(argument_name)
->>>>>>> 3e42eb38
+        validate_runtime_argument_name(argument_name)
         existing_type = context['inputs'].get(argument_name, inferred_type)
         if not inferred_type.is_same_type(existing_type):
             raise GraphQLCompilationError(u'Incompatible types inferred for argument {}. '
@@ -119,13 +115,9 @@
 
         return (expressions.Variable(argument, inferred_type), None)
     elif is_tagged_parameter(argument):
-<<<<<<< HEAD
-        validate_tagged_argument_name(argument_name)
-=======
         # We want to validate the argument name after we validated that it is not a literal argument
         # in order to possibly raise an error with a better explanation.
-        validate_safe_string(argument_name)
->>>>>>> 3e42eb38
+        validate_tagged_argument_name(argument_name)
         tag_info = context['metadata'].get_tag_info(argument_name)
         if tag_info is None:
             raise GraphQLCompilationError(u'Undeclared argument used: {}'.format(argument))

# Copyright 2017-present Kensho Technologies, LLC.
from functools import partial, wraps

from graphql import GraphQLInt, GraphQLList, GraphQLScalarType, GraphQLString, GraphQLUnionType
from graphql.language.ast import InlineFragment, ListValue
from graphql.type.definition import is_leaf_type

from . import blocks, expressions
from ..exceptions import GraphQLCompilationError, GraphQLValidationError
from ..schema import is_vertex_field_name
from .helpers import (
    get_uniquely_named_objects_by_name, is_runtime_parameter, is_tagged_parameter,
    is_vertex_field_type, strip_non_null_from_type, validate_safe_string
)
from .metadata import FilterInfo


def scalar_leaf_only(operator):
    """Ensure the filter function is only applied to scalar leaf types."""
    def decorator(f):
        """Decorate the supplied function with the "scalar_leaf_only" logic."""
        @wraps(f)
        def wrapper(filter_operation_info, context, parameters, *args, **kwargs):
            """Check that the type on which the operator operates is a scalar leaf type."""
            if 'operator' in kwargs:
                current_operator = kwargs['operator']
            else:
                # Because "operator" is from an enclosing scope, it is immutable in Python 2.x.
                current_operator = operator

            if not is_leaf_type(filter_operation_info.field_type):
                raise GraphQLCompilationError(u'Cannot apply "{}" filter to non-leaf type'
                                              u'{}'.format(current_operator, filter_operation_info))
            return f(filter_operation_info, context, parameters, *args, **kwargs)

        return wrapper

    return decorator


def vertex_field_only(operator):
    """Ensure the filter function is only applied to vertex field types."""
    def decorator(f):
        """Decorate the supplied function with the "vertex_field_only" logic."""
        @wraps(f)
        def wrapper(filter_operation_info, context, parameters, *args, **kwargs):
            """Check that the type on which the operator operates is a vertex field type."""
            if 'operator' in kwargs:
                current_operator = kwargs['operator']
            else:
                # Because "operator" is from an enclosing scope, it is immutable in Python 2.x.
                current_operator = operator

            if not is_vertex_field_type(filter_operation_info.field_type):
                raise GraphQLCompilationError(
                    u'Cannot apply "{}" filter to non-vertex field: '
                    u'{}'.format(current_operator, filter_operation_info.field_name))
            return f(filter_operation_info, context, parameters, *args, **kwargs)

        return wrapper

    return decorator


def takes_parameters(count):
    """Ensure the filter function has "count" parameters specified."""
    def decorator(f):
        """Decorate the supplied function with the "takes_parameters" logic."""
        @wraps(f)
        def wrapper(filter_operation_info, location, context, parameters, *args, **kwargs):
            """Check that the supplied number of parameters equals the expected number."""
            if len(parameters) != count:
                raise GraphQLCompilationError(u'Incorrect number of parameters, expected {} got '
                                              u'{}: {}'.format(count, len(parameters), parameters))

            return f(filter_operation_info, location, context, parameters, *args, **kwargs)

        return wrapper

    return decorator


def _represent_argument(directive_location, context, argument, inferred_type):
    """Return a two-element tuple that represents the argument to the directive being processed.

    Args:
        directive_location: Location where the directive is used.
        context: dict, various per-compilation data (e.g. declared tags, whether the current block
                 is optional, etc.). May be mutated in-place in this function!
        argument: string, the name of the argument to the directive
        inferred_type: GraphQL type object specifying the inferred type of the argument

    Returns:
        (argument_expression, non_existence_expression)
            - argument_expression: an Expression object that captures the semantics of the argument
            - non_existence_expression: None or Expression object;
              If the current block is not optional, this is set to None. Otherwise, it is an
              expression that will evaluate to True if the argument is skipped as optional and
              therefore not present, and False otherwise.
    """
    # Regardless of what kind of variable we are dealing with,
    # we want to ensure its name is valid.
    argument_name = argument[1:]
    validate_safe_string(argument_name)

    if is_runtime_parameter(argument):
        existing_type = context['inputs'].get(argument_name, inferred_type)
        if not inferred_type.is_same_type(existing_type):
            raise GraphQLCompilationError(u'Incompatible types inferred for argument {}. '
                                          u'The argument cannot simultaneously be '
                                          u'{} and {}.'.format(argument, existing_type,
                                                               inferred_type))
        context['inputs'][argument_name] = inferred_type

        return (expressions.Variable(argument, inferred_type), None)
    elif is_tagged_parameter(argument):
        tag_info = context['metadata'].get_tag_info(argument_name)
        if tag_info is None:
            raise GraphQLCompilationError(u'Undeclared argument used: {}'.format(argument))

        location = tag_info.location
        optional = tag_info.optional
        tag_inferred_type = tag_info.type

        if location is None:
            raise AssertionError(u'Argument declared without location: {}'.format(argument_name))

        if location.field is None:
            raise AssertionError(u'Argument location is not a property field: {}'.format(location))

        if not inferred_type.is_same_type(tag_inferred_type):
            raise GraphQLCompilationError(u'The inferred type of the matching @tag directive does '
                                          u'not match the inferred required type for this filter: '
                                          u'{} vs {}'.format(tag_inferred_type, inferred_type))

        # Check whether the argument is a field on the vertex on which the directive is applied.
        field_is_local = directive_location.at_vertex() == location.at_vertex()

        non_existence_expression = None
        if optional:
            if field_is_local:
                non_existence_expression = expressions.FalseLiteral
            else:
                non_existence_expression = expressions.BinaryComposition(
                    u'=',
                    expressions.ContextFieldExistence(location.at_vertex()),
                    expressions.FalseLiteral)

        if field_is_local:
            representation = expressions.LocalField(argument_name, inferred_type)
        else:
            representation = expressions.ContextField(location, inferred_type)

        return (representation, non_existence_expression)
    else:
        # If we want to support literal arguments, add them here.
        raise GraphQLCompilationError(u'Non-argument type found: {}'.format(argument))


@scalar_leaf_only(u'comparison operator')
@takes_parameters(1)
def _process_comparison_filter_directive(filter_operation_info, location,
                                         context, parameters, operator=None):
    """Return a Filter basic block that performs the given comparison against the property field.

    Args:
        filter_operation_info: FilterOperationInfo object, containing the directive and field info
                               of the field where the filter is to be applied.
        location: Location where this filter is used.
        context: dict, various per-compilation data (e.g. declared tags, whether the current block
                 is optional, etc.). May be mutated in-place in this function!
        parameters: list of 1 element, containing the value to perform the comparison against;
                    if the parameter is optional and missing, the check will return True.
        operator: unicode, a comparison operator, like '=', '!=', '>=' etc.
                  This is a kwarg only to preserve the same positional arguments in the
                  function signature, to ease validation.

    Returns:
        a Filter basic block that performs the requested comparison
    """
    comparison_operators = {u'=', u'!=', u'>', u'<', u'>=', u'<='}
    if operator not in comparison_operators:
        raise AssertionError(u'Expected a valid comparison operator ({}), but got '
                             u'{}'.format(comparison_operators, operator))

    filtered_field_type = filter_operation_info.field_type
    filtered_field_name = filter_operation_info.field_name

    argument_inferred_type = strip_non_null_from_type(filtered_field_type)
    argument_expression, non_existence_expression = _represent_argument(
        location, context, parameters[0], argument_inferred_type)

    comparison_expression = expressions.BinaryComposition(
        operator,
        expressions.LocalField(filtered_field_name, filtered_field_type),
        argument_expression)

    final_expression = None
    if non_existence_expression is not None:
        # The argument comes from an optional block and might not exist,
        # in which case the filter expression should evaluate to True.
        final_expression = expressions.BinaryComposition(
            u'||', non_existence_expression, comparison_expression)
    else:
        final_expression = comparison_expression

    return blocks.Filter(final_expression)


@vertex_field_only(u'has_edge_degree')
@takes_parameters(1)
def _process_has_edge_degree_filter_directive(filter_operation_info, location, context, parameters):
    """Return a Filter basic block that checks the degree of the edge to the given vertex field.

    Args:
        filter_operation_info: FilterOperationInfo object, containing the directive and field info
                               of the field where the filter is to be applied.
        location: Location where this filter is used.
        context: dict, various per-compilation data (e.g. declared tags, whether the current block
                 is optional, etc.). May be mutated in-place in this function!
        parameters: list of 1 element, containing the value to check the edge degree against;
                    if the parameter is optional and missing, the check will return True.

    Returns:
        a Filter basic block that performs the check
    """
    if isinstance(filter_operation_info.field_ast, InlineFragment):
        raise AssertionError(u'Received InlineFragment AST node in "has_edge_degree" filter '
                             u'handler. This should have been caught earlier: '
                             u'{}'.format(filter_operation_info.field_ast))

    filtered_field_name = filter_operation_info.field_name
    if filtered_field_name is None or not is_vertex_field_name(filtered_field_name):
        raise AssertionError(u'Invalid value for "filtered_field_name" in "has_edge_degree" '
                             u'filter: {}'.format(filtered_field_name))

    filtered_field_type = filter_operation_info.field_type
    if not is_vertex_field_type(filtered_field_type):
        raise AssertionError(u'Invalid value for "filter_operation_info.field_type" in '
                             u'"has_edge_degree" filter: {}'.format(filter_operation_info))

    argument = parameters[0]
    if not is_runtime_parameter(argument):
        raise GraphQLCompilationError(u'The "has_edge_degree" filter only supports runtime '
                                      u'variable arguments. Tagged values are not supported.'
                                      u'Argument name: {}'.format(argument))

    argument_inferred_type = GraphQLInt
    argument_expression, non_existence_expression = _represent_argument(
        location, context, argument, argument_inferred_type)

    if non_existence_expression is not None:
        raise AssertionError(u'Since we do not support tagged values, non_existence_expression '
                             u'should have been None. However, it was: '
                             u'{}'.format(non_existence_expression))

    # HACK(predrag): Make the handling of vertex field types consistent. Currently, sometimes we
    #                accept lists, and sometimes we don't. Both `Animal` and `[Animal]` should be
    #                acceptable, since the difference there communicates a cardinality constraint
    #                on the edge in question.
    #                Issue: https://github.com/kensho-technologies/graphql-compiler/issues/329
    hacked_field_type = GraphQLList(filtered_field_type)

    # If no edges to the vertex field exist, the edges' field in the database may be "null".
    # We also don't know ahead of time whether the supplied argument is zero or not.
    # We have to accommodate these facts in our generated comparison code.
    # We construct the following expression to check if the edge degree is zero:
    #   ({argument} == 0) && (edge_field == null)
    argument_is_zero = expressions.BinaryComposition(
        u'=', argument_expression, expressions.ZeroLiteral)
    edge_field_is_null = expressions.BinaryComposition(
        u'=',
        expressions.LocalField(filtered_field_name, hacked_field_type),
        expressions.NullLiteral)
    edge_degree_is_zero = expressions.BinaryComposition(
        u'&&', argument_is_zero, edge_field_is_null)

    # The following expression will check for a non-zero edge degree equal to the argument.
    #  (edge_field != null) && (edge_field.size() == {argument})
    edge_field_is_not_null = expressions.BinaryComposition(
        u'!=',
        expressions.LocalField(filtered_field_name, hacked_field_type),
        expressions.NullLiteral)
    edge_degree = expressions.UnaryTransformation(
        u'size',
        expressions.LocalField(filtered_field_name, hacked_field_type))
    edge_degree_matches_argument = expressions.BinaryComposition(
        u'=', edge_degree, argument_expression)
    edge_degree_is_non_zero = expressions.BinaryComposition(
        u'&&', edge_field_is_not_null, edge_degree_matches_argument)

    # We combine the two cases with a logical-or to handle both situations:
    filter_predicate = expressions.BinaryComposition(
        u'||', edge_degree_is_zero, edge_degree_is_non_zero)
    return blocks.Filter(filter_predicate)


@vertex_field_only(u'name_or_alias')
@takes_parameters(1)
def _process_name_or_alias_filter_directive(filter_operation_info, location, context, parameters):
    """Return a Filter basic block that checks for a match against an Entity's name or alias.

    Args:
        filter_operation_info: FilterOperationInfo object, containing the directive and field info
                               of the field where the filter is to be applied.
        location: Location where this filter is used.
        context: dict, various per-compilation data (e.g. declared tags, whether the current block
                 is optional, etc.). May be mutated in-place in this function!
        parameters: list of 1 element, containing the value to check the name or alias against;
                    if the parameter is optional and missing, the check will return True.

    Returns:
        a Filter basic block that performs the check against the name or alias
    """
    filtered_field_type = filter_operation_info.field_type
    if isinstance(filtered_field_type, GraphQLUnionType):
        raise GraphQLCompilationError(u'Cannot apply "name_or_alias" to union type '
                                      u'{}'.format(filtered_field_type))

    current_type_fields = filtered_field_type.fields
    name_field_name = 'name'
    alias_field_name = 'alias'
    name_field = current_type_fields.get(name_field_name, None)
    alias_field = current_type_fields.get(alias_field_name, None)
    if name_field is None:
        raise GraphQLCompilationError(u'Cannot apply "name_or_alias" to type {} because it lacks a '
                                      u'"{}" field.'.format(filtered_field_type, name_field_name))
    if alias_field is None:
        raise GraphQLCompilationError(u'Cannot apply "name_or_alias" to type {} because it lacks a '
                                      u'"{}" field.'.format(filtered_field_type, alias_field_name))

    name_field_type = strip_non_null_from_type(name_field.type)
    alias_field_type = strip_non_null_from_type(alias_field.type)

    if not isinstance(name_field_type, GraphQLScalarType):
        raise GraphQLCompilationError(u'Cannot apply "name_or_alias" to type {} because its "name" '
                                      u'field is not a scalar.'.format(filtered_field_type))
    if not isinstance(alias_field_type, GraphQLList):
        raise GraphQLCompilationError(u'Cannot apply "name_or_alias" to type {} because its '
                                      u'"alias" field is not a list.'.format(filtered_field_type))

    alias_field_inner_type = strip_non_null_from_type(alias_field_type.of_type)
    if alias_field_inner_type != name_field_type:
        raise GraphQLCompilationError(u'Cannot apply "name_or_alias" to type {} because the '
                                      u'"{}" field and the inner type of the "{}" field '
                                      u'do not match: {} vs {}'
                                      .format(filtered_field_type, name_field_name,
                                              alias_field_name, name_field_type,
                                              alias_field_inner_type))

    argument_inferred_type = name_field_type
    argument_expression, non_existence_expression = _represent_argument(
        location, context, parameters[0], argument_inferred_type)

    check_against_name = expressions.BinaryComposition(
        u'=', expressions.LocalField(name_field_name, name_field.type), argument_expression)
    check_against_alias = expressions.BinaryComposition(
        u'contains',
        expressions.LocalField(alias_field_name, alias_field.type),
        argument_expression)
    filter_predicate = expressions.BinaryComposition(
        u'||', check_against_name, check_against_alias)

    if non_existence_expression is not None:
        # The argument comes from an optional block and might not exist,
        # in which case the filter expression should evaluate to True.
        filter_predicate = expressions.BinaryComposition(
            u'||', non_existence_expression, filter_predicate)

    return blocks.Filter(filter_predicate)


@scalar_leaf_only(u'between')
@takes_parameters(2)
def _process_between_filter_directive(filter_operation_info, location, context, parameters):
    """Return a Filter basic block that checks that a field is between two values, inclusive.

    Args:
        filter_operation_info: FilterOperationInfo object, containing the directive and field info
                               of the field where the filter is to be applied.
        location: Location where this filter is used.
        context: dict, various per-compilation data (e.g. declared tags, whether the current block
                 is optional, etc.). May be mutated in-place in this function!
        parameters: list of 2 elements, specifying the time range in which the data must lie;
                    if either of the elements is optional and missing,
                    their side of the check is assumed to be True

    Returns:
        a Filter basic block that performs the range check
    """
    filtered_field_type = filter_operation_info.field_type
    filtered_field_name = filter_operation_info.field_name

    argument_inferred_type = strip_non_null_from_type(filtered_field_type)
    arg1_expression, arg1_non_existence = _represent_argument(
        location, context, parameters[0], argument_inferred_type)
    arg2_expression, arg2_non_existence = _represent_argument(
        location, context, parameters[1], argument_inferred_type)

    lower_bound_clause = expressions.BinaryComposition(
        u'>=', expressions.LocalField(filtered_field_name, filtered_field_type), arg1_expression)
    if arg1_non_existence is not None:
        # The argument is optional, and if it doesn't exist, this side of the check should pass.
        lower_bound_clause = expressions.BinaryComposition(
            u'||', arg1_non_existence, lower_bound_clause)

    upper_bound_clause = expressions.BinaryComposition(
        u'<=', expressions.LocalField(filtered_field_name, filtered_field_type), arg2_expression)
    if arg2_non_existence is not None:
        # The argument is optional, and if it doesn't exist, this side of the check should pass.
        upper_bound_clause = expressions.BinaryComposition(
            u'||', arg2_non_existence, upper_bound_clause)

    filter_predicate = expressions.BinaryComposition(
        u'&&', lower_bound_clause, upper_bound_clause)
    return blocks.Filter(filter_predicate)


@scalar_leaf_only(u'in_collection')
@takes_parameters(1)
def _process_in_collection_filter_directive(filter_operation_info, location, context, parameters):
    """Return a Filter basic block that checks for a value's existence in a collection.

    Args:
        filter_operation_info: FilterOperationInfo object, containing the directive and field info
                               of the field where the filter is to be applied.
        location: Location where this filter is used.
        context: dict, various per-compilation data (e.g. declared tags, whether the current block
                 is optional, etc.). May be mutated in-place in this function!
        parameters: list of 1 element, specifying the collection in which the value must exist;
                    if the collection is optional and missing, the check will return True.
<<<<<<< HEAD
=======

    Returns:
        a Filter basic block that performs the collection existence check
    """
    filtered_field_type = filter_operation_info.field_type
    filtered_field_name = filter_operation_info.field_name

    argument_inferred_type = GraphQLList(strip_non_null_from_type(filtered_field_type))
    argument_expression, non_existence_expression = _represent_argument(
        location, context, parameters[0], argument_inferred_type)

    filter_predicate = expressions.BinaryComposition(
        u'contains',
        argument_expression,
        expressions.LocalField(filtered_field_name, filtered_field_type))
    if non_existence_expression is not None:
        # The argument comes from an optional block and might not exist,
        # in which case the filter expression should evaluate to True.
        filter_predicate = expressions.BinaryComposition(
            u'||', non_existence_expression, filter_predicate)

    return blocks.Filter(filter_predicate)


@scalar_leaf_only(u'not_in_collection')
@takes_parameters(1)
def _process_not_in_collection_filter_directive(filter_operation_info, location, context,
                                                parameters):
    """Return a Filter basic block that checks for a value's non-existence in a collection.

    Args:
        filter_operation_info: FilterOperationInfo object, containing the directive and field info
                               of the field where the filter is to be applied.
        location: Location where this filter is used.
        context: dict, various per-compilation data (e.g. declared tags, whether the current block
                 is optional, etc.). May be mutated in-place in this function!
        parameters: list of 1 element, specifying the collection in which the value must exist;
                    if the collection is optional and missing, the check will return True.
>>>>>>> 62ebd191

    Returns:
        a Filter basic block that performs the collection existence check
    """
    filtered_field_type = filter_operation_info.field_type
    filtered_field_name = filter_operation_info.field_name

    argument_inferred_type = GraphQLList(strip_non_null_from_type(filtered_field_type))
    argument_expression, non_existence_expression = _represent_argument(
        location, context, parameters[0], argument_inferred_type)

    filter_predicate = expressions.BinaryComposition(
<<<<<<< HEAD
        u'contains',
=======
        u'not_contains',
>>>>>>> 62ebd191
        argument_expression,
        expressions.LocalField(filtered_field_name, filtered_field_type))
    if non_existence_expression is not None:
        # The argument comes from an optional block and might not exist,
        # in which case the filter expression should evaluate to True.
        filter_predicate = expressions.BinaryComposition(
            u'||', non_existence_expression, filter_predicate)

    return blocks.Filter(filter_predicate)


@scalar_leaf_only(u'has_substring')
@takes_parameters(1)
def _process_has_substring_filter_directive(filter_operation_info, location, context, parameters):
    """Return a Filter basic block that checks if the directive arg is a substring of the field.

    Args:
        filter_operation_info: FilterOperationInfo object, containing the directive and field info
                               of the field where the filter is to be applied.
        location: Location where this filter is used.
        context: dict, various per-compilation data (e.g. declared tags, whether the current block
                 is optional, etc.). May be mutated in-place in this function!
        parameters: list of 1 element, specifying the collection in which the value must exist;
                    if the collection is optional and missing, the check will return True.

    Returns:
        a Filter basic block that performs the substring check
    """
    filtered_field_type = filter_operation_info.field_type
    filtered_field_name = filter_operation_info.field_name

    if not strip_non_null_from_type(filtered_field_type).is_same_type(GraphQLString):
        raise GraphQLCompilationError(u'Cannot apply "has_substring" to non-string '
                                      u'type {}'.format(filtered_field_type))
    argument_inferred_type = GraphQLString

    argument_expression, non_existence_expression = _represent_argument(
        location, context, parameters[0], argument_inferred_type)

    filter_predicate = expressions.BinaryComposition(
        u'has_substring',
        expressions.LocalField(filtered_field_name, filtered_field_type),
        argument_expression)
    if non_existence_expression is not None:
        # The argument comes from an optional block and might not exist,
        # in which case the filter expression should evaluate to True.
        filter_predicate = expressions.BinaryComposition(
            u'||', non_existence_expression, filter_predicate)

    return blocks.Filter(filter_predicate)


@takes_parameters(1)
def _process_contains_filter_directive(filter_operation_info, location, context, parameters):
    """Return a Filter basic block that checks if the directive arg is contained in the field.

    Args:
        filter_operation_info: FilterOperationInfo object, containing the directive and field info
                               of the field where the filter is to be applied.
        location: Location where this filter is used.
        context: dict, various per-compilation data (e.g. declared tags, whether the current block
                 is optional, etc.). May be mutated in-place in this function!
        parameters: list of 1 element, specifying the collection in which the value must exist;
                    if the collection is optional and missing, the check will return True.

    Returns:
        a Filter basic block that performs the contains check
    """
    filtered_field_type = filter_operation_info.field_type
    filtered_field_name = filter_operation_info.field_name

    base_field_type = strip_non_null_from_type(filtered_field_type)
    if not isinstance(base_field_type, GraphQLList):
        raise GraphQLCompilationError(u'Cannot apply "contains" to non-list '
                                      u'type {}'.format(filtered_field_type))

    argument_inferred_type = strip_non_null_from_type(base_field_type.of_type)
    argument_expression, non_existence_expression = _represent_argument(
        location, context, parameters[0], argument_inferred_type)

    filter_predicate = expressions.BinaryComposition(
        u'contains',
        expressions.LocalField(filtered_field_name, filtered_field_type),
        argument_expression)
    if non_existence_expression is not None:
        # The argument comes from an optional block and might not exist,
        # in which case the filter expression should evaluate to True.
        filter_predicate = expressions.BinaryComposition(
            u'||', non_existence_expression, filter_predicate)

    return blocks.Filter(filter_predicate)


@takes_parameters(1)
def _process_not_contains_filter_directive(filter_operation_info, location, context, parameters):
    """Return a Filter basic block that checks if the directive arg is not contained in the field.

    Args:
        filter_operation_info: FilterOperationInfo object, containing the directive and field info
                               of the field where the filter is to be applied.
        location: Location where this filter is used.
        context: dict, various per-compilation data (e.g. declared tags, whether the current block
                 is optional, etc.). May be mutated in-place in this function!
        parameters: list of 1 element, specifying the collection in which the value must exist;
                    if the collection is optional and missing, the check will return True.

    Returns:
        a Filter basic block that performs the contains check
    """
    filtered_field_type = filter_operation_info.field_type
    filtered_field_name = filter_operation_info.field_name

    base_field_type = strip_non_null_from_type(filtered_field_type)
    if not isinstance(base_field_type, GraphQLList):
        raise GraphQLCompilationError(u'Cannot apply "contains" to non-list '
                                      u'type {}'.format(filtered_field_type))

    argument_inferred_type = strip_non_null_from_type(base_field_type.of_type)
    argument_expression, non_existence_expression = _represent_argument(
        location, context, parameters[0], argument_inferred_type)

    filter_predicate = expressions.BinaryComposition(
        u'not_contains',
        expressions.LocalField(filtered_field_name, filtered_field_type),
        argument_expression)
    if non_existence_expression is not None:
        # The argument comes from an optional block and might not exist,
        # in which case the filter expression should evaluate to True.
        filter_predicate = expressions.BinaryComposition(
            u'||', non_existence_expression, filter_predicate)

    return blocks.Filter(filter_predicate)


@takes_parameters(1)
def _process_intersects_filter_directive(filter_operation_info, location, context, parameters):
    """Return a Filter basic block that checks if the directive arg and the field intersect.

    Args:
        filter_operation_info: FilterOperationInfo object, containing the directive and field info
                               of the field where the filter is to be applied.
        location: Location where this filter is used.
        context: dict, various per-compilation data (e.g. declared tags, whether the current block
                 is optional, etc.). May be mutated in-place in this function!
        parameters: list of 1 element, specifying the collection in which the value must exist;
                    if the collection is optional and missing, the check will return True.

    Returns:
        a Filter basic block that performs the intersects check
    """
    filtered_field_type = filter_operation_info.field_type
    filtered_field_name = filter_operation_info.field_name

    argument_inferred_type = strip_non_null_from_type(filtered_field_type)
    if not isinstance(argument_inferred_type, GraphQLList):
        raise GraphQLCompilationError(u'Cannot apply "intersects" to non-list '
                                      u'type {}'.format(filtered_field_type))

    argument_expression, non_existence_expression = _represent_argument(
        location, context, parameters[0], argument_inferred_type)

    filter_predicate = expressions.BinaryComposition(
        u'intersects',
        expressions.LocalField(filtered_field_name, filtered_field_type),
        argument_expression)
    if non_existence_expression is not None:
        # The argument comes from an optional block and might not exist,
        # in which case the filter expression should evaluate to True.
        filter_predicate = expressions.BinaryComposition(
            u'||', non_existence_expression, filter_predicate)

    return blocks.Filter(filter_predicate)


def _get_filter_op_name_and_values(directive):
    """Extract the (op_name, operator_params) tuple from a directive object."""
    args = get_uniquely_named_objects_by_name(directive.arguments)
    if 'op_name' not in args:
        raise AssertionError(u'op_name not found in filter directive arguments!'
                             u'Validation should have caught this: {}'.format(directive))

    # HACK(predrag): Workaround for graphql-core validation issue
    #                https://github.com/graphql-python/graphql-core/issues/97
    if not isinstance(args['value'].value, ListValue):
        raise GraphQLValidationError(u'Filter directive value was not a list: {}'.format(directive))

    op_name = args['op_name'].value.value
    operator_params = [x.value for x in args['value'].value.values]

    return (op_name, operator_params)


###
# Public API
###

COMPARISON_OPERATORS = frozenset({u'=', u'!=', u'>', u'<', u'>=', u'<='})
PROPERTY_FIELD_OPERATORS = COMPARISON_OPERATORS | frozenset({
    u'between',
    u'in_collection',
    u'not_in_collection',
    u'contains',
    u'not_contains',
    u'intersects',
    u'has_substring',
    u'has_edge_degree',
})

# Vertex field filtering operators can apply to the inner scope or the outer scope.
# Consider:
# {
#     Foo {
#         out_Foo_Bar @filter(op_name: "...", value: [...]) {
#             ...
#         }
#     }
# }
#
# If the filter on out_Foo_Bar filters the Foo, we say that it filters the outer scope.
# Instead, if the filter filters the Bar connected to the Foo, it filters the inner scope.
INNER_SCOPE_VERTEX_FIELD_OPERATORS = frozenset({u'name_or_alias'})
OUTER_SCOPE_VERTEX_FIELD_OPERATORS = frozenset({u'has_edge_degree'})

VERTEX_FIELD_OPERATORS = INNER_SCOPE_VERTEX_FIELD_OPERATORS | OUTER_SCOPE_VERTEX_FIELD_OPERATORS

ALL_OPERATORS = PROPERTY_FIELD_OPERATORS | VERTEX_FIELD_OPERATORS


def is_filter_with_outer_scope_vertex_field_operator(directive):
    """Return True if we have a filter directive whose operator applies to the outer scope."""
    if directive.name.value != 'filter':
        return False

    op_name, _ = _get_filter_op_name_and_values(directive)
    return op_name in OUTER_SCOPE_VERTEX_FIELD_OPERATORS


def process_filter_directive(filter_operation_info, location, context):
    """Return a Filter basic block that corresponds to the filter operation in the directive.

    Args:
        filter_operation_info: FilterOperationInfo object, containing the directive and field info
                               of the field where the filter is to be applied.
        location: Location where this filter is used.
        context: dict, various per-compilation data (e.g. declared tags, whether the current block
                 is optional, etc.). May be mutated in-place in this function!

    Returns:
        a Filter basic block that performs the requested filtering operation
    """
    op_name, operator_params = _get_filter_op_name_and_values(filter_operation_info.directive)

    non_comparison_filters = {
        u'name_or_alias': _process_name_or_alias_filter_directive,
        u'between': _process_between_filter_directive,
        u'in_collection': _process_in_collection_filter_directive,
        u'not_in_collection': _process_not_in_collection_filter_directive,
        u'has_substring': _process_has_substring_filter_directive,
        u'contains': _process_contains_filter_directive,
        u'not_contains': _process_not_contains_filter_directive,
        u'intersects': _process_intersects_filter_directive,
        u'has_edge_degree': _process_has_edge_degree_filter_directive,
    }
    all_recognized_filters = frozenset(non_comparison_filters.keys()) | COMPARISON_OPERATORS
    if all_recognized_filters != ALL_OPERATORS:
        unrecognized_filters = ALL_OPERATORS - all_recognized_filters
        raise AssertionError(u'Some filtering operators are defined but do not have an associated '
                             u'processing function. This is a bug: {}'.format(unrecognized_filters))

    if op_name in COMPARISON_OPERATORS:
        process_func = partial(_process_comparison_filter_directive, operator=op_name)
    else:
        process_func = non_comparison_filters.get(op_name, None)

    if process_func is None:
        raise GraphQLCompilationError(u'Unknown op_name for filter directive: {}'.format(op_name))

    # Operators that do not affect the inner scope require a field name to which they apply.
    # There is no field name on InlineFragment ASTs, which is why only operators that affect
    # the inner scope make semantic sense when applied to InlineFragments.
    # Here, we ensure that we either have a field name to which the filter applies,
    # or that the operator affects the inner scope.
    if (filter_operation_info.field_name is None and
            op_name not in INNER_SCOPE_VERTEX_FIELD_OPERATORS):
        raise GraphQLCompilationError(u'The filter with op_name "{}" must be applied on a field. '
                                      u'It may not be applied on a type coercion.'.format(op_name))

    fields = ((filter_operation_info.field_name,) if op_name != 'name_or_alias'
              else ('name', 'alias'))

    context['metadata'].record_filter_info(
        location,
        FilterInfo(fields=fields, op_name=op_name, args=tuple(operator_params))
    )

    return process_func(filter_operation_info, location, context, operator_params)<|MERGE_RESOLUTION|>--- conflicted
+++ resolved
@@ -429,8 +429,6 @@
                  is optional, etc.). May be mutated in-place in this function!
         parameters: list of 1 element, specifying the collection in which the value must exist;
                     if the collection is optional and missing, the check will return True.
-<<<<<<< HEAD
-=======
 
     Returns:
         a Filter basic block that performs the collection existence check
@@ -469,7 +467,6 @@
                  is optional, etc.). May be mutated in-place in this function!
         parameters: list of 1 element, specifying the collection in which the value must exist;
                     if the collection is optional and missing, the check will return True.
->>>>>>> 62ebd191
 
     Returns:
         a Filter basic block that performs the collection existence check
@@ -482,11 +479,7 @@
         location, context, parameters[0], argument_inferred_type)
 
     filter_predicate = expressions.BinaryComposition(
-<<<<<<< HEAD
-        u'contains',
-=======
         u'not_contains',
->>>>>>> 62ebd191
         argument_expression,
         expressions.LocalField(filtered_field_name, filtered_field_type))
     if non_existence_expression is not None:

# Copyright 2017-present Kensho Technologies, LLC.
from functools import partial, wraps

from graphql import GraphQLInt, GraphQLList, GraphQLScalarType, GraphQLString, GraphQLUnionType
from graphql.language.ast import InlineFragment, ListValue
from graphql.type.definition import is_leaf_type

from . import blocks, expressions
from ..exceptions import GraphQLCompilationError, GraphQLValidationError
from ..schema import is_vertex_field_name
from .helpers import (
    get_uniquely_named_objects_by_name, is_runtime_parameter, is_tagged_parameter,
<<<<<<< HEAD
    is_vertex_field_type, strip_non_null_from_type, validate_safe_string
=======
    is_vertex_field_type, strip_non_null_from_type, validate_runtime_argument_name,
    validate_tagged_argument_name
>>>>>>> 1aac2a78
)
from .metadata import FilterInfo


def scalar_leaf_only(operator):
    """Ensure the filter function is only applied to scalar leaf types."""
    def decorator(f):
        """Decorate the supplied function with the "scalar_leaf_only" logic."""
        @wraps(f)
        def wrapper(filter_operation_info, context, parameters, *args, **kwargs):
            """Check that the type on which the operator operates is a scalar leaf type."""
            if 'operator' in kwargs:
                current_operator = kwargs['operator']
            else:
                # Because "operator" is from an enclosing scope, it is immutable in Python 2.x.
                current_operator = operator

            if not is_leaf_type(filter_operation_info.field_type):
                raise GraphQLCompilationError(u'Cannot apply "{}" filter to non-leaf type'
                                              u'{}'.format(current_operator, filter_operation_info))
            return f(filter_operation_info, context, parameters, *args, **kwargs)

        return wrapper

    return decorator


def vertex_field_only(operator):
    """Ensure the filter function is only applied to vertex field types."""
    def decorator(f):
        """Decorate the supplied function with the "vertex_field_only" logic."""
        @wraps(f)
        def wrapper(filter_operation_info, context, parameters, *args, **kwargs):
            """Check that the type on which the operator operates is a vertex field type."""
            if 'operator' in kwargs:
                current_operator = kwargs['operator']
            else:
                # Because "operator" is from an enclosing scope, it is immutable in Python 2.x.
                current_operator = operator

            if not is_vertex_field_type(filter_operation_info.field_type):
                raise GraphQLCompilationError(
                    u'Cannot apply "{}" filter to non-vertex field: '
                    u'{}'.format(current_operator, filter_operation_info.field_name))
            return f(filter_operation_info, context, parameters, *args, **kwargs)

        return wrapper

    return decorator


def takes_parameters(count):
    """Ensure the filter function has "count" parameters specified."""
    def decorator(f):
        """Decorate the supplied function with the "takes_parameters" logic."""
        @wraps(f)
        def wrapper(filter_operation_info, location, context, parameters, *args, **kwargs):
            """Check that the supplied number of parameters equals the expected number."""
            if len(parameters) != count:
                raise GraphQLCompilationError(u'Incorrect number of parameters, expected {} got '
                                              u'{}: {}'.format(count, len(parameters), parameters))

            return f(filter_operation_info, location, context, parameters, *args, **kwargs)

        return wrapper

    return decorator


def _represent_argument(directive_location, context, argument, inferred_type):
    """Return a two-element tuple that represents the argument to the directive being processed.

    Args:
        directive_location: Location where the directive is used.
        context: dict, various per-compilation data (e.g. declared tags, whether the current block
                 is optional, etc.). May be mutated in-place in this function!
        argument: string, the name of the argument to the directive
        inferred_type: GraphQL type object specifying the inferred type of the argument

    Returns:
        (argument_expression, non_existence_expression)
            - argument_expression: an Expression object that captures the semantics of the argument
            - non_existence_expression: None or Expression object;
              If the current block is not optional, this is set to None. Otherwise, it is an
              expression that will evaluate to True if the argument is skipped as optional and
              therefore not present, and False otherwise.
    """
    argument_name = argument[1:]

    if is_runtime_parameter(argument):
        # We want to validate the argument name after we validated that it is not a literal argument
        # in order to possibly raise an error with a better explanation.
        validate_runtime_argument_name(argument_name)
        existing_type = context['inputs'].get(argument_name, inferred_type)
        if not inferred_type.is_same_type(existing_type):
            raise GraphQLCompilationError(u'Incompatible types inferred for argument {}. '
                                          u'The argument cannot simultaneously be '
                                          u'{} and {}.'.format(argument, existing_type,
                                                               inferred_type))
        context['inputs'][argument_name] = inferred_type

        return (expressions.Variable(argument, inferred_type), None)
    elif is_tagged_parameter(argument):
        # We want to validate the argument name after we validated that it is not a literal argument
        # in order to possibly raise an error with a better explanation.
        validate_tagged_argument_name(argument_name)
        tag_info = context['metadata'].get_tag_info(argument_name)
        if tag_info is None:
            raise GraphQLCompilationError(u'Undeclared argument used: {}'.format(argument))

        location = tag_info.location
        optional = tag_info.optional
        tag_inferred_type = tag_info.type

        if location is None:
            raise AssertionError(u'Argument declared without location: {}'.format(argument_name))

        if location.field is None:
            raise AssertionError(u'Argument location is not a property field: {}'.format(location))

        if not inferred_type.is_same_type(tag_inferred_type):
            raise GraphQLCompilationError(u'The inferred type of the matching @tag directive does '
                                          u'not match the inferred required type for this filter: '
                                          u'{} vs {}'.format(tag_inferred_type, inferred_type))

        # Check whether the argument is a field on the vertex on which the directive is applied.
        field_is_local = directive_location.at_vertex() == location.at_vertex()

        non_existence_expression = None
        if optional:
            if field_is_local:
                non_existence_expression = expressions.FalseLiteral
            else:
                non_existence_expression = expressions.BinaryComposition(
                    u'=',
                    expressions.ContextFieldExistence(location.at_vertex()),
                    expressions.FalseLiteral)

        if field_is_local:
            representation = expressions.LocalField(argument_name, inferred_type)
        else:
            representation = expressions.ContextField(location, inferred_type)

        return (representation, non_existence_expression)
    else:
        # If we want to support literal arguments, add them here.
        raise GraphQLCompilationError(u'Invalid argument found: {}. The compiler supports only '
                                      u'runtime arguments, which must begin with the $ character, '
                                      u'and tagged arguments, which must begin with the % '
                                      u'character. Literal arguments, (e.g. 10, \'Kensho '
                                      u'Technologies\', \'2018-01-01\'), are currently not '
                                      u'supported. Please use runtime arguments and pass in the '
                                      u'corresponding literal values as query parameters.'
                                      .format(argument))


@scalar_leaf_only(u'comparison operator')
@takes_parameters(1)
def _process_comparison_filter_directive(filter_operation_info, location,
                                         context, parameters, operator=None):
    """Return a Filter basic block that performs the given comparison against the property field.

    Args:
        filter_operation_info: FilterOperationInfo object, containing the directive and field info
                               of the field where the filter is to be applied.
        location: Location where this filter is used.
        context: dict, various per-compilation data (e.g. declared tags, whether the current block
                 is optional, etc.). May be mutated in-place in this function!
        parameters: list of 1 element, containing the value to perform the comparison against;
                    if the parameter is optional and missing, the check will return True.
        operator: unicode, a comparison operator, like '=', '!=', '>=' etc.
                  This is a kwarg only to preserve the same positional arguments in the
                  function signature, to ease validation.

    Returns:
        a Filter basic block that performs the requested comparison
    """
    comparison_operators = {u'=', u'!=', u'>', u'<', u'>=', u'<='}
    if operator not in comparison_operators:
        raise AssertionError(u'Expected a valid comparison operator ({}), but got '
                             u'{}'.format(comparison_operators, operator))

    filtered_field_type = filter_operation_info.field_type
    filtered_field_name = filter_operation_info.field_name

    argument_inferred_type = strip_non_null_from_type(filtered_field_type)
    argument_expression, non_existence_expression = _represent_argument(
        location, context, parameters[0], argument_inferred_type)

    comparison_expression = expressions.BinaryComposition(
        operator,
        expressions.LocalField(filtered_field_name, filtered_field_type),
        argument_expression)

    final_expression = None
    if non_existence_expression is not None:
        # The argument comes from an optional block and might not exist,
        # in which case the filter expression should evaluate to True.
        final_expression = expressions.BinaryComposition(
            u'||', non_existence_expression, comparison_expression)
    else:
        final_expression = comparison_expression

    return blocks.Filter(final_expression)


@vertex_field_only(u'has_edge_degree')
@takes_parameters(1)
def _process_has_edge_degree_filter_directive(filter_operation_info, location, context, parameters):
    """Return a Filter basic block that checks the degree of the edge to the given vertex field.

    Args:
        filter_operation_info: FilterOperationInfo object, containing the directive and field info
                               of the field where the filter is to be applied.
        location: Location where this filter is used.
        context: dict, various per-compilation data (e.g. declared tags, whether the current block
                 is optional, etc.). May be mutated in-place in this function!
        parameters: list of 1 element, containing the value to check the edge degree against;
                    if the parameter is optional and missing, the check will return True.

    Returns:
        a Filter basic block that performs the check
    """
    if isinstance(filter_operation_info.field_ast, InlineFragment):
        raise AssertionError(u'Received InlineFragment AST node in "has_edge_degree" filter '
                             u'handler. This should have been caught earlier: '
                             u'{}'.format(filter_operation_info.field_ast))

    filtered_field_name = filter_operation_info.field_name
    if filtered_field_name is None or not is_vertex_field_name(filtered_field_name):
        raise AssertionError(u'Invalid value for "filtered_field_name" in "has_edge_degree" '
                             u'filter: {}'.format(filtered_field_name))

    filtered_field_type = filter_operation_info.field_type
    if not is_vertex_field_type(filtered_field_type):
        raise AssertionError(u'Invalid value for "filter_operation_info.field_type" in '
                             u'"has_edge_degree" filter: {}'.format(filter_operation_info))

    argument = parameters[0]
    if not is_runtime_parameter(argument):
        raise GraphQLCompilationError(u'The "has_edge_degree" filter only supports runtime '
                                      u'variable arguments. Tagged values are not supported.'
                                      u'Argument name: {}'.format(argument))

    argument_inferred_type = GraphQLInt
    argument_expression, non_existence_expression = _represent_argument(
        location, context, argument, argument_inferred_type)

    if non_existence_expression is not None:
        raise AssertionError(u'Since we do not support tagged values, non_existence_expression '
                             u'should have been None. However, it was: '
                             u'{}'.format(non_existence_expression))

    # HACK(predrag): Make the handling of vertex field types consistent. Currently, sometimes we
    #                accept lists, and sometimes we don't. Both `Animal` and `[Animal]` should be
    #                acceptable, since the difference there communicates a cardinality constraint
    #                on the edge in question.
    #                Issue: https://github.com/kensho-technologies/graphql-compiler/issues/329
    hacked_field_type = GraphQLList(filtered_field_type)

    # If no edges to the vertex field exist, the edges' field in the database may be "null".
    # We also don't know ahead of time whether the supplied argument is zero or not.
    # We have to accommodate these facts in our generated comparison code.
    # We construct the following expression to check if the edge degree is zero:
    #   ({argument} == 0) && (edge_field == null)
    argument_is_zero = expressions.BinaryComposition(
        u'=', argument_expression, expressions.ZeroLiteral)
    edge_field_is_null = expressions.BinaryComposition(
        u'=',
        expressions.LocalField(filtered_field_name, hacked_field_type),
        expressions.NullLiteral)
    edge_degree_is_zero = expressions.BinaryComposition(
        u'&&', argument_is_zero, edge_field_is_null)

    # The following expression will check for a non-zero edge degree equal to the argument.
    #  (edge_field != null) && (edge_field.size() == {argument})
    edge_field_is_not_null = expressions.BinaryComposition(
        u'!=',
        expressions.LocalField(filtered_field_name, hacked_field_type),
        expressions.NullLiteral)
    edge_degree = expressions.UnaryTransformation(
        u'size',
        expressions.LocalField(filtered_field_name, hacked_field_type))
    edge_degree_matches_argument = expressions.BinaryComposition(
        u'=', edge_degree, argument_expression)
    edge_degree_is_non_zero = expressions.BinaryComposition(
        u'&&', edge_field_is_not_null, edge_degree_matches_argument)

    # We combine the two cases with a logical-or to handle both situations:
    filter_predicate = expressions.BinaryComposition(
        u'||', edge_degree_is_zero, edge_degree_is_non_zero)
    return blocks.Filter(filter_predicate)


@vertex_field_only(u'name_or_alias')
@takes_parameters(1)
def _process_name_or_alias_filter_directive(filter_operation_info, location, context, parameters):
    """Return a Filter basic block that checks for a match against an Entity's name or alias.

    Args:
        filter_operation_info: FilterOperationInfo object, containing the directive and field info
                               of the field where the filter is to be applied.
        location: Location where this filter is used.
        context: dict, various per-compilation data (e.g. declared tags, whether the current block
                 is optional, etc.). May be mutated in-place in this function!
        parameters: list of 1 element, containing the value to check the name or alias against;
                    if the parameter is optional and missing, the check will return True.

    Returns:
        a Filter basic block that performs the check against the name or alias
    """
    filtered_field_type = filter_operation_info.field_type
    if isinstance(filtered_field_type, GraphQLUnionType):
        raise GraphQLCompilationError(u'Cannot apply "name_or_alias" to union type '
                                      u'{}'.format(filtered_field_type))

    current_type_fields = filtered_field_type.fields
    name_field_name = 'name'
    alias_field_name = 'alias'
    name_field = current_type_fields.get(name_field_name, None)
    alias_field = current_type_fields.get(alias_field_name, None)
    if name_field is None:
        raise GraphQLCompilationError(u'Cannot apply "name_or_alias" to type {} because it lacks a '
                                      u'"{}" field.'.format(filtered_field_type, name_field_name))
    if alias_field is None:
        raise GraphQLCompilationError(u'Cannot apply "name_or_alias" to type {} because it lacks a '
                                      u'"{}" field.'.format(filtered_field_type, alias_field_name))

    name_field_type = strip_non_null_from_type(name_field.type)
    alias_field_type = strip_non_null_from_type(alias_field.type)

    if not isinstance(name_field_type, GraphQLScalarType):
        raise GraphQLCompilationError(u'Cannot apply "name_or_alias" to type {} because its "name" '
                                      u'field is not a scalar.'.format(filtered_field_type))
    if not isinstance(alias_field_type, GraphQLList):
        raise GraphQLCompilationError(u'Cannot apply "name_or_alias" to type {} because its '
                                      u'"alias" field is not a list.'.format(filtered_field_type))

    alias_field_inner_type = strip_non_null_from_type(alias_field_type.of_type)
    if alias_field_inner_type != name_field_type:
        raise GraphQLCompilationError(u'Cannot apply "name_or_alias" to type {} because the '
                                      u'"{}" field and the inner type of the "{}" field '
                                      u'do not match: {} vs {}'
                                      .format(filtered_field_type, name_field_name,
                                              alias_field_name, name_field_type,
                                              alias_field_inner_type))

    argument_inferred_type = name_field_type
    argument_expression, non_existence_expression = _represent_argument(
        location, context, parameters[0], argument_inferred_type)

    check_against_name = expressions.BinaryComposition(
        u'=', expressions.LocalField(name_field_name, name_field.type), argument_expression)
    check_against_alias = expressions.BinaryComposition(
        u'contains',
        expressions.LocalField(alias_field_name, alias_field.type),
        argument_expression)
    filter_predicate = expressions.BinaryComposition(
        u'||', check_against_name, check_against_alias)

    if non_existence_expression is not None:
        # The argument comes from an optional block and might not exist,
        # in which case the filter expression should evaluate to True.
        filter_predicate = expressions.BinaryComposition(
            u'||', non_existence_expression, filter_predicate)

    return blocks.Filter(filter_predicate)


@scalar_leaf_only(u'between')
@takes_parameters(2)
def _process_between_filter_directive(filter_operation_info, location, context, parameters):
    """Return a Filter basic block that checks that a field is between two values, inclusive.

    Args:
        filter_operation_info: FilterOperationInfo object, containing the directive and field info
                               of the field where the filter is to be applied.
        location: Location where this filter is used.
        context: dict, various per-compilation data (e.g. declared tags, whether the current block
                 is optional, etc.). May be mutated in-place in this function!
        parameters: list of 2 elements, specifying the time range in which the data must lie;
                    if either of the elements is optional and missing,
                    their side of the check is assumed to be True

    Returns:
        a Filter basic block that performs the range check
    """
    filtered_field_type = filter_operation_info.field_type
    filtered_field_name = filter_operation_info.field_name

    argument_inferred_type = strip_non_null_from_type(filtered_field_type)
    arg1_expression, arg1_non_existence = _represent_argument(
        location, context, parameters[0], argument_inferred_type)
    arg2_expression, arg2_non_existence = _represent_argument(
        location, context, parameters[1], argument_inferred_type)

    lower_bound_clause = expressions.BinaryComposition(
        u'>=', expressions.LocalField(filtered_field_name, filtered_field_type), arg1_expression)
    if arg1_non_existence is not None:
        # The argument is optional, and if it doesn't exist, this side of the check should pass.
        lower_bound_clause = expressions.BinaryComposition(
            u'||', arg1_non_existence, lower_bound_clause)

    upper_bound_clause = expressions.BinaryComposition(
        u'<=', expressions.LocalField(filtered_field_name, filtered_field_type), arg2_expression)
    if arg2_non_existence is not None:
        # The argument is optional, and if it doesn't exist, this side of the check should pass.
        upper_bound_clause = expressions.BinaryComposition(
            u'||', arg2_non_existence, upper_bound_clause)

    filter_predicate = expressions.BinaryComposition(
        u'&&', lower_bound_clause, upper_bound_clause)
    return blocks.Filter(filter_predicate)


@scalar_leaf_only(u'in_collection')
@takes_parameters(1)
def _process_in_collection_filter_directive(filter_operation_info, location, context, parameters):
    """Return a Filter basic block that checks for a value's existence in a collection.

    Args:
        filter_operation_info: FilterOperationInfo object, containing the directive and field info
                               of the field where the filter is to be applied.
        location: Location where this filter is used.
        context: dict, various per-compilation data (e.g. declared tags, whether the current block
                 is optional, etc.). May be mutated in-place in this function!
        parameters: list of 1 element, specifying the collection in which the value must exist;
                    if the collection is optional and missing, the check will return True.

    Returns:
        a Filter basic block that performs the collection existence check
    """
    filtered_field_type = filter_operation_info.field_type
    filtered_field_name = filter_operation_info.field_name

    argument_inferred_type = GraphQLList(strip_non_null_from_type(filtered_field_type))
    argument_expression, non_existence_expression = _represent_argument(
        location, context, parameters[0], argument_inferred_type)

    filter_predicate = expressions.BinaryComposition(
        u'contains',
        argument_expression,
        expressions.LocalField(filtered_field_name, filtered_field_type))
    if non_existence_expression is not None:
        # The argument comes from an optional block and might not exist,
        # in which case the filter expression should evaluate to True.
        filter_predicate = expressions.BinaryComposition(
            u'||', non_existence_expression, filter_predicate)

    return blocks.Filter(filter_predicate)


@scalar_leaf_only(u'not_in_collection')
@takes_parameters(1)
def _process_not_in_collection_filter_directive(filter_operation_info, location, context,
                                                parameters):
    """Return a Filter basic block that checks for a value's non-existence in a collection.

    Args:
        filter_operation_info: FilterOperationInfo object, containing the directive and field info
                               of the field where the filter is to be applied.
        location: Location where this filter is used.
        context: dict, various per-compilation data (e.g. declared tags, whether the current block
                 is optional, etc.). May be mutated in-place in this function!
        parameters: list of 1 element, specifying the collection in which the value must exist;
                    if the collection is optional and missing, the check will return True.

    Returns:
        a Filter basic block that performs the collection existence check
    """
    filtered_field_type = filter_operation_info.field_type
    filtered_field_name = filter_operation_info.field_name

    argument_inferred_type = GraphQLList(strip_non_null_from_type(filtered_field_type))
    argument_expression, non_existence_expression = _represent_argument(
        location, context, parameters[0], argument_inferred_type)

    filter_predicate = expressions.BinaryComposition(
        u'not_contains',
        argument_expression,
        expressions.LocalField(filtered_field_name, filtered_field_type))
    if non_existence_expression is not None:
        # The argument comes from an optional block and might not exist,
        # in which case the filter expression should evaluate to True.
        filter_predicate = expressions.BinaryComposition(
            u'||', non_existence_expression, filter_predicate)

    return blocks.Filter(filter_predicate)


@scalar_leaf_only(u'has_substring')
@takes_parameters(1)
def _process_has_substring_filter_directive(filter_operation_info, location, context, parameters):
    """Return a Filter basic block that checks if the directive arg is a substring of the field.

    Args:
        filter_operation_info: FilterOperationInfo object, containing the directive and field info
                               of the field where the filter is to be applied.
        location: Location where this filter is used.
        context: dict, various per-compilation data (e.g. declared tags, whether the current block
                 is optional, etc.). May be mutated in-place in this function!
        parameters: list of 1 element, specifying the collection in which the value must exist;
                    if the collection is optional and missing, the check will return True.

    Returns:
        a Filter basic block that performs the substring check
    """
    filtered_field_type = filter_operation_info.field_type
    filtered_field_name = filter_operation_info.field_name

    if not strip_non_null_from_type(filtered_field_type).is_same_type(GraphQLString):
        raise GraphQLCompilationError(u'Cannot apply "has_substring" to non-string '
                                      u'type {}'.format(filtered_field_type))
    argument_inferred_type = GraphQLString

    argument_expression, non_existence_expression = _represent_argument(
        location, context, parameters[0], argument_inferred_type)

    filter_predicate = expressions.BinaryComposition(
        u'has_substring',
        expressions.LocalField(filtered_field_name, filtered_field_type),
        argument_expression)
    if non_existence_expression is not None:
        # The argument comes from an optional block and might not exist,
        # in which case the filter expression should evaluate to True.
        filter_predicate = expressions.BinaryComposition(
            u'||', non_existence_expression, filter_predicate)

    return blocks.Filter(filter_predicate)


@takes_parameters(1)
def _process_contains_filter_directive(filter_operation_info, location, context, parameters):
    """Return a Filter basic block that checks if the directive arg is contained in the field.

    Args:
        filter_operation_info: FilterOperationInfo object, containing the directive and field info
                               of the field where the filter is to be applied.
        location: Location where this filter is used.
        context: dict, various per-compilation data (e.g. declared tags, whether the current block
                 is optional, etc.). May be mutated in-place in this function!
        parameters: list of 1 element, specifying the collection in which the value must exist;
                    if the collection is optional and missing, the check will return True.

    Returns:
        a Filter basic block that performs the contains check
    """
    filtered_field_type = filter_operation_info.field_type
    filtered_field_name = filter_operation_info.field_name

    base_field_type = strip_non_null_from_type(filtered_field_type)

    if base_field_type.is_same_type(GraphQLString):
        raise GraphQLCompilationError(u'Cannot apply "contains" to non-list '
                                      u'type String. Consider using the "has_substring" '
                                      u'operator instead.')

    if not isinstance(base_field_type, GraphQLList):
        raise GraphQLCompilationError(u'Cannot apply "contains" to non-list '
                                      u'type {}'.format(filtered_field_type))

    argument_inferred_type = strip_non_null_from_type(base_field_type.of_type)
    argument_expression, non_existence_expression = _represent_argument(
        location, context, parameters[0], argument_inferred_type)

    filter_predicate = expressions.BinaryComposition(
        u'contains',
        expressions.LocalField(filtered_field_name, filtered_field_type),
        argument_expression)
    if non_existence_expression is not None:
        # The argument comes from an optional block and might not exist,
        # in which case the filter expression should evaluate to True.
        filter_predicate = expressions.BinaryComposition(
            u'||', non_existence_expression, filter_predicate)

    return blocks.Filter(filter_predicate)


@takes_parameters(1)
def _process_not_contains_filter_directive(filter_operation_info, location, context, parameters):
    """Return a Filter basic block that checks if the directive arg is not contained in the field.

    Args:
        filter_operation_info: FilterOperationInfo object, containing the directive and field info
                               of the field where the filter is to be applied.
        location: Location where this filter is used.
        context: dict, various per-compilation data (e.g. declared tags, whether the current block
                 is optional, etc.). May be mutated in-place in this function!
        parameters: list of 1 element, specifying the collection in which the value must exist;
                    if the collection is optional and missing, the check will return True.

    Returns:
        a Filter basic block that performs the contains check
    """
    filtered_field_type = filter_operation_info.field_type
    filtered_field_name = filter_operation_info.field_name

    base_field_type = strip_non_null_from_type(filtered_field_type)
    if not isinstance(base_field_type, GraphQLList):
        raise GraphQLCompilationError(u'Cannot apply "not_contains" to non-list '
                                      u'type {}'.format(filtered_field_type))

    argument_inferred_type = strip_non_null_from_type(base_field_type.of_type)
    argument_expression, non_existence_expression = _represent_argument(
        location, context, parameters[0], argument_inferred_type)

    filter_predicate = expressions.BinaryComposition(
        u'not_contains',
        expressions.LocalField(filtered_field_name, filtered_field_type),
        argument_expression)
    if non_existence_expression is not None:
        # The argument comes from an optional block and might not exist,
        # in which case the filter expression should evaluate to True.
        filter_predicate = expressions.BinaryComposition(
            u'||', non_existence_expression, filter_predicate)

    return blocks.Filter(filter_predicate)


@takes_parameters(1)
def _process_intersects_filter_directive(filter_operation_info, location, context, parameters):
    """Return a Filter basic block that checks if the directive arg and the field intersect.

    Args:
        filter_operation_info: FilterOperationInfo object, containing the directive and field info
                               of the field where the filter is to be applied.
        location: Location where this filter is used.
        context: dict, various per-compilation data (e.g. declared tags, whether the current block
                 is optional, etc.). May be mutated in-place in this function!
        parameters: list of 1 element, specifying the collection in which the value must exist;
                    if the collection is optional and missing, the check will return True.

    Returns:
        a Filter basic block that performs the intersects check
    """
    filtered_field_type = filter_operation_info.field_type
    filtered_field_name = filter_operation_info.field_name

    argument_inferred_type = strip_non_null_from_type(filtered_field_type)
    if not isinstance(argument_inferred_type, GraphQLList):
        raise GraphQLCompilationError(u'Cannot apply "intersects" to non-list '
                                      u'type {}'.format(filtered_field_type))

    argument_expression, non_existence_expression = _represent_argument(
        location, context, parameters[0], argument_inferred_type)

    filter_predicate = expressions.BinaryComposition(
        u'intersects',
        expressions.LocalField(filtered_field_name, filtered_field_type),
        argument_expression)
    if non_existence_expression is not None:
        # The argument comes from an optional block and might not exist,
        # in which case the filter expression should evaluate to True.
        filter_predicate = expressions.BinaryComposition(
            u'||', non_existence_expression, filter_predicate)

    return blocks.Filter(filter_predicate)


def _get_filter_op_name_and_values(directive):
    """Extract the (op_name, operator_params) tuple from a directive object."""
    args = get_uniquely_named_objects_by_name(directive.arguments)
    if 'op_name' not in args:
        raise AssertionError(u'op_name not found in filter directive arguments!'
                             u'Validation should have caught this: {}'.format(directive))

    # HACK(predrag): Workaround for graphql-core validation issue
    #                https://github.com/graphql-python/graphql-core/issues/97
    if not isinstance(args['value'].value, ListValue):
        raise GraphQLValidationError(u'Filter directive value was not a list: {}'.format(directive))

    op_name = args['op_name'].value.value
    operator_params = [x.value for x in args['value'].value.values]

    return (op_name, operator_params)


###
# Public API
###

COMPARISON_OPERATORS = frozenset({u'=', u'!=', u'>', u'<', u'>=', u'<='})
PROPERTY_FIELD_OPERATORS = COMPARISON_OPERATORS | frozenset({
    u'between',
    u'in_collection',
    u'not_in_collection',
    u'contains',
    u'not_contains',
    u'intersects',
    u'has_substring',
    u'has_edge_degree',
})

# Vertex field filtering operators can apply to the inner scope or the outer scope.
# Consider:
# {
#     Foo {
#         out_Foo_Bar @filter(op_name: "...", value: [...]) {
#             ...
#         }
#     }
# }
#
# If the filter on out_Foo_Bar filters the Foo, we say that it filters the outer scope.
# Instead, if the filter filters the Bar connected to the Foo, it filters the inner scope.
INNER_SCOPE_VERTEX_FIELD_OPERATORS = frozenset({u'name_or_alias'})
OUTER_SCOPE_VERTEX_FIELD_OPERATORS = frozenset({u'has_edge_degree'})

VERTEX_FIELD_OPERATORS = INNER_SCOPE_VERTEX_FIELD_OPERATORS | OUTER_SCOPE_VERTEX_FIELD_OPERATORS

ALL_OPERATORS = PROPERTY_FIELD_OPERATORS | VERTEX_FIELD_OPERATORS


def is_filter_with_outer_scope_vertex_field_operator(directive):
    """Return True if we have a filter directive whose operator applies to the outer scope."""
    if directive.name.value != 'filter':
        return False

    op_name, _ = _get_filter_op_name_and_values(directive)
    return op_name in OUTER_SCOPE_VERTEX_FIELD_OPERATORS


def process_filter_directive(filter_operation_info, location, context):
    """Return a Filter basic block that corresponds to the filter operation in the directive.

    Args:
        filter_operation_info: FilterOperationInfo object, containing the directive and field info
                               of the field where the filter is to be applied.
        location: Location where this filter is used.
        context: dict, various per-compilation data (e.g. declared tags, whether the current block
                 is optional, etc.). May be mutated in-place in this function!

    Returns:
        a Filter basic block that performs the requested filtering operation
    """
    op_name, operator_params = _get_filter_op_name_and_values(filter_operation_info.directive)

    non_comparison_filters = {
        u'name_or_alias': _process_name_or_alias_filter_directive,
        u'between': _process_between_filter_directive,
        u'in_collection': _process_in_collection_filter_directive,
        u'not_in_collection': _process_not_in_collection_filter_directive,
        u'has_substring': _process_has_substring_filter_directive,
        u'contains': _process_contains_filter_directive,
        u'not_contains': _process_not_contains_filter_directive,
        u'intersects': _process_intersects_filter_directive,
        u'has_edge_degree': _process_has_edge_degree_filter_directive,
    }
    all_recognized_filters = frozenset(non_comparison_filters.keys()) | COMPARISON_OPERATORS
    if all_recognized_filters != ALL_OPERATORS:
        unrecognized_filters = ALL_OPERATORS - all_recognized_filters
        raise AssertionError(u'Some filtering operators are defined but do not have an associated '
                             u'processing function. This is a bug: {}'.format(unrecognized_filters))

    if op_name in COMPARISON_OPERATORS:
        process_func = partial(_process_comparison_filter_directive, operator=op_name)
    else:
        process_func = non_comparison_filters.get(op_name, None)

    if process_func is None:
        raise GraphQLCompilationError(u'Unknown op_name for filter directive: {}'.format(op_name))

    # Operators that do not affect the inner scope require a field name to which they apply.
    # There is no field name on InlineFragment ASTs, which is why only operators that affect
    # the inner scope make semantic sense when applied to InlineFragments.
    # Here, we ensure that we either have a field name to which the filter applies,
    # or that the operator affects the inner scope.
    if (filter_operation_info.field_name is None and
            op_name not in INNER_SCOPE_VERTEX_FIELD_OPERATORS):
        raise GraphQLCompilationError(u'The filter with op_name "{}" must be applied on a field. '
                                      u'It may not be applied on a type coercion.'.format(op_name))

    fields = ((filter_operation_info.field_name,) if op_name != 'name_or_alias'
              else ('name', 'alias'))

    context['metadata'].record_filter_info(
        location,
        FilterInfo(fields=fields, op_name=op_name, args=tuple(operator_params))
    )

    return process_func(filter_operation_info, location, context, operator_params)<|MERGE_RESOLUTION|>--- conflicted
+++ resolved
@@ -10,12 +10,8 @@
 from ..schema import is_vertex_field_name
 from .helpers import (
     get_uniquely_named_objects_by_name, is_runtime_parameter, is_tagged_parameter,
-<<<<<<< HEAD
-    is_vertex_field_type, strip_non_null_from_type, validate_safe_string
-=======
     is_vertex_field_type, strip_non_null_from_type, validate_runtime_argument_name,
     validate_tagged_argument_name
->>>>>>> 1aac2a78
 )
 from .metadata import FilterInfo
 

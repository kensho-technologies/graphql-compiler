--- conflicted
+++ resolved
@@ -238,17 +238,9 @@
     _, non_folded_ir_blocks = extract_folds_from_ir_blocks(ir_blocks)
 
     preceding_location = None
-<<<<<<< HEAD
-    for current_block in ir_blocks:
+    for current_block in non_folded_ir_blocks:
         if len(in_optional_root_locations) > 0 and isinstance(current_block, (Traverse, Recurse)):
             encountered_traverse_within_optional[-1] = True
-=======
-    for current_block in non_folded_ir_blocks:
-        if isinstance(current_block, Traverse) and current_block.optional:
-            if in_optional_root_location is not None:
-                raise AssertionError(u'in_optional_root_location was not None at an optional '
-                                     u'Traverse: {} {}'.format(current_block, non_folded_ir_blocks))
->>>>>>> 719341e9
 
         if isinstance(current_block, Traverse) and current_block.optional:
             if preceding_location is None:
@@ -258,15 +250,9 @@
             in_optional_root_locations.append(preceding_location)
             encountered_traverse_within_optional.append(False)
         elif isinstance(current_block, EndOptional):
-<<<<<<< HEAD
             if len(in_optional_root_locations) == 0:
                 raise AssertionError(u'in_optional_root_locations was empty at an EndOptional '
                                      u'block: {}'.format(ir_blocks))
-=======
-            if in_optional_root_location is None:
-                raise AssertionError(u'in_optional_root_location was None at an EndOptional block: '
-                                     u'{}'.format(non_folded_ir_blocks))
->>>>>>> 719341e9
 
             if encountered_traverse_within_optional[-1]:
                 complex_optional_roots.append(in_optional_root_locations[-1])

# Copyright 2017-present Kensho Technologies, LLC.
from graphql import GraphQLInt, GraphQLList, GraphQLNonNull
import six

from ..exceptions import GraphQLCompilationError
from ..schema import COUNT_META_FIELD_NAME, GraphQLDate, GraphQLDateTime
from .compiler_entities import Expression
from .helpers import (
    STANDARD_DATE_FORMAT, STANDARD_DATETIME_FORMAT, FoldScopeLocation, Location,
    ensure_unicode_string, is_graphql_type, safe_quoted_string, strip_non_null_from_type,
    validate_safe_string
)


# Since MATCH uses $-prefixed keywords to indicate special values,
# we must restrict those keywords from being used as variables.
# For consistency, we blacklist these keywords in both Gremlin and MATCH.
RESERVED_MATCH_KEYWORDS = frozenset({
    u'$matches',
    u'$matched',
    u'$paths',
    u'$elements',
    u'$pathElements',
    u'$depth',
    u'$currentMatch',
})


def make_replacement_visitor(find_expression, replace_expression):
    """Return a visitor function that replaces every instance of one expression with another one."""
    def visitor_fn(expression):
        """Return the replacement if this expression matches the expression we're looking for."""
        if expression == find_expression:
            return replace_expression
        else:
            return expression

    return visitor_fn


def make_type_replacement_visitor(find_types, replacement_func):
    """Return a visitor function that replaces expressions of a given type with new expressions."""
    def visitor_fn(expression):
        """Return a replacement expression if the original expression is of the correct type."""
        if isinstance(expression, find_types):
            return replacement_func(expression)
        else:
            return expression

    return visitor_fn


class Literal(Expression):
    """A literal, such as a boolean value, null, or a fixed string value.

    We have to be extra careful with string literals -- for ease of escaping, we use
    json.dumps() to represent strings. However, we must then manually escape '$' characters
    as they trigger string interpolation in Groovy/Gremlin.
        http://docs.groovy-lang.org/latest/html/documentation/index.html#_string_interpolation

    Think long and hard about the above before allowing literals in user-supplied GraphQL!
    """

    __slots__ = ('value',)

    def __init__(self, value):
        """Construct a new Literal object with the given value."""
        super(Literal, self).__init__(value)
        self.value = value
        self.validate()

    def validate(self):
        """Validate that the Literal is correctly representable."""
        # Literals representing boolean values or None are correctly representable and supported.
        if self.value is None or self.value is True or self.value is False:
            return

        # Literal safe strings are correctly representable and supported.
        if isinstance(self.value, six.string_types):
            validate_safe_string(self.value)
            return

        # Literal ints are correctly representable and supported.
        if isinstance(self.value, int):
            return

        # Literal empty lists, and non-empty lists of safe strings, are
        # correctly representable and supported.
        if isinstance(self.value, list):
            if len(self.value) > 0:
                for x in self.value:
                    validate_safe_string(x)
            return

        raise GraphQLCompilationError(u'Cannot represent literal: {}'.format(self.value))

    def _to_output_code(self):
        """Return a unicode object with the Gremlin/MATCH representation of this Literal."""
        # All supported Literal objects serialize to identical strings both in Gremlin and MATCH.
        self.validate()
        if self.value is None:
            return u'null'
        elif self.value is True:
            return u'true'
        elif self.value is False:
            return u'false'
        elif isinstance(self.value, six.string_types):
            return safe_quoted_string(self.value)
        elif isinstance(self.value, int):
            return six.text_type(self.value)
        elif isinstance(self.value, list):
            if len(self.value) == 0:
                return '[]'
            elif all(isinstance(x, six.string_types) for x in self.value):
                list_contents = ', '.join(safe_quoted_string(x) for x in sorted(self.value))
                return '[' + list_contents + ']'
        else:
            pass  # Fall through to assertion error below.
        raise AssertionError(u'Unreachable state reached: {}'.format(self))

    to_gremlin = _to_output_code
    to_match = _to_output_code
    to_cypher = _to_output_code


NullLiteral = Literal(None)
TrueLiteral = Literal(True)
FalseLiteral = Literal(False)
EmptyListLiteral = Literal([])
ZeroLiteral = Literal(0)


class Variable(Expression):
    """A variable for a parameterized query, to be filled in at runtime."""

    __slots__ = ('variable_name', 'inferred_type')

    def __init__(self, variable_name, inferred_type):
        """Construct a new Variable object for the given variable name.

        Args:
            variable_name: string, should start with '$' and then obey variable naming rules
                           (see validate_safe_string())
            inferred_type: GraphQL type object, specifying the inferred type of the variable

        Returns:
            new Variable object
        """
        variable_name = ensure_unicode_string(variable_name)
        super(Variable, self).__init__(variable_name, inferred_type)
        self.variable_name = variable_name
        self.inferred_type = inferred_type
        self.validate()

    def validate(self):
        """Validate that the Variable is correctly representable."""
        # Get the first letter, or empty string if it doesn't exist.
        if not self.variable_name.startswith(u'$'):
            raise GraphQLCompilationError(u'Expected variable name to start with $, but was: '
                                          u'{}'.format(self.variable_name))

        if self.variable_name in RESERVED_MATCH_KEYWORDS:
            raise GraphQLCompilationError(u'Cannot use reserved MATCH keyword {} as variable '
                                          u'name!'.format(self.variable_name))

        validate_safe_string(self.variable_name[1:])

        if not is_graphql_type(self.inferred_type):
            raise ValueError(u'Invalid value of "inferred_type": {}'.format(self.inferred_type))

        if isinstance(self.inferred_type, GraphQLNonNull):
            raise ValueError(u'GraphQL non-null types are not supported as "inferred_type": '
                             u'{}'.format(self.inferred_type))

        if isinstance(self.inferred_type, GraphQLList):
            inner_type = strip_non_null_from_type(self.inferred_type.of_type)
            if GraphQLDate.is_same_type(inner_type) or GraphQLDateTime.is_same_type(inner_type):
                # This is a compilation error rather than a ValueError as
                # it can be caused by an invalid GraphQL query on an otherwise valid schema.
                # In other words, it's an error in writing the GraphQL query, rather than
                # a programming error within the library.
                raise GraphQLCompilationError(
                    u'Lists of Date or DateTime cannot currently be represented as '
                    u'Variable objects: {}'.format(self.inferred_type))

    def to_match(self):
        """Return a unicode object with the MATCH representation of this Variable."""
        self.validate()

        # We don't want the dollar sign as part of the variable name.
        variable_with_no_dollar_sign = self.variable_name[1:]

        match_variable_name = '{%s}' % (six.text_type(variable_with_no_dollar_sign),)

        # We can't directly pass a Date or DateTime object, so we have to pass it as a string
        # and then parse it inline. For date format parameter meanings, see:
        # http://docs.oracle.com/javase/7/docs/api/java/text/SimpleDateFormat.html
        # For the semantics of the date() OrientDB SQL function, see:
        # http://orientdb.com/docs/last/SQL-Functions.html#date
        if GraphQLDate.is_same_type(self.inferred_type):
            return u'date(%s, "%s")' % (match_variable_name, STANDARD_DATE_FORMAT)
        elif GraphQLDateTime.is_same_type(self.inferred_type):
            return u'date(%s, "%s")' % (match_variable_name, STANDARD_DATETIME_FORMAT)
        else:
            return match_variable_name

    def to_gremlin(self):
        """Return a unicode object with the Gremlin representation of this expression."""
        self.validate()

        # We can't directly pass a Date or a DateTime object, so we have to pass it as a string
        # and then parse it inline. For date format parameter meanings, see:
        # http://docs.oracle.com/javase/7/docs/api/java/text/SimpleDateFormat.html
        self.validate()
        if GraphQLDate.is_same_type(self.inferred_type):
            return u'Date.parse("{}", {})'.format(STANDARD_DATE_FORMAT, self.variable_name)
        elif GraphQLDateTime.is_same_type(self.inferred_type):
            return u'Date.parse("{}", {})'.format(STANDARD_DATETIME_FORMAT, self.variable_name)
        else:
            return six.text_type(self.variable_name)

    def to_cypher(self):
        """Return a unicode object with the Cypher representation of this expression."""
        # Cypher has built-in support for variable expansion, so we'll just emit a variable
        # definition and rely on Cypher to insert the value.
        self.validate()
        return u'{}'.format(self.variable_name)

    def __eq__(self, other):
        """Return True if the given object is equal to this one, and False otherwise."""
        # Since this object has a GraphQL type as a variable, which doesn't implement
        # the equality operator, we have to override equality and call is_same_type() here.
        return (type(self) == type(other) and
                self.variable_name == other.variable_name and
                self.inferred_type.is_same_type(other.inferred_type))

    def __ne__(self, other):
        """Check another object for non-equality against this one."""
        return not self.__eq__(other)


class LocalField(Expression):
    """A field at the current position in the query."""

    __slots__ = ('field_name',)

    def __init__(self, field_name):
        """Construct a new LocalField object that references a field at the current position."""
        super(LocalField, self).__init__(field_name)
        self.field_name = field_name
        self.validate()

    def get_local_object_gremlin_name(self):
        """Return the Gremlin name of the local object whose field is being produced."""
        return u'it'

    def validate(self):
        """Validate that the LocalField is correctly representable."""
        validate_safe_string(self.field_name)

    def to_match(self):
        """Return a unicode object with the MATCH representation of this LocalField."""
        self.validate()
        return six.text_type(self.field_name)

    def to_gremlin(self):
        """Return a unicode object with the Gremlin representation of this expression."""
        self.validate()

        local_object_name = self.get_local_object_gremlin_name()

        if self.field_name == '@this':
            return local_object_name

        if '@' in self.field_name:
            return u'{}[\'{}\']'.format(local_object_name, self.field_name)
        else:
            return u'{}.{}'.format(local_object_name, self.field_name)

    def to_cypher(self):
        """Not implemented, should not be used."""
        raise AssertionError(u'LocalField is not used as part of the query emission process in '
                             u'Cypher, so this is a bug. This function should not be called.')


class GlobalContextField(Expression):
    """A field drawn from the global context, for use in a global operations WHERE statement."""

    __slots__ = ('location', 'field_type')

    def __init__(self, location, field_type):
        """Construct a new GlobalContextField object that references a field at a given location.

        Args:
            location: Location, specifying where the field was declared.

        Returns:
            new GlobalContextField object
        """
        super(GlobalContextField, self).__init__(location, field_type)
        self.location = location
        self.field_type = field_type
        self.validate()

    def validate(self):
        """Validate that the GlobalContextField is correctly representable."""
        if not isinstance(self.location, Location):
            raise TypeError(u'Expected Location location, got: {} {}'
                            .format(type(self.location).__name__, self.location))

        if self.location.field is None:
            raise AssertionError(u'Received Location without a field: {}'
                                 .format(self.location))

        if not is_graphql_type(self.field_type):
            raise ValueError(u'Invalid value of "field_type": {}'.format(self.field_type))

    def to_match(self):
        """Return a unicode object with the MATCH representation of this GlobalContextField."""
        self.validate()

        mark_name, field_name = self.location.get_location_name()
        validate_safe_string(mark_name)
        validate_safe_string(field_name)

        return u'%s.%s' % (mark_name, field_name)

    def to_gremlin(self):
        """Not implemented, should not be used."""
        raise AssertionError(u'GlobalContextField is only used for the WHERE statement in '
                             u'MATCH, so this is a bug. This function should not be called.')

    def to_cypher(self):
        """Not implemented, should not be used."""
        raise AssertionError(u'GlobalContextField is not used as part of the query emission '
                             u'process in Cypher, so this is a bug. This function '
                             u'should not be called.')


class ContextField(Expression):
    """A field drawn from the global context, e.g. if selected earlier in the query."""

    __slots__ = ('location', 'field_type')

    def __init__(self, location, field_type):
        """Construct a new ContextField object that references a field from the global context.

        Args:
            location: Location, specifying where the field was declared. If the Location points
                      to a vertex, the field refers to the data captured at the location vertex.
                      Otherwise, if the Location points to a property, the field refers to
                      the particular value of that property.
            field_type: GraphQLType object, specifying the type of the field being output

        Returns:
            new ContextField object
        """
        super(ContextField, self).__init__(location, field_type)
        self.location = location
        self.field_type = field_type
        self.validate()

    def validate(self):
        """Validate that the ContextField is correctly representable."""
        if not isinstance(self.location, Location):
            raise TypeError(u'Expected Location location, got: {} {}'.format(
                type(self.location).__name__, self.location))

        if not is_graphql_type(self.field_type):
            raise ValueError(u'Invalid value of "field_type": {}'.format(self.field_type))

    def to_match(self):
        """Return a unicode object with the MATCH representation of this ContextField."""
        self.validate()

        mark_name, field_name = self.location.get_location_name()
        validate_safe_string(mark_name)

        if field_name is None:
            return u'$matched.%s' % (mark_name,)
        else:
            validate_safe_string(field_name)
            return u'$matched.%s.%s' % (mark_name, field_name)

    def to_gremlin(self):
        """Return a unicode object with the Gremlin representation of this expression."""
        self.validate()

        mark_name, field_name = self.location.get_location_name()

        if field_name is not None:
            validate_safe_string(field_name)
            if '@' in field_name:
                template = u'm.{mark_name}[\'{field_name}\']'
            else:
                template = u'm.{mark_name}.{field_name}'
        else:
            template = u'm.{mark_name}'

        validate_safe_string(mark_name)

        return template.format(mark_name=mark_name, field_name=field_name)

    def to_cypher(self):
        """Return a unicode object with the Cypher representation of this expression."""
        self.validate()

        mark_name, field_name = self.location.get_location_name()
        if field_name is not None:
            validate_safe_string(field_name)
            template = u'{mark_name}.{field_name}'
        else:
            template = u'{mark_name}'

        validate_safe_string(mark_name)

        return template.format(mark_name=mark_name, field_name=field_name)


class OutputContextField(Expression):
    """A field used in ConstructResult blocks to output data from the global context."""

    __slots__ = ('location', 'field_type')

    def __init__(self, location, field_type):
        """Construct a new OutputContextField object for the field at the given location.

        Args:
            location: Location, specifying where the field was declared. The Location
                      must point to a property, and that property's value is output as the result.
            field_type: GraphQL type object, specifying the type of the field being output

        Returns:
            new OutputContextField object
        """
        super(OutputContextField, self).__init__(location, field_type)
        self.location = location
        self.field_type = field_type
        self.validate()

    def validate(self):
        """Validate that the OutputContextField is correctly representable."""
        if not isinstance(self.location, Location):
            raise TypeError(u'Expected Location location, got: {} {}'.format(
                type(self.location).__name__, self.location))

        if not self.location.field:
            raise ValueError(u'Expected Location object that points to a field, got: '
                             u'{}'.format(self.location))

        if not is_graphql_type(self.field_type):
            raise ValueError(u'Invalid value of "field_type": {}'.format(self.field_type))

        stripped_field_type = strip_non_null_from_type(self.field_type)
        if isinstance(stripped_field_type, GraphQLList):
            inner_type = strip_non_null_from_type(stripped_field_type.of_type)
            if GraphQLDate.is_same_type(inner_type) or GraphQLDateTime.is_same_type(inner_type):
                # This is a compilation error rather than a ValueError as
                # it can be caused by an invalid GraphQL query on an otherwise valid schema.
                # In other words, it's an error in writing the GraphQL query, rather than
                # a programming error within the library.
                raise GraphQLCompilationError(
                    u'Lists of Date or DateTime cannot currently be represented as '
                    u'OutputContextField objects: {}'.format(self.field_type))

    def to_match(self):
        """Return a unicode object with the MATCH representation of this expression."""
        self.validate()

        mark_name, field_name = self.location.get_location_name()
        validate_safe_string(mark_name)
        validate_safe_string(field_name)

        stripped_field_type = strip_non_null_from_type(self.field_type)
        if GraphQLDate.is_same_type(stripped_field_type):
            return u'%s.%s.format("%s")' % (mark_name, field_name, STANDARD_DATE_FORMAT)
        elif GraphQLDateTime.is_same_type(stripped_field_type):
            return u'%s.%s.format("%s")' % (mark_name, field_name, STANDARD_DATETIME_FORMAT)
        else:
            return u'%s.%s' % (mark_name, field_name)

    def to_gremlin(self):
        """Return a unicode object with the Gremlin representation of this expression."""
        self.validate()

        mark_name, field_name = self.location.get_location_name()
        validate_safe_string(mark_name)
        validate_safe_string(field_name)

        if '@' in field_name:
            template = u'm.{mark_name}[\'{field_name}\']'
        else:
            template = u'm.{mark_name}.{field_name}'

        format_value = None
        stripped_field_type = strip_non_null_from_type(self.field_type)
        if GraphQLDate.is_same_type(stripped_field_type):
            template += '.format("{format}")'
            format_value = STANDARD_DATE_FORMAT
        elif GraphQLDateTime.is_same_type(stripped_field_type):
            template += '.format("{format}")'
            format_value = STANDARD_DATETIME_FORMAT

        return template.format(mark_name=mark_name, field_name=field_name,
                               format=format_value)

    def to_cypher(self):
        """Return a unicode object with the Cypher representation of this expression."""
        self.validate()

        mark_name, field_name = self.location.get_location_name()

        validate_safe_string(field_name)
        validate_safe_string(mark_name)

        template = u'{mark_name}.{field_name}'

        return template.format(mark_name=mark_name, field_name=field_name)

    def __eq__(self, other):
        """Return True if the given object is equal to this one, and False otherwise."""
        # Since this object has a GraphQL type as a variable, which doesn't implement
        # the equality operator, we have to override equality and call is_same_type() here.
        return (type(self) == type(other) and
                self.location == other.location and
                self.field_type.is_same_type(other.field_type))

    def __ne__(self, other):
        """Check another object for non-equality against this one."""
        return not self.__eq__(other)


class FoldedContextField(Expression):
    """An expression used to output data captured in a @fold scope."""

    __slots__ = ('fold_scope_location', 'field_type')

    def __init__(self, fold_scope_location, field_type):
        """Construct a new FoldedContextField object for this folded field.

        Args:
            fold_scope_location: FoldScopeLocation specifying the location of
                                 the context field being output.
            field_type: GraphQL type object, specifying the type of the field being output.
                        Since the field is folded, this must be a GraphQLList of some kind.

        Returns:
            new FoldedContextField object
        """
        super(FoldedContextField, self).__init__(fold_scope_location, field_type)
        self.fold_scope_location = fold_scope_location
        self.field_type = field_type
        self.validate()

    def validate(self):
        """Validate that the FoldedContextField is correctly representable."""
        if not isinstance(self.fold_scope_location, FoldScopeLocation):
            raise TypeError(u'Expected FoldScopeLocation fold_scope_location, got: {} {}'.format(
                type(self.fold_scope_location), self.fold_scope_location))

        if self.fold_scope_location.field is None:
            raise ValueError(u'Expected FoldScopeLocation at a field, but got: {}'
                             .format(self.fold_scope_location))

        if self.fold_scope_location.field == COUNT_META_FIELD_NAME:
            if not GraphQLInt.is_same_type(self.field_type):
                raise TypeError(u'Expected the _x_count meta-field to be of GraphQLInt type, but '
                                u'encountered type {} instead: {}'
                                .format(self.field_type, self.fold_scope_location))
        else:
            if not isinstance(self.field_type, GraphQLList):
                raise ValueError(u'Invalid value of "field_type" for a field that is not '
                                 u'a meta-field, expected a list type but got: {} {}'
                                 .format(self.field_type, self.fold_scope_location))

            inner_type = strip_non_null_from_type(self.field_type.of_type)
            if isinstance(inner_type, GraphQLList):
                raise GraphQLCompilationError(
                    u'Outputting list-valued fields in a @fold context is currently not supported: '
                    u'{} {}'.format(self.fold_scope_location, self.field_type.of_type))

    def to_match(self):
        """Return a unicode object with the MATCH representation of this expression."""
        self.validate()

        mark_name, field_name = self.fold_scope_location.get_location_name()
        validate_safe_string(mark_name)

        template = u'$%(mark_name)s.%(field_name)s'
        template_data = {
            'mark_name': mark_name,
        }

        if field_name == COUNT_META_FIELD_NAME:
            template_data['field_name'] = 'size()'
        else:
            inner_type = strip_non_null_from_type(self.field_type.of_type)
            if GraphQLDate.is_same_type(inner_type):
                # Known OrientDB bug may cause trouble here, and incorrect data may be returned:
                # https://github.com/orientechnologies/orientdb/issues/7289
                template += '.format("' + STANDARD_DATE_FORMAT + '")'
            elif GraphQLDateTime.is_same_type(inner_type):
                # Known OrientDB bug may cause trouble here, and incorrect data may be returned:
                # https://github.com/orientechnologies/orientdb/issues/7289
                template += '.format("' + STANDARD_DATETIME_FORMAT + '")'

            template_data['field_name'] = field_name

        return template % template_data

    def to_gremlin(self):
        """Not implemented, should not be used."""
        raise AssertionError(u'FoldedContextField are not used during the query emission process '
                             u'in Gremlin, so this is a bug. This function should not be called.')
<<<<<<< HEAD

    def to_cypher(self):
        """Not implemented yet."""
        raise NotImplementedError()
=======
>>>>>>> 3acc466f

    def __eq__(self, other):
        """Return True if the given object is equal to this one, and False otherwise."""
        # Since this object has a GraphQL type as a variable, which doesn't implement
        # the equality operator, we have to override equality and call is_same_type() here.
        return (type(self) == type(other) and
                self.fold_scope_location == other.fold_scope_location and
                self.field_type.is_same_type(other.field_type))

    def __ne__(self, other):
        """Check another object for non-equality against this one."""
        return not self.__eq__(other)


class FoldCountContextField(Expression):
    """An expression used to output the number of elements captured in a @fold scope."""

    __slots__ = ('fold_scope_location',)

    def __init__(self, fold_scope_location):
        """Construct a new FoldCountContextField object for this fold.

        Args:
            fold_scope_location: FoldScopeLocation specifying the fold whose size is being output.

        Returns:
            new FoldCountContextField object
        """
        super(FoldCountContextField, self).__init__(fold_scope_location)
        self.fold_scope_location = fold_scope_location
        self.validate()

    def validate(self):
        """Validate that the FoldCountContextField is correctly representable."""
        if not isinstance(self.fold_scope_location, FoldScopeLocation):
            raise TypeError(u'Expected FoldScopeLocation fold_scope_location, got: {} {}'.format(
                type(self.fold_scope_location), self.fold_scope_location))

        if self.fold_scope_location.field != COUNT_META_FIELD_NAME:
            raise AssertionError(u'Unexpected field in the FoldScopeLocation of this '
                                 u'FoldCountContextField object: {} {}'
                                 .format(self.fold_scope_location, self))

    def to_match(self):
        """Return a unicode object with the MATCH representation of this expression."""
        self.validate()

        mark_name, _ = self.fold_scope_location.get_location_name()
        validate_safe_string(mark_name)

        template = u'$%(mark_name)s.size()'
        template_data = {
            'mark_name': mark_name,
        }
        return template % template_data

    def to_gremlin(self):
<<<<<<< HEAD
        """Not implemented yet."""
        raise NotImplementedError()

    def to_cypher(self):
        """Not implemented yet."""
=======
        """Not supported yet."""
>>>>>>> 3acc466f
        raise NotImplementedError()


class ContextFieldExistence(Expression):
    """An expression that evaluates to True if the given context field exists, and False otherwise.

    Useful to determine whether e.g. a field at the end of an optional edge is defined or not.
    """

    __slots__ = ('location',)

    def __init__(self, location):
        """Construct a new ContextFieldExistence object for a vertex field from the global context.

        Args:
            location: Location, specifying where the field was declared. Must point to a vertex.

        Returns:
            new ContextFieldExistence expression which evaluates to True iff the vertex exists
        """
        super(ContextFieldExistence, self).__init__(location)
        self.location = location
        self.validate()

    def validate(self):
        """Validate that the ContextFieldExistence is correctly representable."""
        if not isinstance(self.location, Location):
            raise TypeError(u'Expected Location location, got: {} {}'.format(
                type(self.location).__name__, self.location))

        if self.location.field:
            raise ValueError(u'Expected location to point to a vertex, '
                             u'but found a field: {}'.format(self.location))

    def to_match(self):
        """Must not be used -- ContextFieldExistence must be lowered during the IR lowering step."""
        raise AssertionError(u'ContextFieldExistence.to_match() was called: {}'.format(self))

    def to_gremlin(self):
        """Must not be used -- ContextFieldExistence must be lowered during the IR lowering step."""
        raise AssertionError(u'ContextFieldExistence.to_gremlin() was called: {}'.format(self))

    def to_cypher(self):
        """Must not be used -- ContextFieldExistence must be lowered during the IR lowering step."""
        raise AssertionError(u'ContextFieldExistence.to_cypher() was called: {}'.format(self))


def _validate_operator_name(operator, supported_operators):
    """Ensure the named operator is valid and supported."""
    if not isinstance(operator, six.text_type):
        raise TypeError(u'Expected operator as unicode string, got: {} {}'.format(
            type(operator).__name__, operator))

    if operator not in supported_operators:
        raise GraphQLCompilationError(u'Unrecognized operator: {}'.format(operator))


class UnaryTransformation(Expression):
    """An expression that modifies an underlying expression with a unary operator."""

    SUPPORTED_OPERATORS = frozenset({u'size'})

    __slots__ = ('operator', 'inner_expression')

    def __init__(self, operator, inner_expression):
        """Construct a UnaryExpression that modifies the given inner expression."""
        super(UnaryTransformation, self).__init__(operator, inner_expression)
        self.operator = operator
        self.inner_expression = inner_expression

    def validate(self):
        """Validate that the UnaryTransformation is correctly representable."""
        _validate_operator_name(self.operator, UnaryTransformation.SUPPORTED_OPERATORS)

        if not isinstance(self.inner_expression, Expression):
            raise TypeError(u'Expected Expression inner_expression, got {} {}'.format(
                type(self.inner_expression).__name__, self.inner_expression))

    def visit_and_update(self, visitor_fn):
        """Create an updated version (if needed) of UnaryTransformation via the visitor pattern."""
        new_inner = self.inner_expression.visit_and_update(visitor_fn)

        if new_inner is not self.inner_expression:
            return visitor_fn(UnaryTransformation(self.operator, new_inner))
        else:
            return visitor_fn(self)

    def to_match(self):
        """Return a unicode object with the MATCH representation of this UnaryTransformation."""
        self.validate()

        translation_table = {
            u'size': u'size()',
        }
        match_operator = translation_table.get(self.operator)
        if not match_operator:
            raise AssertionError(u'Unrecognized operator used: '
                                 u'{} {}'.format(self.operator, self))

        template = u'%(inner)s.%(operator)s'
        args = {
            'inner': self.inner_expression.to_match(),
            'operator': match_operator,
        }
        return template % args

    def to_gremlin(self):
        """Return a unicode object with the Gremlin representation of this expression."""
        translation_table = {
            u'size': u'count()',
        }
        gremlin_operator = translation_table.get(self.operator)
        if not gremlin_operator:
            raise AssertionError(u'Unrecognized operator used: '
                                 u'{} {}'.format(self.operator, self))

        template = u'{inner}.{operator}'
        args = {
            'inner': self.inner_expression.to_gremlin(),
            'operator': gremlin_operator,
        }
        return template.format(**args)

    def to_cypher(self):
        """Not implemented yet."""
        raise NotImplementedError()


class BinaryComposition(Expression):
    """An expression created by composing two expressions together."""

    SUPPORTED_OPERATORS = frozenset({
        u'=', u'!=', u'>=', u'<=', u'>', u'<', u'+', u'||', u'&&',
        u'contains', u'intersects', u'has_substring', u'LIKE', u'INSTANCEOF',
    })

    __slots__ = ('operator', 'left', 'right')

    def __init__(self, operator, left, right):
        """Construct an expression that connects two expressions with an operator.

        Args:
            operator: unicode, specifying where the field was declared
            left: Expression on the left side of the binary operator
            right: Expression on the right side of the binary operator

        Returns:
            new BinaryComposition object
        """
        super(BinaryComposition, self).__init__(operator, left, right)
        self.operator = operator
        self.left = left
        self.right = right
        self.validate()

    def validate(self):
        """Validate that the BinaryComposition is correctly representable."""
        _validate_operator_name(self.operator, BinaryComposition.SUPPORTED_OPERATORS)

        if not isinstance(self.left, Expression):
            raise TypeError(u'Expected Expression left, got: {} {} {}'.format(
                type(self.left).__name__, self.left, self))

        if not isinstance(self.right, Expression):
            raise TypeError(u'Expected Expression right, got: {} {}'.format(
                type(self.right).__name__, self.right))

    def visit_and_update(self, visitor_fn):
        """Create an updated version (if needed) of BinaryComposition via the visitor pattern."""
        new_left = self.left.visit_and_update(visitor_fn)
        new_right = self.right.visit_and_update(visitor_fn)

        if new_left is not self.left or new_right is not self.right:
            return visitor_fn(BinaryComposition(self.operator, new_left, new_right))
        else:
            return visitor_fn(self)

    def to_match(self):
        """Return a unicode object with the MATCH representation of this BinaryComposition."""
        self.validate()

        # The MATCH versions of some operators require an inverted order of arguments.
        # pylint: disable=unused-variable
        regular_operator_format = '(%(left)s %(operator)s %(right)s)'
        inverted_operator_format = '(%(right)s %(operator)s %(left)s)'  # noqa
        intersects_operator_format = '(%(operator)s(%(left)s, %(right)s).asList().size() > 0)'
        # pylint: enable=unused-variable

<<<<<<< HEAD
        # Null literals use 'is/is not' as (in)equality operators, while other values use '=/<>'.
=======
        # Null literals use the OrientDB 'IS/IS NOT' (in)equality operators,
        # while other values use the OrientDB '=/<>' operators.
>>>>>>> 3acc466f
        if self.left == NullLiteral or self.right == NullLiteral:
            translation_table = {
                u'=': (u'IS', regular_operator_format),
                u'!=': (u'IS NOT', regular_operator_format),
            }
        else:
            translation_table = {
                u'=': (u'=', regular_operator_format),
                u'!=': (u'<>', regular_operator_format),
                u'>=': (u'>=', regular_operator_format),
                u'<=': (u'<=', regular_operator_format),
                u'>': (u'>', regular_operator_format),
                u'<': (u'<', regular_operator_format),
                u'+': (u'+', regular_operator_format),
                u'||': (u'OR', regular_operator_format),
                u'&&': (u'AND', regular_operator_format),
                u'contains': (u'CONTAINS', regular_operator_format),
                u'intersects': (u'intersect', intersects_operator_format),
                u'has_substring': (None, None),  # must be lowered into compatible form using LIKE

                # MATCH-specific operators
                u'LIKE': (u'LIKE', regular_operator_format),
                u'INSTANCEOF': (u'INSTANCEOF', regular_operator_format),
            }

        match_operator, format_spec = translation_table.get(self.operator, (None, None))
        if not match_operator:
            raise AssertionError(u'Unrecognized operator used: '
                                 u'{} {}'.format(self.operator, self))

        return format_spec % dict(operator=match_operator,
                                  left=self.left.to_match(),
                                  right=self.right.to_match())

    def to_gremlin(self):
        """Return a unicode object with the Gremlin representation of this expression."""
        self.validate()

        immediate_operator_format = u'({left} {operator} {right})'
        dotted_operator_format = u'{left}.{operator}({right})'
        intersects_operator_format = u'(!{left}.{operator}({right}).empty)'

        translation_table = {
            u'=': (u'==', immediate_operator_format),
            u'!=': (u'!=', immediate_operator_format),
            u'>=': (u'>=', immediate_operator_format),
            u'<=': (u'<=', immediate_operator_format),
            u'>': (u'>', immediate_operator_format),
            u'<': (u'<', immediate_operator_format),
            u'+': (u'+', immediate_operator_format),
            u'||': (u'||', immediate_operator_format),
            u'&&': (u'&&', immediate_operator_format),
            u'contains': (u'contains', dotted_operator_format),
            u'intersects': (u'intersect', intersects_operator_format),
            u'has_substring': (u'contains', dotted_operator_format),
        }

        gremlin_operator, format_spec = translation_table.get(self.operator, (None, None))
        if not gremlin_operator:
            raise AssertionError(u'Unrecognized operator used: '
                                 u'{} {}'.format(self.operator, self))

        return format_spec.format(operator=gremlin_operator,
                                  left=self.left.to_gremlin(),
                                  right=self.right.to_gremlin())

    def to_cypher(self):
        """Return a unicode object with the Cypher representation of this expression."""
        self.validate()

        # The Cypher versions of some operators require an inverted order of arguments.
        regular_operator_format = u'({left} {operator} {right})'
        inverted_operator_format = u'({right} {operator} {left})'
        intersects_operator_format = u'any(_ {operator} {left} WHERE _ {operator} {right})'

        # Null literals use 'is/is not' as (in)equality operators, while other values use '=/<>'.
        if self.left == NullLiteral or self.right == NullLiteral:
            translation_table = {
                u'=': (u'IS', regular_operator_format),
                u'!=': (u'IS NOT', regular_operator_format),
            }
        else:
            translation_table = {
                u'=': (u'=', regular_operator_format),
                u'!=': (u'!=', regular_operator_format),
                u'>=': (u'>=', regular_operator_format),
                u'<=': (u'<=', regular_operator_format),
                u'>': (u'>', regular_operator_format),
                u'<': (u'<', regular_operator_format),
                u'||': (u'OR', regular_operator_format),
                u'&&': (u'AND', regular_operator_format),
                u'contains': (u'IN', inverted_operator_format),
                u'intersects': (u'IN', intersects_operator_format),
                u'has_substring': (u'CONTAINS', regular_operator_format),
            }

        cypher_operator, format_spec = translation_table.get(self.operator, (None, None))
        if not cypher_operator:
            raise AssertionError(u'Unrecognized operator used: '
                                 u'{} {}'.format(self.operator, self))

        return format_spec.format(operator=cypher_operator,
                                  left=self.left.to_cypher(),
                                  right=self.right.to_cypher())


class TernaryConditional(Expression):
    """A ternary conditional expression, returning one of two expressions depending on a third."""

    __slots__ = ('predicate', 'if_true', 'if_false')

    def __init__(self, predicate, if_true, if_false):
        """Construct an expression that evaluates a predicate and returns one of two results.

        Args:
            predicate: Expression to evaluate, and based on which to choose the returned value
            if_true: Expression to return if the predicate was true
            if_false: Expression to return if the predicate was false

        Returns:
            new TernaryConditional object
        """
        super(TernaryConditional, self).__init__(predicate, if_true, if_false)
        self.predicate = predicate
        self.if_true = if_true
        self.if_false = if_false
        self.validate()

    def validate(self):
        """Validate that the TernaryConditional is correctly representable."""
        if not isinstance(self.predicate, Expression):
            raise TypeError(u'Expected Expression predicate, got: {} {}'.format(
                type(self.predicate).__name__, self.predicate))
        if not isinstance(self.if_true, Expression):
            raise TypeError(u'Expected Expression if_true, got: {} {}'.format(
                type(self.if_true).__name__, self.if_true))
        if not isinstance(self.if_false, Expression):
            raise TypeError(u'Expected Expression if_false, got: {} {}'.format(
                type(self.if_false).__name__, self.if_false))

    def visit_and_update(self, visitor_fn):
        """Create an updated version (if needed) of TernaryConditional via the visitor pattern."""
        new_predicate = self.predicate.visit_and_update(visitor_fn)
        new_if_true = self.if_true.visit_and_update(visitor_fn)
        new_if_false = self.if_false.visit_and_update(visitor_fn)

        if any((new_predicate is not self.predicate,
                new_if_true is not self.if_true,
                new_if_false is not self.if_false)):
            return visitor_fn(TernaryConditional(new_predicate, new_if_true, new_if_false))
        else:
            return visitor_fn(self)

    def to_match(self):
        """Return a unicode object with the MATCH representation of this TernaryConditional."""
        self.validate()

        # For MATCH, an additional validation step is needed -- we currently do not support
        # emitting MATCH code for TernaryConditional that contains another TernaryConditional
        # anywhere within the predicate expression. This is because the predicate expression
        # must be surrounded in quotes, and it is unclear whether nested/escaped quotes would work.
        def visitor_fn(expression):
            """Visitor function that ensures the predicate does not contain TernaryConditionals."""
            if isinstance(expression, TernaryConditional):
                raise ValueError(u'Cannot emit MATCH code for TernaryConditional that contains '
                                 u'in its predicate another TernaryConditional: '
                                 u'{} {}'.format(expression, self))
            return expression

        self.predicate.visit_and_update(visitor_fn)

        format_spec = u'if(eval("%(predicate)s"), %(if_true)s, %(if_false)s)'
        predicate_string = self.predicate.to_match()
        if u'"' in predicate_string:
            raise AssertionError(u'Found a double-quote within the predicate string, this would '
                                 u'have terminated the if(eval()) early and should be fixed: '
                                 u'{} {}'.format(predicate_string, self))

        return format_spec % dict(predicate=predicate_string,
                                  if_true=self.if_true.to_match(),
                                  if_false=self.if_false.to_match())

    def to_gremlin(self):
        """Return a unicode object with the Gremlin representation of this expression."""
        self.validate()

        return u'({predicate} ? {if_true} : {if_false})'.format(
            predicate=self.predicate.to_gremlin(),
            if_true=self.if_true.to_gremlin(),
            if_false=self.if_false.to_gremlin())

    def to_cypher(self):
        """Return a unicode object with the Cypher representation of this expression."""
        self.validate()

        return u'(CASE WHEN {predicate} THEN {if_true} ELSE {if_false} END)'.format(
            predicate=self.predicate.to_cypher(),
            if_true=self.if_true.to_cypher(),
            if_false=self.if_false.to_cypher())<|MERGE_RESOLUTION|>--- conflicted
+++ resolved
@@ -612,13 +612,10 @@
         """Not implemented, should not be used."""
         raise AssertionError(u'FoldedContextField are not used during the query emission process '
                              u'in Gremlin, so this is a bug. This function should not be called.')
-<<<<<<< HEAD
 
     def to_cypher(self):
         """Not implemented yet."""
         raise NotImplementedError()
-=======
->>>>>>> 3acc466f
 
     def __eq__(self, other):
         """Return True if the given object is equal to this one, and False otherwise."""
@@ -676,15 +673,11 @@
         return template % template_data
 
     def to_gremlin(self):
-<<<<<<< HEAD
-        """Not implemented yet."""
+        """Not supported yet."""
         raise NotImplementedError()
 
     def to_cypher(self):
-        """Not implemented yet."""
-=======
         """Not supported yet."""
->>>>>>> 3acc466f
         raise NotImplementedError()
 
 
@@ -873,12 +866,8 @@
         intersects_operator_format = '(%(operator)s(%(left)s, %(right)s).asList().size() > 0)'
         # pylint: enable=unused-variable
 
-<<<<<<< HEAD
-        # Null literals use 'is/is not' as (in)equality operators, while other values use '=/<>'.
-=======
         # Null literals use the OrientDB 'IS/IS NOT' (in)equality operators,
         # while other values use the OrientDB '=/<>' operators.
->>>>>>> 3acc466f
         if self.left == NullLiteral or self.right == NullLiteral:
             translation_table = {
                 u'=': (u'IS', regular_operator_format),

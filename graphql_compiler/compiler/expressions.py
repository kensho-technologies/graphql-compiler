--- conflicted
+++ resolved
@@ -821,7 +821,6 @@
                 inner_type
             ))
 
-<<<<<<< HEAD
         fold_output_column = aliases[
             self.fold_scope_location.base_location.query_path,
             self.fold_scope_location.fold_path
@@ -829,9 +828,6 @@
 
         # PostgreSQL
         # coalesce to an empty array of the corresponding type
-=======
-        # Coalesce to an empty array of the corresponding type.
->>>>>>> 224704f7
         empty_array = 'ARRAY[]::{}[]'.format(sql_array_type)
         return sqlalchemy.func.coalesce(
             fold_output_column,

# Copyright 2017-present Kensho Technologies, LLC.
import operator as python_operator

from graphql import GraphQLInt, GraphQLList, GraphQLNonNull, GraphQLString
import six
import sqlalchemy
from sqlalchemy import bindparam, sql
from sqlalchemy.dialects.mssql.pyodbc import MSDialect_pyodbc
from sqlalchemy.dialects.postgresql.psycopg2 import PGDialect_psycopg2

from . import cypher_helpers, sqlalchemy_extensions
from ..exceptions import GraphQLCompilationError
from ..schema import (
    ALL_SUPPORTED_META_FIELDS, COUNT_META_FIELD_NAME, TYPENAME_META_FIELD_NAME, GraphQLDate,
    GraphQLDateTime
)
from .compiler_entities import Expression
from .helpers import (
    STANDARD_DATE_FORMAT, STANDARD_DATETIME_FORMAT, FoldScopeLocation, Location,
    ensure_unicode_string, is_graphql_type, safe_or_special_quoted_string, strip_non_null_from_type,
    validate_safe_or_special_string, validate_safe_string
)


# Since MATCH uses $-prefixed keywords to indicate special values,
# we must restrict those keywords from being used as variables.
# For consistency, we blacklist these keywords in both Gremlin and MATCH.
RESERVED_MATCH_KEYWORDS = frozenset({
    u'$matches',
    u'$matched',
    u'$paths',
    u'$elements',
    u'$pathElements',
    u'$depth',
    u'$currentMatch',
})


def make_replacement_visitor(find_expression, replace_expression):
    """Return a visitor function that replaces every instance of one expression with another one."""
    def visitor_fn(expression):
        """Return the replacement if this expression matches the expression we're looking for."""
        if expression == find_expression:
            return replace_expression
        else:
            return expression

    return visitor_fn


def make_type_replacement_visitor(find_types, replacement_func):
    """Return a visitor function that replaces expressions of a given type with new expressions."""
    def visitor_fn(expression):
        """Return a replacement expression if the original expression is of the correct type."""
        if isinstance(expression, find_types):
            return replacement_func(expression)
        else:
            return expression

    return visitor_fn


class Literal(Expression):
    """A literal, such as a boolean value, null, or a fixed string value.

    We have to be extra careful with string literals -- for ease of escaping, we use
    json.dumps() to represent strings. However, we must then manually escape '$' characters
    as they trigger string interpolation in Groovy/Gremlin.
        http://docs.groovy-lang.org/latest/html/documentation/index.html#_string_interpolation

    Think long and hard about the above before allowing literals in user-supplied GraphQL!
    """

    __slots__ = ('value',)

    def __init__(self, value):
        """Construct a new Literal object with the given value."""
        super(Literal, self).__init__(value)
        self.value = value
        self.validate()

    def validate(self):
        """Validate that the Literal is correctly representable."""
        # Literals representing boolean values or None are correctly representable and supported.
        if self.value is None or self.value is True or self.value is False:
            return

        # Literal safe strings are correctly representable and supported.
        if isinstance(self.value, six.string_types):
            validate_safe_or_special_string(self.value)
            return

        # Literal ints are correctly representable and supported.
        if isinstance(self.value, int):
            return

        # Literal empty lists, and non-empty lists of safe strings, are
        # correctly representable and supported.
        if isinstance(self.value, list):
            if len(self.value) > 0:
                for x in self.value:
                    validate_safe_or_special_string(x)
            return

        raise GraphQLCompilationError(u'Cannot represent literal: {}'.format(self.value))

    def _to_output_code(self):
        """Return a unicode object with the Gremlin/MATCH/Cypher representation of this Literal."""
        # All supported Literal objects serialize to identical strings
        # in all of Gremlin, Cypher, and MATCH.
        self.validate()
        if self.value is None:
            return u'null'
        elif self.value is True:
            return u'true'
        elif self.value is False:
            return u'false'
        elif isinstance(self.value, six.string_types):
            return safe_or_special_quoted_string(self.value)
        elif isinstance(self.value, int):
            return six.text_type(self.value)
        elif isinstance(self.value, list):
            if len(self.value) == 0:
                return '[]'
            elif all(isinstance(x, six.string_types) for x in self.value):
                list_contents = ', '.join(
                    safe_or_special_quoted_string(x)
                    for x in sorted(self.value)
                )
                return '[' + list_contents + ']'
        else:
            pass  # Fall through to assertion error below.
        raise AssertionError(u'Unreachable state reached: {}'.format(self))

    to_gremlin = _to_output_code
    to_match = _to_output_code
    to_cypher = _to_output_code

    def to_sql(self, dialect, aliases, current_alias):
        """Return the value."""
        self.validate()
        return self.value


NullLiteral = Literal(None)
TrueLiteral = Literal(True)
FalseLiteral = Literal(False)
EmptyListLiteral = Literal([])
ZeroLiteral = Literal(0)


class Variable(Expression):
    """A variable for a parameterized query, to be filled in at runtime."""

    __slots__ = ('variable_name', 'inferred_type')

    def __init__(self, variable_name, inferred_type):
        """Construct a new Variable object for the given variable name.

        Args:
            variable_name: string, should start with '$' and then obey variable naming rules
                           (see validate_safe_string())
            inferred_type: GraphQL type object, specifying the inferred type of the variable

        Returns:
            new Variable object
        """
        variable_name = ensure_unicode_string(variable_name)
        super(Variable, self).__init__(variable_name, inferred_type)
        self.variable_name = variable_name
        self.inferred_type = inferred_type
        self.validate()

    def validate(self):
        """Validate that the Variable is correctly representable."""
        # Get the first letter, or empty string if it doesn't exist.
        if not self.variable_name.startswith(u'$'):
            raise GraphQLCompilationError(u'Expected variable name to start with $, but was: '
                                          u'{}'.format(self.variable_name))

        if self.variable_name in RESERVED_MATCH_KEYWORDS:
            raise GraphQLCompilationError(u'Cannot use reserved MATCH keyword {} as variable '
                                          u'name!'.format(self.variable_name))

        validate_safe_string(self.variable_name[1:])

        if not is_graphql_type(self.inferred_type):
            raise ValueError(u'Invalid value of "inferred_type": {}'.format(self.inferred_type))

        if isinstance(self.inferred_type, GraphQLNonNull):
            raise ValueError(u'GraphQL non-null types are not supported as "inferred_type": '
                             u'{}'.format(self.inferred_type))

        if isinstance(self.inferred_type, GraphQLList):
            inner_type = strip_non_null_from_type(self.inferred_type.of_type)
            if GraphQLDate.is_same_type(inner_type) or GraphQLDateTime.is_same_type(inner_type):
                # This is a compilation error rather than a ValueError as
                # it can be caused by an invalid GraphQL query on an otherwise valid schema.
                # In other words, it's an error in writing the GraphQL query, rather than
                # a programming error within the library.
                raise GraphQLCompilationError(
                    u'Lists of Date or DateTime cannot currently be represented as '
                    u'Variable objects: {}'.format(self.inferred_type))

    def to_match(self):
        """Return a unicode object with the MATCH representation of this Variable."""
        self.validate()

        # We don't want the dollar sign as part of the variable name.
        variable_with_no_dollar_sign = self.variable_name[1:]

        match_variable_name = '{%s}' % (six.text_type(variable_with_no_dollar_sign),)

        # We can't directly pass a Date or DateTime object, so we have to pass it as a string
        # and then parse it inline. For date format parameter meanings, see:
        # http://docs.oracle.com/javase/7/docs/api/java/text/SimpleDateFormat.html
        # For the semantics of the date() OrientDB SQL function, see:
        # http://orientdb.com/docs/last/SQL-Functions.html#date
        if GraphQLDate.is_same_type(self.inferred_type):
            return u'date(%s, "%s")' % (match_variable_name, STANDARD_DATE_FORMAT)
        elif GraphQLDateTime.is_same_type(self.inferred_type):
            return u'date(%s, "%s")' % (match_variable_name, STANDARD_DATETIME_FORMAT)
        else:
            return match_variable_name

    def to_gremlin(self):
        """Return a unicode object with the Gremlin representation of this expression."""
        self.validate()

        # We can't directly pass a Date or a DateTime object, so we have to pass it as a string
        # and then parse it inline. For date format parameter meanings, see:
        # http://docs.oracle.com/javase/7/docs/api/java/text/SimpleDateFormat.html
        if GraphQLDate.is_same_type(self.inferred_type):
            return u'Date.parse("{}", {})'.format(STANDARD_DATE_FORMAT, self.variable_name)
        elif GraphQLDateTime.is_same_type(self.inferred_type):
            return u'Date.parse("{}", {})'.format(STANDARD_DATETIME_FORMAT, self.variable_name)
        else:
            return six.text_type(self.variable_name)

    def to_cypher(self):
        """Return a unicode object with the Cypher representation of this expression."""
        # Cypher has built-in support for variable expansion, so we'll just emit a variable
        # definition and rely on Cypher to insert the value.
        self.validate()

        # The Neo4j client allows us to pass date and datetime objects directly as arguments. See
        # the compile_and_run_neo4j_query function in integration_test_helpers.py for an example of
        # how this is done.
        #
        # Meanwhile, RedisGraph (for which we're manually interpolating parameters since RedisGraph
        # doesn't support query parameters [0]) doesn't support date objects [1] anyways.
        #
        # Either way, we don't need to do any special handling for temporal values here-- either
        # we don't need to do it ourselves, or they're not supported at all.
        #
        # [0] https://github.com/RedisGraph/RedisGraph/issues/544
        # [1] https://oss.redislabs.com/redisgraph/cypher_support/#types
        return u'{}'.format(self.variable_name)

    def to_sql(self, dialect, aliases, current_alias):
        """Return a sqlalchemy BindParameter."""
        self.validate()

        is_list = isinstance(self.inferred_type, GraphQLList)
        return bindparam(self.variable_name[1:], expanding=is_list)

    def __eq__(self, other):
        """Return True if the given object is equal to this one, and False otherwise."""
        # Since this object has a GraphQL type as a variable, which doesn't implement
        # the equality operator, we have to override equality and call is_same_type() here.
        return (type(self) == type(other) and
                self.variable_name == other.variable_name and
                self.inferred_type.is_same_type(other.inferred_type))

    def __ne__(self, other):
        """Check another object for non-equality against this one."""
        return not self.__eq__(other)


class LocalField(Expression):
    """A field at the current position in the query."""

    __slots__ = ('field_name', 'field_type')

    def __init__(self, field_name, field_type):
        """Construct a new LocalField object that references a field at the current position.

        Args:
            field_name: string, the name of the local field being referenced
            field_type: GraphQLType object describing the type of the referenced field. For some
                        special fields (such as OrientDB "@this" or "@rid"), we may be unable to
                        represent the field type in the GraphQL type system. In these situations,
                        this value is set to None.
        """
        super(LocalField, self).__init__(field_name, field_type)
        self.field_name = field_name
        self.field_type = field_type
        self.validate()

    def get_local_object_gremlin_name(self):
        """Return the Gremlin name of the local object whose field is being produced."""
        return u'it'

    def validate(self):
        """Validate that the LocalField is correctly representable."""
        validate_safe_or_special_string(self.field_name)
        if self.field_type is not None and not is_graphql_type(self.field_type):
            raise ValueError(u'Invalid value {} of "field_type": {}'.format(self.field_type, self))

    def to_match(self):
        """Return a unicode object with the MATCH representation of this LocalField."""
        self.validate()

        if self.field_name == TYPENAME_META_FIELD_NAME:
            return six.text_type('@class')
        # Meta fields are special cases; assume all meta fields are not implemented unless
        # otherwise specified.
        elif self.field_name in ALL_SUPPORTED_META_FIELDS:
            raise NotImplementedError(u'The match backend does not support meta field {}.'.format(
                self.field_name))

        return six.text_type(self.field_name)

    def to_gremlin(self):
        """Return a unicode object with the Gremlin representation of this expression."""
        self.validate()

        local_object_name = self.get_local_object_gremlin_name()

        if self.field_name == '@this':
            return local_object_name

        if self.field_name == TYPENAME_META_FIELD_NAME:
            return u'{}[\'{}\']'.format(local_object_name, '@class')
        # Meta fields are special cases; assume all meta fields are not implemented unless
        # otherwise specified.
        elif self.field_name in ALL_SUPPORTED_META_FIELDS:
            raise NotImplementedError(u'The gremlin backend does not support meta field {}.'.format(
                self.field_name))

        if '@' in self.field_name:
            return u'{}[\'{}\']'.format(local_object_name, self.field_name)
        else:
            return u'{}.{}'.format(local_object_name, self.field_name)

    def to_sql(self, dialect, aliases, current_alias):
        """Return a sqlalchemy Column picked from the current_alias."""
        self.validate()

        if isinstance(self.field_type, GraphQLList):
            raise NotImplementedError(u'The SQL backend does not support lists. Cannot '
                                      u'process field {}.'.format(self.field_name))

        # Meta fields are special cases; assume all meta fields are not implemented.
        if self.field_name in ALL_SUPPORTED_META_FIELDS:
            raise NotImplementedError(u'The SQL backend does not support meta field {}.'.format(
                self.field_name))

        return current_alias.c[self.field_name]

    def to_cypher(self):
        """Not implemented, should not be used."""
        raise AssertionError(u'LocalField is not used as part of the query emission process in '
                             u'Cypher, so this is a bug. This function should not be called.')


class GlobalContextField(Expression):
    """A field drawn from the global context, for use in a global operations WHERE statement."""

    __slots__ = ('location', 'field_type')

    def __init__(self, location, field_type):
        """Construct a new GlobalContextField object that references a field at a given location.

        Args:
            location: Location, specifying where the field was declared.

        Returns:
            new GlobalContextField object
        """
        super(GlobalContextField, self).__init__(location, field_type)
        self.location = location
        self.field_type = field_type
        self.validate()

    def validate(self):
        """Validate that the GlobalContextField is correctly representable."""
        if not isinstance(self.location, Location):
            raise TypeError(u'Expected Location location, got: {} {}'
                            .format(type(self.location).__name__, self.location))

        if self.location.field is None:
            raise AssertionError(u'Received Location without a field: {}'
                                 .format(self.location))

        if not is_graphql_type(self.field_type):
            raise ValueError(u'Invalid value of "field_type": {}'.format(self.field_type))

    def to_match(self):
        """Return a unicode object with the MATCH representation of this GlobalContextField."""
        self.validate()

        mark_name, field_name = self.location.get_location_name()
        if field_name == TYPENAME_META_FIELD_NAME:
            field_name = '@class'
        # Meta fields are special cases; assume all meta fields are not implemented unless
        # otherwise specified.
        elif field_name in ALL_SUPPORTED_META_FIELDS:
            raise NotImplementedError(u'The match backend does not support meta field {}.'.format(
                field_name))
        validate_safe_string(mark_name)
        validate_safe_or_special_string(field_name)

        return u'%s.%s' % (mark_name, field_name)

    def to_gremlin(self):
        """Not implemented, should not be used."""
        raise AssertionError(u'GlobalContextField is only used for the WHERE statement in '
                             u'MATCH, so this is a bug. This function should not be called.')

    def to_cypher(self):
        """Not implemented, should not be used."""
        raise AssertionError(u'GlobalContextField is not used as part of the query emission '
                             u'process in Cypher, so this is a bug. This function '
                             u'should not be called.')

<<<<<<< HEAD
    def to_sql(self, dialect, aliases, current_alias):
        """Not implemented, should not be used."""
        raise AssertionError(u'GlobalContextField is not used as part of the query emission '
                             u'process in SQL, so this is a bug. This function '
                             u'should not be called.')
=======
    def to_sql(self, aliases, current_alias):
        """Return a sqlalchemy Column picked from the appropriate alias."""
        self.validate()
        if isinstance(self.field_type, GraphQLList):
            raise NotImplementedError(u'The SQL backend does not support lists. Cannot '
                                      u'process field {}.'.format(self.location.field))

        if self.location.field is not None:
            # Meta fields are special cases; assume all meta fields are not implemented.
            if self.location.field in ALL_SUPPORTED_META_FIELDS:
                raise NotImplementedError(u'The SQL backend does not support meta field {}.'.format(
                    self.location.field))
            return aliases[(self.location.at_vertex().query_path, None)].c[self.location.field]
        else:
            raise AssertionError(u'This is a bug. The SQL backend does not use '
                                 u'global context fields to point to vertices. GlobalContextField '
                                 u'at query_path {} and visit_counter {} did note have a valid '
                                 u'field.'.format(self.location.query_path,
                                                  self.location.visit_counter))
>>>>>>> 8ffe5fb8


class ContextField(Expression):
    """A field drawn from the global context, e.g. if selected earlier in the query."""

    __slots__ = ('location', 'field_type')

    def __init__(self, location, field_type):
        """Construct a new ContextField object that references a field from the global context.

        Args:
            location: Location, specifying where the field was declared. If the Location points
                      to a vertex, the field refers to the data captured at the location vertex.
                      Otherwise, if the Location points to a property, the field refers to
                      the particular value of that property.
            field_type: GraphQLType object, specifying the type of the field being output

        Returns:
            new ContextField object
        """
        super(ContextField, self).__init__(location, field_type)
        self.location = location
        self.field_type = field_type
        self.validate()

    def validate(self):
        """Validate that the ContextField is correctly representable."""
        if not isinstance(self.location, Location):
            raise TypeError(u'Expected Location location, got: {} {}'.format(
                type(self.location).__name__, self.location))

        if not is_graphql_type(self.field_type):
            raise ValueError(u'Invalid value of "field_type": {}'.format(self.field_type))

    def to_match(self):
        """Return a unicode object with the MATCH representation of this ContextField."""
        self.validate()

        mark_name, field_name = self.location.get_location_name()
        validate_safe_string(mark_name)

        if field_name == TYPENAME_META_FIELD_NAME:
            field_name = '@class'
        # Meta fields are special cases; assume all meta fields are not implemented unless
        # otherwise specified.
        elif field_name in ALL_SUPPORTED_META_FIELDS:
            raise NotImplementedError(u'The match backend does not support meta field {}.'.format(
                field_name))

        if field_name is None:
            return u'$matched.%s' % (mark_name,)
        else:
            validate_safe_or_special_string(field_name)
            return u'$matched.%s.%s' % (mark_name, field_name)

    def to_gremlin(self):
        """Return a unicode object with the Gremlin representation of this expression."""
        self.validate()

        mark_name, field_name = self.location.get_location_name()

        if field_name == TYPENAME_META_FIELD_NAME:
            field_name = '@class'
        # Meta fields are special cases; assume all meta fields are not implemented unless
        # otherwise specified.
        elif field_name in ALL_SUPPORTED_META_FIELDS:
            raise NotImplementedError(u'The gremlin backend does not support meta field {}.'.format(
                field_name))

        if field_name is not None:
            validate_safe_or_special_string(field_name)
            if '@' in field_name:
                template = u'm.{mark_name}[\'{field_name}\']'
            else:
                template = u'm.{mark_name}.{field_name}'
        else:
            template = u'm.{mark_name}'

        validate_safe_string(mark_name)

        return template.format(mark_name=mark_name, field_name=field_name)

    def to_cypher(self):
        """Return a unicode object with the Cypher representation of this expression."""
        self.validate()

        mark_name, field_name = self.location.get_location_name()

        if field_name is not None:
            validate_safe_string(field_name)
            template = u'{mark_name}.{field_name}'
        else:
            template = u'{mark_name}'

        validate_safe_string(mark_name)

        return template.format(mark_name=mark_name, field_name=field_name)

    def to_sql(self, dialect, aliases, current_alias):
        """Return a sqlalchemy Column picked from the appropriate alias."""
        self.validate()

        if isinstance(self.field_type, GraphQLList):
            raise NotImplementedError(u'The SQL backend does not support lists. Cannot '
                                      u'process field {}.'.format(self.location.field))

        if self.location.field is not None:
            # Meta fields are special cases; assume all meta fields are not implemented.
            if self.location.field in ALL_SUPPORTED_META_FIELDS:
                raise NotImplementedError(u'The SQL backend does not support meta field {}.'.format(
                    self.location.field))
            return aliases[(self.location.at_vertex().query_path, None)].c[self.location.field]
        else:
            raise AssertionError(u'This is a bug. The SQL backend does not use '
                                 u'context fields to point to vertices.')


class OutputContextField(Expression):
    """A field used in ConstructResult blocks to output data from the global context."""

    __slots__ = ('location', 'field_type')

    def __init__(self, location, field_type):
        """Construct a new OutputContextField object for the field at the given location.

        Args:
            location: Location, specifying where the field was declared. The Location
                      must point to a property, and that property's value is output as the result.
            field_type: GraphQL type object, specifying the type of the field being output

        Returns:
            new OutputContextField object
        """
        super(OutputContextField, self).__init__(location, field_type)
        self.location = location
        self.field_type = field_type
        self.validate()

    def validate(self):
        """Validate that the OutputContextField is correctly representable."""
        if not isinstance(self.location, Location):
            raise TypeError(u'Expected Location location, got: {} {}'.format(
                type(self.location).__name__, self.location))

        if not self.location.field:
            raise ValueError(u'Expected Location object that points to a field, got: '
                             u'{}'.format(self.location))

        if not is_graphql_type(self.field_type):
            raise ValueError(u'Invalid value of "field_type": {}'.format(self.field_type))

        stripped_field_type = strip_non_null_from_type(self.field_type)
        if isinstance(stripped_field_type, GraphQLList):
            inner_type = strip_non_null_from_type(stripped_field_type.of_type)
            if GraphQLDate.is_same_type(inner_type) or GraphQLDateTime.is_same_type(inner_type):
                # This is a compilation error rather than a ValueError as
                # it can be caused by an invalid GraphQL query on an otherwise valid schema.
                # In other words, it's an error in writing the GraphQL query, rather than
                # a programming error within the library.
                raise GraphQLCompilationError(
                    u'Lists of Date or DateTime cannot currently be represented as '
                    u'OutputContextField objects: {}'.format(self.field_type))

    def to_match(self):
        """Return a unicode object with the MATCH representation of this expression."""
        self.validate()

        mark_name, field_name = self.location.get_location_name()
        if field_name == TYPENAME_META_FIELD_NAME:
            field_name = '@class'
        # Meta fields are special cases; assume all meta fields are not implemented unless
        # otherwise specified.
        elif field_name in ALL_SUPPORTED_META_FIELDS:
            raise NotImplementedError(u'The match backend does not support meta field {}.'.format(
                field_name))
        validate_safe_string(mark_name)
        validate_safe_or_special_string(field_name)

        stripped_field_type = strip_non_null_from_type(self.field_type)
        if GraphQLDate.is_same_type(stripped_field_type):
            return u'%s.%s.format("%s")' % (mark_name, field_name, STANDARD_DATE_FORMAT)
        elif GraphQLDateTime.is_same_type(stripped_field_type):
            return u'%s.%s.format("%s")' % (mark_name, field_name, STANDARD_DATETIME_FORMAT)
        else:
            return u'%s.%s' % (mark_name, field_name)

    def to_gremlin(self):
        """Return a unicode object with the Gremlin representation of this expression."""
        self.validate()

        mark_name, field_name = self.location.get_location_name()
        validate_safe_string(mark_name)
        validate_safe_or_special_string(field_name)

        if field_name == TYPENAME_META_FIELD_NAME:
            field_name = '@class'
        # Meta fields are special cases; assume all meta fields are not implemented unless
        # otherwise specified.
        elif field_name in ALL_SUPPORTED_META_FIELDS:
            raise NotImplementedError(u'The gremlin backend does not support meta field {}.'.format(
                field_name))

        if '@' in field_name:
            template = u'm.{mark_name}[\'{field_name}\']'
        else:
            template = u'm.{mark_name}.{field_name}'

        format_value = None
        stripped_field_type = strip_non_null_from_type(self.field_type)
        if GraphQLDate.is_same_type(stripped_field_type):
            template += '.format("{format}")'
            format_value = STANDARD_DATE_FORMAT
        elif GraphQLDateTime.is_same_type(stripped_field_type):
            template += '.format("{format}")'
            format_value = STANDARD_DATETIME_FORMAT

        return template.format(mark_name=mark_name, field_name=field_name,
                               format=format_value)

    def to_cypher(self):
        """Return a unicode object with the Cypher representation of this expression."""
        self.validate()

        mark_name, field_name = self.location.get_location_name()
        validate_safe_string(mark_name)
        validate_safe_string(field_name)

        template = u'{mark_name}.{field_name}'

        return template.format(mark_name=mark_name, field_name=field_name)

    def to_sql(self, dialect, aliases, current_alias):
        """Return a sqlalchemy Column picked from the appropriate alias."""
        if isinstance(self.field_type, GraphQLList):
            raise NotImplementedError(u'The SQL backend does not support lists. Cannot '
                                      u'output field {}.'.format(self.location.field))

        # Meta fields are special cases; assume all meta fields are not implemented.
        if self.location.field in ALL_SUPPORTED_META_FIELDS:
            raise NotImplementedError(u'The SQL backend does not support meta field {}.'.format(
                self.location.field))

        return aliases[(self.location.at_vertex().query_path, None)].c[self.location.field]

    def __eq__(self, other):
        """Return True if the given object is equal to this one, and False otherwise."""
        # Since this object has a GraphQL type as a variable, which doesn't implement
        # the equality operator, we have to override equality and call is_same_type() here.
        return (type(self) == type(other) and
                self.location == other.location and
                self.field_type.is_same_type(other.field_type))

    def __ne__(self, other):
        """Check another object for non-equality against this one."""
        return not self.__eq__(other)


class FoldedContextField(Expression):
    """An expression used to output data captured in a @fold scope."""

    __slots__ = ('fold_scope_location', 'field_type')

    def __init__(self, fold_scope_location, field_type):
        """Construct a new FoldedContextField object for this folded field.

        Args:
            fold_scope_location: FoldScopeLocation specifying the location of
                                 the context field being output.
            field_type: GraphQL type object, specifying the type of the field being output.
                        Since the field is folded, this must be a GraphQLList of some kind.

        Returns:
            new FoldedContextField object
        """
        super(FoldedContextField, self).__init__(fold_scope_location, field_type)
        self.fold_scope_location = fold_scope_location
        self.field_type = field_type
        self.validate()

    def validate(self):
        """Validate that the FoldedContextField is correctly representable."""
        if not isinstance(self.fold_scope_location, FoldScopeLocation):
            raise TypeError(u'Expected FoldScopeLocation fold_scope_location, got: {} {}'.format(
                type(self.fold_scope_location), self.fold_scope_location))

        if self.fold_scope_location.field is None:
            raise ValueError(u'Expected FoldScopeLocation at a field, but got: {}'
                             .format(self.fold_scope_location))

        if self.fold_scope_location.field == COUNT_META_FIELD_NAME:
            if not GraphQLInt.is_same_type(self.field_type):
                raise TypeError(u'Expected the _x_count meta-field to be of GraphQLInt type, but '
                                u'encountered type {} instead: {}'
                                .format(self.field_type, self.fold_scope_location))
        else:
            if not isinstance(self.field_type, GraphQLList):
                raise ValueError(u'Invalid value of "field_type" for a field that is not '
                                 u'a meta-field, expected a list type but got: {} {}'
                                 .format(self.field_type, self.fold_scope_location))

            inner_type = strip_non_null_from_type(self.field_type.of_type)
            if isinstance(inner_type, GraphQLList):
                raise GraphQLCompilationError(
                    u'Outputting list-valued fields in a @fold context is currently not supported: '
                    u'{} {}'.format(self.fold_scope_location, self.field_type.of_type))

    def to_match(self):
        """Return a unicode object with the MATCH representation of this expression."""
        self.validate()

        mark_name, field_name = self.fold_scope_location.get_location_name()
        validate_safe_string(mark_name)

        template = u'$%(mark_name)s.%(field_name)s'
        template_data = {
            'mark_name': mark_name,
        }

        if field_name == COUNT_META_FIELD_NAME:
            template_data['field_name'] = 'size()'
        else:
            inner_type = strip_non_null_from_type(self.field_type.of_type)
            if GraphQLDate.is_same_type(inner_type):
                # Known OrientDB bug may cause trouble here, and incorrect data may be returned:
                # https://github.com/orientechnologies/orientdb/issues/7289
                template += '.format("' + STANDARD_DATE_FORMAT + '")'
            elif GraphQLDateTime.is_same_type(inner_type):
                # Known OrientDB bug may cause trouble here, and incorrect data may be returned:
                # https://github.com/orientechnologies/orientdb/issues/7289
                template += '.format("' + STANDARD_DATETIME_FORMAT + '")'

            template_data['field_name'] = field_name

        return template % template_data

    def to_gremlin(self):
        """Not implemented, should not be used."""
        raise AssertionError(u'FoldedContextField are not used during the query emission process '
                             u'in Gremlin, so this is a bug. This function should not be called.')

    def to_cypher(self):
        """Return a unicode object with the Cypher representation of this expression."""
        self.validate()

        _, field_name = self.fold_scope_location.get_location_name()
        mark_name = cypher_helpers.get_collected_vertex_list_name(
            cypher_helpers.get_fold_scope_location_full_path_name(self.fold_scope_location))
        validate_safe_string(mark_name)

        template = u'[x IN {mark_name} | x.{field_name}]'

        if field_name == COUNT_META_FIELD_NAME:
            raise NotImplementedError()

        return template.format(mark_name=mark_name, field_name=field_name)

    def to_sql(self, dialect, aliases, current_alias):
        """Return a sqlalchemy Column picked from the appropriate alias."""
        # _x_count is a special case that has already been coalesced to 0.
        # _x_count's intermediate output name is always fold_output__x_count
        if self.fold_scope_location.field == COUNT_META_FIELD_NAME:
            return aliases[
                self.fold_scope_location.base_location.query_path,
                self.fold_scope_location.fold_path
            ].c['fold_output__x_count']
        elif self.fold_scope_location.field in ALL_SUPPORTED_META_FIELDS:
            raise NotImplementedError(u'The SQL backend does not support meta field {}.'.format(
                self.fold_scope_location.field))

        # Otherwise, get the type of the folded field.
        inner_type = strip_non_null_from_type(self.field_type.of_type)
        if GraphQLInt.is_same_type(inner_type):
            sql_array_type = 'INT'
        elif GraphQLString.is_same_type(inner_type):
            sql_array_type = 'VARCHAR'
        else:
            raise NotImplementedError('Type {} not implemented for outputs inside a fold.'.format(
                inner_type
            ))

        fold_output_column = aliases[
            self.fold_scope_location.base_location.query_path,
            self.fold_scope_location.fold_path
        ].c['fold_output_' + self.fold_scope_location.field]

<<<<<<< HEAD
        if isinstance(dialect, MSDialect_pyodbc):
            # MSSQL
            return fold_output_column
        elif isinstance(dialect, PGDialect_psycopg2):
            # PostgreSQL
            # coalesce to an empty array of the corresponding type
            empty_array = 'ARRAY[]::{}[]'.format(sql_array_type)
            return sqlalchemy.func.coalesce(
                fold_output_column,
                sqlalchemy.literal_column(empty_array)
            )
        else:
            raise NotImplementedError(
                u'Fold only supported for MSSQL and '
                u'PostgreSQL, dialect was set to {}'.format(dialect.name)
            )
=======
        # PostgreSQL
        # coalesce to an empty array of the corresponding type
        empty_array = 'ARRAY[]::{}[]'.format(sql_array_type)
        return sqlalchemy.func.coalesce(
            fold_output_column,
            sqlalchemy.literal_column(empty_array)
        )
>>>>>>> 8ffe5fb8

    def __eq__(self, other):
        """Return True if the given object is equal to this one, and False otherwise."""
        # Since this object has a GraphQL type as a variable, which doesn't implement
        # the equality operator, we have to override equality and call is_same_type() here.
        return (type(self) == type(other) and
                self.fold_scope_location == other.fold_scope_location and
                self.field_type.is_same_type(other.field_type))

    def __ne__(self, other):
        """Check another object for non-equality against this one."""
        return not self.__eq__(other)


class FoldCountContextField(Expression):
    """An expression used to output the number of elements captured in a @fold scope."""

    __slots__ = ('fold_scope_location',)

    def __init__(self, fold_scope_location):
        """Construct a new FoldCountContextField object for this fold.

        Args:
            fold_scope_location: FoldScopeLocation specifying the fold whose size is being output.

        Returns:
            new FoldCountContextField object
        """
        super(FoldCountContextField, self).__init__(fold_scope_location)
        self.fold_scope_location = fold_scope_location
        self.validate()

    def validate(self):
        """Validate that the FoldCountContextField is correctly representable."""
        if not isinstance(self.fold_scope_location, FoldScopeLocation):
            raise TypeError(u'Expected FoldScopeLocation fold_scope_location, got: {} {}'.format(
                type(self.fold_scope_location), self.fold_scope_location))

        if self.fold_scope_location.field != COUNT_META_FIELD_NAME:
            raise AssertionError(u'Unexpected field in the FoldScopeLocation of this '
                                 u'FoldCountContextField object: {} {}'
                                 .format(self.fold_scope_location, self))

    def to_match(self):
        """Return a unicode object with the MATCH representation of this expression."""
        self.validate()

        mark_name, _ = self.fold_scope_location.get_location_name()
        validate_safe_string(mark_name)

        template = u'$%(mark_name)s.size()'
        template_data = {
            'mark_name': mark_name,
        }
        return template % template_data

    def to_gremlin(self):
        """Not supported yet."""
        raise NotImplementedError()

    def to_cypher(self):
        """Not supported yet."""
        raise NotImplementedError()

<<<<<<< HEAD
    def to_sql(self, dialect, aliases, current_alias):
        """Not supported yet."""
        raise NotImplementedError(u'The SQL backend does not support _x_count.')
=======
    def to_sql(self, aliases, current_alias):
        """Return a SQLAlchemy column of a coalesced COUNT(*) from a folded subquery."""
        # _x_count's intermediate output name is always fold_output__x_count
        return aliases[
            self.fold_scope_location.base_location.query_path,
            self.fold_scope_location.fold_path
        ].c['fold_output__x_count']
>>>>>>> 8ffe5fb8


class ContextFieldExistence(Expression):
    """An expression that evaluates to True if the given context field exists, and False otherwise.

    Useful to determine whether e.g. a field at the end of an optional edge is defined or not.
    """

    __slots__ = ('location',)

    def __init__(self, location):
        """Construct a new ContextFieldExistence object for a vertex field from the global context.

        Args:
            location: Location, specifying where the field was declared. Must point to a vertex.

        Returns:
            new ContextFieldExistence expression which evaluates to True iff the vertex exists
        """
        super(ContextFieldExistence, self).__init__(location)
        self.location = location
        self.validate()

    def validate(self):
        """Validate that the ContextFieldExistence is correctly representable."""
        if not isinstance(self.location, Location):
            raise TypeError(u'Expected Location location, got: {} {}'.format(
                type(self.location).__name__, self.location))

        if self.location.field:
            raise ValueError(u'Expected location to point to a vertex, '
                             u'but found a field: {}'.format(self.location))

    def to_match(self):
        """Must not be used -- ContextFieldExistence must be lowered during the IR lowering step."""
        raise AssertionError(u'ContextFieldExistence.to_match() was called: {}'.format(self))

    def to_gremlin(self):
        """Must not be used -- ContextFieldExistence must be lowered during the IR lowering step."""
        raise AssertionError(u'ContextFieldExistence.to_gremlin() was called: {}'.format(self))

    def to_cypher(self):
        """Must not be used -- ContextFieldExistence must be lowered during the IR lowering step."""
        raise AssertionError(u'ContextFieldExistence.to_cypher() was called: {}'.format(self))

    def to_sql(self, dialect, aliases, current_alias):
        """Must not be used -- ContextFieldExistence must be lowered during the IR lowering step."""
        raise AssertionError(u'ContextFieldExistence.to_sql() was called: {}'.format(self))


def _validate_operator_name(operator, supported_operators):
    """Ensure the named operator is valid and supported."""
    if not isinstance(operator, six.text_type):
        raise TypeError(u'Expected operator as unicode string, got: {} {}'.format(
            type(operator).__name__, operator))

    if operator not in supported_operators:
        raise GraphQLCompilationError(u'Unrecognized operator: {}'.format(operator))


class UnaryTransformation(Expression):
    """An expression that modifies an underlying expression with a unary operator."""

    SUPPORTED_OPERATORS = frozenset({u'size'})

    __slots__ = ('operator', 'inner_expression')

    def __init__(self, operator, inner_expression):
        """Construct a UnaryExpression that modifies the given inner expression."""
        super(UnaryTransformation, self).__init__(operator, inner_expression)
        self.operator = operator
        self.inner_expression = inner_expression

    def validate(self):
        """Validate that the UnaryTransformation is correctly representable."""
        _validate_operator_name(self.operator, UnaryTransformation.SUPPORTED_OPERATORS)

        if not isinstance(self.inner_expression, Expression):
            raise TypeError(u'Expected Expression inner_expression, got {} {}'.format(
                type(self.inner_expression).__name__, self.inner_expression))

    def visit_and_update(self, visitor_fn):
        """Create an updated version (if needed) of UnaryTransformation via the visitor pattern."""
        new_inner = self.inner_expression.visit_and_update(visitor_fn)

        if new_inner is not self.inner_expression:
            return visitor_fn(UnaryTransformation(self.operator, new_inner))
        else:
            return visitor_fn(self)

    def to_match(self):
        """Return a unicode object with the MATCH representation of this UnaryTransformation."""
        self.validate()

        translation_table = {
            u'size': u'size()',
        }
        match_operator = translation_table.get(self.operator)
        if not match_operator:
            raise AssertionError(u'Unrecognized operator used: '
                                 u'{} {}'.format(self.operator, self))

        template = u'%(inner)s.%(operator)s'
        args = {
            'inner': self.inner_expression.to_match(),
            'operator': match_operator,
        }
        return template % args

    def to_gremlin(self):
        """Return a unicode object with the Gremlin representation of this expression."""
        translation_table = {
            u'size': u'count()',
        }
        gremlin_operator = translation_table.get(self.operator)
        if not gremlin_operator:
            raise AssertionError(u'Unrecognized operator used: '
                                 u'{} {}'.format(self.operator, self))

        template = u'{inner}.{operator}'
        args = {
            'inner': self.inner_expression.to_gremlin(),
            'operator': gremlin_operator,
        }
        return template.format(**args)

    def to_cypher(self):
        """Not implemented yet."""
        raise NotImplementedError()

    def to_sql(self, dialect, aliases, current_alias):
        """Not implemented yet."""
        raise NotImplementedError(u'Unary operators are not implemented in the SQL backend.')


class BinaryComposition(Expression):
    """An expression created by composing two expressions together."""

    SUPPORTED_OPERATORS = frozenset({
        u'=', u'!=', u'>=', u'<=', u'>', u'<', u'+', u'||', u'&&',
        u'contains', u'not_contains', u'intersects', u'has_substring', u'starts_with',
        u'ends_with', u'LIKE', u'INSTANCEOF',
    })

    __slots__ = ('operator', 'left', 'right')

    def __init__(self, operator, left, right):
        """Construct an expression that connects two expressions with an operator.

        Args:
            operator: unicode, specifying where the field was declared
            left: Expression on the left side of the binary operator
            right: Expression on the right side of the binary operator

        Returns:
            new BinaryComposition object
        """
        super(BinaryComposition, self).__init__(operator, left, right)
        self.operator = operator
        self.left = left
        self.right = right
        self.validate()

    def validate(self):
        """Validate that the BinaryComposition is correctly representable."""
        _validate_operator_name(self.operator, BinaryComposition.SUPPORTED_OPERATORS)

        if not isinstance(self.left, Expression):
            raise TypeError(u'Expected Expression left, got: {} {} {}'.format(
                type(self.left).__name__, self.left, self))

        if not isinstance(self.right, Expression):
            raise TypeError(u'Expected Expression right, got: {} {}'.format(
                type(self.right).__name__, self.right))

    def visit_and_update(self, visitor_fn):
        """Create an updated version (if needed) of BinaryComposition via the visitor pattern."""
        new_left = self.left.visit_and_update(visitor_fn)
        new_right = self.right.visit_and_update(visitor_fn)

        if new_left is not self.left or new_right is not self.right:
            return visitor_fn(BinaryComposition(self.operator, new_left, new_right))
        else:
            return visitor_fn(self)

    def to_match(self):
        """Return a unicode object with the MATCH representation of this BinaryComposition."""
        self.validate()

        # The MATCH versions of some operators require an inverted order of arguments.
        # pylint: disable=unused-variable
        regular_operator_format = '(%(left)s %(operator)s %(right)s)'
        inverted_operator_format = '(%(right)s %(operator)s %(left)s)'  # noqa
        intersects_operator_format = '(%(operator)s(%(left)s, %(right)s).asList().size() > 0)'
        negated_regular_operator_format = '(NOT (%(left)s %(operator)s %(right)s))'
        # pylint: enable=unused-variable

        # Comparing null to a value does not make sense.
        if self.left == NullLiteral:
            raise AssertionError(u'The left expression cannot be a NullLiteral! Received operator '
                                 u'{} and right expression {}.'.format(self.operator, self.right))
        # Null literals use the OrientDB 'IS/IS NOT' (in)equality operators,
        # while other values use the OrientDB '=/<>' operators.
        elif self.right == NullLiteral:
            translation_table = {
                u'=': (u'IS', regular_operator_format),
                u'!=': (u'IS NOT', regular_operator_format),
            }
        else:
            translation_table = {
                u'=': (u'=', regular_operator_format),
                u'!=': (u'<>', regular_operator_format),
                u'>=': (u'>=', regular_operator_format),
                u'<=': (u'<=', regular_operator_format),
                u'>': (u'>', regular_operator_format),
                u'<': (u'<', regular_operator_format),
                u'+': (u'+', regular_operator_format),
                u'||': (u'OR', regular_operator_format),
                u'&&': (u'AND', regular_operator_format),
                u'contains': (u'CONTAINS', regular_operator_format),
                u'not_contains': (u'CONTAINS', negated_regular_operator_format),
                u'intersects': (u'intersect', intersects_operator_format),
                u'has_substring': (None, None),  # must be lowered into compatible form using LIKE
                u'starts_with': (None, None),  # must be lowered into compatible form using LIKE
                u'ends_with': (None, None),  # must be lowered into compatibe form using LIKE
                # MATCH-specific operators
                u'LIKE': (u'LIKE', regular_operator_format),
                u'INSTANCEOF': (u'INSTANCEOF', regular_operator_format),
            }

        match_operator, format_spec = translation_table.get(self.operator, (None, None))
        if not match_operator:
            raise AssertionError(u'Unrecognized operator used: '
                                 u'{} {}'.format(self.operator, self))

        return format_spec % dict(operator=match_operator,
                                  left=self.left.to_match(),
                                  right=self.right.to_match())

    def to_gremlin(self):
        """Return a unicode object with the Gremlin representation of this expression."""
        self.validate()

        immediate_operator_format = u'({left} {operator} {right})'
        dotted_operator_format = u'{left}.{operator}({right})'
        intersects_operator_format = u'(!{left}.{operator}({right}).empty)'
        negated_dotted_operator_format = u'!{left}.{operator}({right})'

        # Comparing null to a value does not make sense.
        if self.left == NullLiteral:
            raise AssertionError(
                u'The left expression cannot be a NullLiteral! Received operator '
                u'{} and right expression {}.'.format(self.operator, self.right))
        translation_table = {
            u'=': (u'==', immediate_operator_format),
            u'!=': (u'!=', immediate_operator_format),
            u'>=': (u'>=', immediate_operator_format),
            u'<=': (u'<=', immediate_operator_format),
            u'>': (u'>', immediate_operator_format),
            u'<': (u'<', immediate_operator_format),
            u'+': (u'+', immediate_operator_format),
            u'||': (u'||', immediate_operator_format),
            u'&&': (u'&&', immediate_operator_format),
            u'contains': (u'contains', dotted_operator_format),
            u'not_contains': (u'contains', negated_dotted_operator_format),
            u'intersects': (u'intersect', intersects_operator_format),
            u'has_substring': (u'contains', dotted_operator_format),
            u'starts_with': (u'startsWith', dotted_operator_format),
            u'ends_with': (u'endsWith', dotted_operator_format),
        }

        gremlin_operator, format_spec = translation_table.get(self.operator, (None, None))
        if not gremlin_operator:
            raise AssertionError(u'Unrecognized operator used: '
                                 u'{} {}'.format(self.operator, self))

        return format_spec.format(operator=gremlin_operator,
                                  left=self.left.to_gremlin(),
                                  right=self.right.to_gremlin())

    def to_cypher(self):
        """Return a unicode object with the Cypher representation of this expression."""
        self.validate()

        # The Cypher versions of some operators require an inverted order of arguments.
        regular_operator_format = u'({left} {operator} {right})'
        inverted_operator_format = u'({right} {operator} {left})'
        negated_inverted_operator_format = u'(NOT ({right} {operator} {left}))'
        intersects_operator_format = u'any(_ {operator} {left} WHERE _ {operator} {right})'

        # Comparing null to a value does not make sense.
        if self.left == NullLiteral:
            raise AssertionError(
                u'The left expression cannot be a NullLiteral! Received operator '
                u'{} and right expression {}.'.format(self.operator, self.right))
        # Null literals use 'is/is not' as (in)equality operators, while other values use '=/<>'.
        elif self.right == NullLiteral:
            translation_table = {
                u'=': (u'IS', regular_operator_format),
                u'!=': (u'IS NOT', regular_operator_format),
            }
        else:
            translation_table = {
                u'=': (u'=', regular_operator_format),
                u'!=': (u'<>', regular_operator_format),
                u'>=': (u'>=', regular_operator_format),
                u'<=': (u'<=', regular_operator_format),
                u'>': (u'>', regular_operator_format),
                u'<': (u'<', regular_operator_format),
                u'||': (u'OR', regular_operator_format),
                u'&&': (u'AND', regular_operator_format),
                u'contains': (u'IN', inverted_operator_format),
                u'not_contains': (u'IN', negated_inverted_operator_format),
                u'intersects': (u'IN', intersects_operator_format),
                u'has_substring': (u'CONTAINS', regular_operator_format),
                u'starts_with': (u'STARTS WITH', regular_operator_format),
                u'ends_with': (u'ENDS WITH', regular_operator_format),
            }

        cypher_operator, format_spec = translation_table.get(self.operator, (None, None))
        if not cypher_operator:
            raise AssertionError(u'Unrecognized operator used: '
                                 u'{} {}'.format(self.operator, self))

        return format_spec.format(operator=cypher_operator,
                                  left=self.left.to_cypher(),
                                  right=self.right.to_cypher())

    def to_sql(self, dialect, aliases, current_alias):
        """Return a sqlalchemy BinaryExpression representing this BinaryComposition."""
        self.validate()

        translation_table = {
            u'=': python_operator.__eq__,
            u'!=': python_operator.__ne__,
            u'<': python_operator.__lt__,
            u'>': python_operator.__gt__,
            u'<=': python_operator.__le__,
            u'>=': python_operator.__ge__,
            u'&&': sql.expression.and_,
            u'||': sql.expression.or_,
            u'has_substring': sql.operators.ColumnOperators.contains,
            u'starts_with': sql.operators.ColumnOperators.startswith,
            u'ends_with': sql.operators.ColumnOperators.endswith,
            # IR generation converts an in_collection filter in the query to a contains filter
            # in the IR. Because of this an implementation for in_collection and not_in_collection
            # is not needed.
            u'contains': sqlalchemy_extensions.contains_operator,
            u'not_contains': sqlalchemy_extensions.not_contains_operator,
        }
        if self.operator not in translation_table:
            raise NotImplementedError(u'The SQL backend does not support operator {}.'
                                      .format(self.operator))
        return translation_table[self.operator](
            self.left.to_sql(dialect, aliases, current_alias),
            self.right.to_sql(dialect, aliases, current_alias),
        )


class TernaryConditional(Expression):
    """A ternary conditional expression, returning one of two expressions depending on a third."""

    __slots__ = ('predicate', 'if_true', 'if_false')

    def __init__(self, predicate, if_true, if_false):
        """Construct an expression that evaluates a predicate and returns one of two results.

        Args:
            predicate: Expression to evaluate, and based on which to choose the returned value
            if_true: Expression to return if the predicate was true
            if_false: Expression to return if the predicate was false

        Returns:
            new TernaryConditional object
        """
        super(TernaryConditional, self).__init__(predicate, if_true, if_false)
        self.predicate = predicate
        self.if_true = if_true
        self.if_false = if_false
        self.validate()

    def validate(self):
        """Validate that the TernaryConditional is correctly representable."""
        if not isinstance(self.predicate, Expression):
            raise TypeError(u'Expected Expression predicate, got: {} {}'.format(
                type(self.predicate).__name__, self.predicate))
        if not isinstance(self.if_true, Expression):
            raise TypeError(u'Expected Expression if_true, got: {} {}'.format(
                type(self.if_true).__name__, self.if_true))
        if not isinstance(self.if_false, Expression):
            raise TypeError(u'Expected Expression if_false, got: {} {}'.format(
                type(self.if_false).__name__, self.if_false))

    def visit_and_update(self, visitor_fn):
        """Create an updated version (if needed) of TernaryConditional via the visitor pattern."""
        new_predicate = self.predicate.visit_and_update(visitor_fn)
        new_if_true = self.if_true.visit_and_update(visitor_fn)
        new_if_false = self.if_false.visit_and_update(visitor_fn)

        if any((new_predicate is not self.predicate,
                new_if_true is not self.if_true,
                new_if_false is not self.if_false)):
            return visitor_fn(TernaryConditional(new_predicate, new_if_true, new_if_false))
        else:
            return visitor_fn(self)

    def to_match(self):
        """Return a unicode object with the MATCH representation of this TernaryConditional."""
        self.validate()

        # For MATCH, an additional validation step is needed -- we currently do not support
        # emitting MATCH code for TernaryConditional that contains another TernaryConditional
        # anywhere within the predicate expression. This is because the predicate expression
        # must be surrounded in quotes, and it is unclear whether nested/escaped quotes would work.
        def visitor_fn(expression):
            """Visitor function that ensures the predicate does not contain TernaryConditionals."""
            if isinstance(expression, TernaryConditional):
                raise ValueError(u'Cannot emit MATCH code for TernaryConditional that contains '
                                 u'in its predicate another TernaryConditional: '
                                 u'{} {}'.format(expression, self))
            return expression

        self.predicate.visit_and_update(visitor_fn)

        format_spec = u'if(eval("%(predicate)s"), %(if_true)s, %(if_false)s)'
        predicate_string = self.predicate.to_match()
        if u'"' in predicate_string:
            raise AssertionError(u'Found a double-quote within the predicate string, this would '
                                 u'have terminated the if(eval()) early and should be fixed: '
                                 u'{} {}'.format(predicate_string, self))

        return format_spec % dict(predicate=predicate_string,
                                  if_true=self.if_true.to_match(),
                                  if_false=self.if_false.to_match())

    def to_gremlin(self):
        """Return a unicode object with the Gremlin representation of this expression."""
        self.validate()

        return u'({predicate} ? {if_true} : {if_false})'.format(
            predicate=self.predicate.to_gremlin(),
            if_true=self.if_true.to_gremlin(),
            if_false=self.if_false.to_gremlin())

    def to_cypher(self):
        """Return a unicode object with the Cypher representation of this expression."""
        self.validate()

        return u'(CASE WHEN {predicate} THEN {if_true} ELSE {if_false} END)'.format(
            predicate=self.predicate.to_cypher(),
            if_true=self.if_true.to_cypher(),
            if_false=self.if_false.to_cypher())

    def to_sql(self, dialect, aliases, current_alias):
        """Return a sqlalchemy Case representing this TernaryConditional."""
        self.validate()
        sql_predicate = self.predicate.to_sql(dialect, aliases, current_alias)
        sql_if_true = self.if_true.to_sql(dialect, aliases, current_alias)
        sql_else = self.if_false.to_sql(dialect, aliases, current_alias)
        return sql.expression.case([(sql_predicate, sql_if_true)], else_=sql_else)<|MERGE_RESOLUTION|>--- conflicted
+++ resolved
@@ -424,14 +424,7 @@
                              u'process in Cypher, so this is a bug. This function '
                              u'should not be called.')
 
-<<<<<<< HEAD
     def to_sql(self, dialect, aliases, current_alias):
-        """Not implemented, should not be used."""
-        raise AssertionError(u'GlobalContextField is not used as part of the query emission '
-                             u'process in SQL, so this is a bug. This function '
-                             u'should not be called.')
-=======
-    def to_sql(self, aliases, current_alias):
         """Return a sqlalchemy Column picked from the appropriate alias."""
         self.validate()
         if isinstance(self.field_type, GraphQLList):
@@ -450,7 +443,6 @@
                                  u'at query_path {} and visit_counter {} did note have a valid '
                                  u'field.'.format(self.location.query_path,
                                                   self.location.visit_counter))
->>>>>>> 8ffe5fb8
 
 
 class ContextField(Expression):
@@ -836,7 +828,6 @@
             self.fold_scope_location.fold_path
         ].c['fold_output_' + self.fold_scope_location.field]
 
-<<<<<<< HEAD
         if isinstance(dialect, MSDialect_pyodbc):
             # MSSQL
             return fold_output_column
@@ -853,15 +844,6 @@
                 u'Fold only supported for MSSQL and '
                 u'PostgreSQL, dialect was set to {}'.format(dialect.name)
             )
-=======
-        # PostgreSQL
-        # coalesce to an empty array of the corresponding type
-        empty_array = 'ARRAY[]::{}[]'.format(sql_array_type)
-        return sqlalchemy.func.coalesce(
-            fold_output_column,
-            sqlalchemy.literal_column(empty_array)
-        )
->>>>>>> 8ffe5fb8
 
     def __eq__(self, other):
         """Return True if the given object is equal to this one, and False otherwise."""
@@ -926,19 +908,13 @@
         """Not supported yet."""
         raise NotImplementedError()
 
-<<<<<<< HEAD
     def to_sql(self, dialect, aliases, current_alias):
-        """Not supported yet."""
-        raise NotImplementedError(u'The SQL backend does not support _x_count.')
-=======
-    def to_sql(self, aliases, current_alias):
         """Return a SQLAlchemy column of a coalesced COUNT(*) from a folded subquery."""
         # _x_count's intermediate output name is always fold_output__x_count
         return aliases[
             self.fold_scope_location.base_location.query_path,
             self.fold_scope_location.fold_path
         ].c['fold_output__x_count']
->>>>>>> 8ffe5fb8
 
 
 class ContextFieldExistence(Expression):

# Copyright 2018-present Kensho Technologies, LLC.
"""Utilities for recording, inspecting, and manipulating metadata collected during compilation."""
from collections import namedtuple

import six

from .helpers import Location


LocationInfo = namedtuple(
    "LocationInfo",
    (
<<<<<<< HEAD
        "parent_location",  # Location/FoldScopeLocation, the parent of the current location
        "type",  # GraphQL type object for the type at that location
        "coerced_from_type",  # GraphQL type object for the type before coercion,
        # or None if no coercion was applied
        "optional_scopes_depth",  # int, how many nested optional scopes this location is in
        "recursive_scopes_depth",  # int, how many nested recursion scopes this location is in
        "is_within_fold",  # bool, True if this location is within a fold scope;
        #       fold scopes are not allowed to nest within each other.
=======
        # fmt: off
        "parent_location",  # Location/FoldScopeLocation, the parent of the current location
        "type",  # GraphQL type object for the type at that location

        # GraphQL type object for the type before coercion,
        # or None if no coercion was applied
        "coerced_from_type",

        "optional_scopes_depth",  # int, how many nested optional scopes this location is in
        "recursive_scopes_depth",  # int, how many nested recursion scopes this location is in

        # bool, True if this location is within a fold scope;
        #       fold scopes are not allowed to nest within each other.
        "is_within_fold",
        # fmt: on
>>>>>>> a13e7b26
    ),
)


OutputInfo = namedtuple(
    "OutputInfo",
    (
        "location",  # Location/FoldScopeLocation, where to output from
        "type",  # GraphQLType of the output
        "optional",  # boolean, whether the output was defined within an @optional scope
    ),
)

TagInfo = namedtuple(
    "TagInfo",
    (
        "location",  # Location/FoldScopeLocation, where to output from
        "type",  # GraphQLType of the tag
        "optional",  # boolean, whether the output was defined within an @optional scope
    ),
)

FilterInfo = namedtuple("FilterInfo", ("fields", "op_name", "args",))

RecurseInfo = namedtuple("RecurseInfo", ("edge_direction", "edge_name", "depth",))


@six.python_2_unicode_compatible
class QueryMetadataTable(object):
    """Query metadata container with info on locations, inputs, outputs, and tags in the query."""

    def __init__(self, root_location, root_location_info):
        """Create a new empty QueryMetadataTable object."""
        if not isinstance(root_location, Location):
            raise AssertionError(
                u"Expected Location object as the root of the QueryMetadataTable. "
                u"Note that FoldScopeLocation objects cannot be root locations. "
                u"Got: {} {}".format(type(root_location).__name__, root_location)
            )

        if len(root_location.query_path) != 1 or root_location.visit_counter != 1:
            raise AssertionError(
                u"Expected a root location with a query path of length 1, and a "
                u"visit counter of 1, but received: {}".format(root_location)
            )

        self._root_location = root_location  # Location, the root location of the entire query
        self._locations = dict()  # dict, Location/FoldScopeLocation -> LocationInfo
        self._inputs = dict()  # dict, input name -> input info namedtuple
        self._outputs = dict()  # dict, output name -> output info namedtuple
        self._tags = dict()  # dict, tag name -> tag info namedtuple

        self._filter_infos = dict()  # Location -> FilterInfo array
        self._recurse_infos = dict()  # Location -> RecurseInfo array

        # dict, revisiting Location -> revisit origin, i.e. the first Location with that query path
        self._revisit_origins = dict()

        # dict, revisit origin Location -> set of Locations for which
        #       that Location is the revisit origin
        self._revisits = dict()

        # dict, Location/FoldScopeLocation -> set of Location and FoldScopeLocation objects
        #       that are directly descended from it
        self._child_locations = dict()

        self.register_location(root_location, root_location_info)

    @property
    def root_location(self):
        """Return the root location of the query."""
        return self._root_location

    def register_location(self, location, location_info):
        """Record a new location's metadata in the metadata table."""
        old_info = self._locations.get(location, None)
        if old_info is not None:
            raise AssertionError(
                u"Attempting to register an already-registered location {}: "
                u"old info {}, new info {}".format(location, old_info, location_info)
            )

        if location.field is not None:
            raise AssertionError(
                u"Attempting to register a location at a field, this is "
                u"not allowed: {} {}".format(location, location_info)
            )

        if location_info.parent_location is None:
            # Only the root location and revisits of the root location are allowed
            # to not have a parent location.
            is_root_location = location == self._root_location
            is_revisit_of_root_location = self._root_location.is_revisited_at(location)
            if not (is_root_location or is_revisit_of_root_location):
                raise AssertionError(
                    u"All locations other than the root location and its revisits "
                    u"must have a parent location, but received a location with "
                    u"no parent: {} {}".format(location, location_info)
                )
        else:
            self._child_locations.setdefault(location_info.parent_location, set()).add(location)

        self._locations[location] = location_info

    def revisit_location(self, location):
        """Revisit a location, returning the revisited location after setting its metadata."""
        # This helper exists to avoid accidentally recording outdated metadata for the revisited
        # location. The metadata could be outdated, for example, if the original location_info
        # is preserved and not updated if a coercion is recorded at the given location.
        # In that case, the QueryMetadataTable will update its local info object, but the caller
        # might still be holding on to the original info object, therefore registering stale data.
        # This function ensures that the latest metadata on the location is always used instead.
        revisited_location = location.revisit()

        # If "location" is itself a revisit, then we point "revisited_location" to "location"'s
        # revisit origin. If "location" is not a revisit, then it itself is the revisit origin.
        revisit_origin = self._revisit_origins.get(location, location)
        self._revisit_origins[revisited_location] = revisit_origin
        self._revisits.setdefault(revisit_origin, set()).add(revisited_location)

        self.register_location(revisited_location, self.get_location_info(location))
        return revisited_location

    def record_coercion_at_location(self, location, coerced_to_type):
        """Record that a particular location is getting coerced to a different type."""
        current_info = self._locations.get(location, None)
        if current_info is None:
            raise AssertionError(
                u"Attempting to record a coercion at an unregistered location {}: "
                u"coerced_to_type {}".format(location, coerced_to_type)
            )

        if current_info.coerced_from_type is not None:
            raise AssertionError(
                u"Attempting to record a second coercion at the same location {}: "
                u"{} {}".format(location, current_info, coerced_to_type)
            )

        new_info = current_info._replace(type=coerced_to_type, coerced_from_type=current_info.type)
        self._locations[location] = new_info

    def get_location_info(self, location):
        """Return the LocationInfo object for a given location."""
        location_info = self._locations.get(location, None)
        if location_info is None:
            raise AssertionError(
                u"Attempted to get the location info of an unregistered location: "
                u"{}".format(location)
            )
        return location_info

    @property
    def outputs(self):
        """Return an iterable of (output_name, output_info) tuples for all outputs in the query."""
        for output_name, output_info in six.iteritems(self._outputs):
            yield output_name, output_info

    def record_output_info(self, output_name, output_info):
        """Record information about the output."""
        old_info = self._outputs.get(output_name, None)
        if old_info is not None:
            raise AssertionError(
                u"Attempting to reuse an already-defined output name {}. "
                u"old info {}, new info {}.".format(output_name, old_info, output_info)
            )
        self._outputs[output_name] = output_info

    def get_output_info(self, output_name):
        """Get information about an output."""
        return self._outputs.get(output_name, None)

    @property
    def tags(self):
        """Return an iterable of (tag_name, tag_info) tuples for all tags in the query."""
        for tag_name, tag_info in six.iteritems(self._tags):
            yield tag_name, tag_info

    def record_tag_info(self, tag_name, tag_info):
        """Record information about the tag."""
        old_info = self._tags.get(tag_name, None)
        if old_info is not None:
            raise AssertionError(
                u"Attempting to define an already-defined tag {}. "
                u"old info {}, new info {}".format(tag_name, old_info, tag_info)
            )
        self._tags[tag_name] = tag_info

    def get_tag_info(self, tag_name):
        """Get information about a tag."""
        return self._tags.get(tag_name, None)

    def record_filter_info(self, location, filter_info):
        """Record filter information about the location."""
        record_location = location.at_vertex()
        self._filter_infos.setdefault(record_location, []).append(filter_info)

    def get_filter_infos(self, location):
        """Get information about filters at the location."""
        return self._filter_infos.get(location, [])

    def record_recurse_info(self, location, recurse_info):
        """Record recursion information about the location."""
        record_location = location.at_vertex()
        self._recurse_infos.setdefault(record_location, []).append(recurse_info)

    def get_recurse_infos(self, location):
        """Get information about recursions at the location."""
        return self._recurse_infos.get(location, [])

    def get_child_locations(self, location):
        """Yield an iterable of child locations for a given Location/FoldScopeLocation object."""
        self.get_location_info(location)  # purely to check for location validity

        for child_location in self._child_locations.get(location, []):
            yield child_location

    def get_all_revisits(self, location):
        """Yield an iterable of locations that revisit that location or another of its revisits."""
        self.get_location_info(location)  # purely to check for location validity

        for revisit_location in self._revisits.get(location, []):
            yield revisit_location

    def get_revisit_origin(self, location):
        """Return the location that this location revisits, or the input if it isn't a revisit.

        Args:
            location: Location/FoldScopeLocation object whose revisit origin to get

        Returns:
            Location object representing the first location with the same query path as the given
            location. Returns the given location itself if that location is the first one with
            that query path. Guaranteed to return the input location if it is a FoldScopeLocation.
        """
        self.get_location_info(location)  # purely to check for location validity
        return self._revisit_origins.get(location, location)

    @property
    def registered_locations(self):
        """Return an iterable of (location, location_info) tuples for all registered locations."""
        for location, location_info in six.iteritems(self._locations):
            yield location, location_info

    def __str__(self):
        """Return a human-readable str representation of the QueryMetadataTable object."""
<<<<<<< HEAD
        return u"QueryMetadataTable(root_location={}, locations={}, inputs={}, outputs={}, tags={})".format(
            self._root_location, self._locations, self._inputs, self._outputs, self._tags
=======
        return (
            u"QueryMetadataTable(root_location={}, locations={}, inputs={}, "
            u"outputs={}, tags={})".format(
                self._root_location, self._locations, self._inputs, self._outputs, self._tags
            )
>>>>>>> a13e7b26
        )

    def __repr__(self):
        """Return a human-readable str representation of the QueryMetadataTable object."""
        return self.__str__()<|MERGE_RESOLUTION|>--- conflicted
+++ resolved
@@ -10,16 +10,6 @@
 LocationInfo = namedtuple(
     "LocationInfo",
     (
-<<<<<<< HEAD
-        "parent_location",  # Location/FoldScopeLocation, the parent of the current location
-        "type",  # GraphQL type object for the type at that location
-        "coerced_from_type",  # GraphQL type object for the type before coercion,
-        # or None if no coercion was applied
-        "optional_scopes_depth",  # int, how many nested optional scopes this location is in
-        "recursive_scopes_depth",  # int, how many nested recursion scopes this location is in
-        "is_within_fold",  # bool, True if this location is within a fold scope;
-        #       fold scopes are not allowed to nest within each other.
-=======
         # fmt: off
         "parent_location",  # Location/FoldScopeLocation, the parent of the current location
         "type",  # GraphQL type object for the type at that location
@@ -35,7 +25,6 @@
         #       fold scopes are not allowed to nest within each other.
         "is_within_fold",
         # fmt: on
->>>>>>> a13e7b26
     ),
 )
 
@@ -281,16 +270,11 @@
 
     def __str__(self):
         """Return a human-readable str representation of the QueryMetadataTable object."""
-<<<<<<< HEAD
-        return u"QueryMetadataTable(root_location={}, locations={}, inputs={}, outputs={}, tags={})".format(
-            self._root_location, self._locations, self._inputs, self._outputs, self._tags
-=======
         return (
             u"QueryMetadataTable(root_location={}, locations={}, inputs={}, "
             u"outputs={}, tags={})".format(
                 self._root_location, self._locations, self._inputs, self._outputs, self._tags
             )
->>>>>>> a13e7b26
         )
 
     def __repr__(self):

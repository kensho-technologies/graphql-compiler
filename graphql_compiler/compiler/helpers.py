--- conflicted
+++ resolved
@@ -24,10 +24,7 @@
 
 OUTBOUND_EDGE_DIRECTION = 'out'
 INBOUND_EDGE_DIRECTION = 'in'
-<<<<<<< HEAD
-=======
 ALLOWED_EDGE_DIRECTIONS = frozenset({OUTBOUND_EDGE_DIRECTION, INBOUND_EDGE_DIRECTION})
->>>>>>> 7f541855
 
 
 FilterOperationInfo = namedtuple(
@@ -201,11 +198,7 @@
         raise TypeError(u'Expected string edge_direction, got: {} {}'.format(
                         type(edge_direction), edge_direction))
 
-<<<<<<< HEAD
-    if edge_direction not in {INBOUND_EDGE_DIRECTION, OUTBOUND_EDGE_DIRECTION}:
-=======
     if edge_direction not in ALLOWED_EDGE_DIRECTIONS:
->>>>>>> 7f541855
         raise ValueError(u'Unrecognized edge direction: {}'.format(edge_direction))
 
 
@@ -219,14 +212,11 @@
         raise GraphQLCompilationError(u'Cannot mark location at a field: {}'.format(location))
 
 
-<<<<<<< HEAD
-=======
 def _create_fold_path_component(edge_direction, edge_name):
     """Return a tuple representing a fold_path component of a FoldScopeLocation."""
     return ((edge_direction, edge_name),)  # tuple containing a tuple of two elements
 
 
->>>>>>> 7f541855
 @six.add_metaclass(ABCMeta)
 class BaseLocation(object):
     """An abstract location object, describing a location in the GraphQL query."""
@@ -324,11 +314,7 @@
 
         edge_direction, edge_name = get_edge_direction_and_name(folded_child)
 
-<<<<<<< HEAD
-        fold_path = ((edge_direction, edge_name),)  # tuple containing one tuple of two elements
-=======
         fold_path = _create_fold_path_component(edge_direction, edge_name)
->>>>>>> 7f541855
         return FoldScopeLocation(self, fold_path)
 
     def revisit(self):
@@ -393,11 +379,7 @@
             raise TypeError(u'Expected fold_path to be a non-empty tuple, but got: {} {}'
                             .format(type(fold_path), fold_path))
         fold_path_is_valid = all(
-<<<<<<< HEAD
-            len(element) == 2 and element[0] in {OUTBOUND_EDGE_DIRECTION, INBOUND_EDGE_DIRECTION}
-=======
             len(element) == 2 and element[0] in ALLOWED_EDGE_DIRECTIONS
->>>>>>> 7f541855
             for element in fold_path
         )
         if not fold_path_is_valid:
@@ -447,11 +429,7 @@
             raise AssertionError(u'Currently at a field, cannot go to child: {}'.format(self))
 
         edge_direction, edge_name = get_edge_direction_and_name(child)
-<<<<<<< HEAD
-        new_fold_path = self.fold_path + ((edge_direction, edge_name),)
-=======
         new_fold_path = self.fold_path + _create_fold_path_component(edge_direction, edge_name)
->>>>>>> 7f541855
         return FoldScopeLocation(self.base_location, new_fold_path)
 
     def __str__(self):

# Copyright 2018-present Kensho Technologies, LLC.
import six

from ..blocks import Filter, GlobalOperationsStart
from ..ir_lowering_common import (extract_optional_location_root_info,
                                  extract_simple_optional_location_info,
                                  lower_context_field_existence, merge_consecutive_filter_clauses,
                                  optimize_boolean_expression_comparisons, remove_end_optionals)
from .ir_lowering import (lower_backtrack_blocks,
                          lower_folded_coerce_types_into_filter_blocks,
                          lower_has_substring_binary_compositions,
                          remove_backtrack_blocks_from_fold,
                          rewrite_binary_composition_inside_ternary_conditional,
                          truncate_repeated_single_step_traversals,
                          truncate_repeated_single_step_traversals_in_sub_queries)
from ..ir_sanity_checks import sanity_check_ir_blocks_from_frontend
from .between_lowering import lower_comparisons_to_between
from .optional_traversal import (collect_filters_to_first_location_occurrence,
                                 convert_optional_traversals_to_compound_match_query,
                                 lower_context_field_expressions, prune_non_existent_outputs)
from ..match_query import convert_to_match_query
from ..workarounds import (orientdb_class_with_while, orientdb_eval_scheduling,
                           orientdb_query_execution)
from .utils import construct_where_filter_predicate

##############
# Public API #
##############


def lower_ir(ir_blocks, query_metadata_table, type_equivalence_hints=None):
    """Lower the IR into an IR form that can be represented in MATCH queries.

    Args:
        ir_blocks: list of IR blocks to lower into MATCH-compatible form
        query_metadata_table: QueryMetadataTable object containing all metadata collected during
                              query processing, including location metadata (e.g. which locations
                              are folded or optional).
        type_equivalence_hints: optional dict of GraphQL interface or type -> GraphQL union.
                                Used as a workaround for GraphQL's lack of support for
                                inheritance across "types" (i.e. non-interfaces), as well as a
                                workaround for Gremlin's total lack of inheritance-awareness.
                                The key-value pairs in the dict specify that the "key" type
                                is equivalent to the "value" type, i.e. that the GraphQL type or
                                interface in the key is the most-derived common supertype
                                of every GraphQL type in the "value" GraphQL union.
                                Recursive expansion of type equivalence hints is not performed,
                                and only type-level correctness of this argument is enforced.
                                See README.md for more details on everything this parameter does.
                                *****
                                Be very careful with this option, as bad input here will
                                lead to incorrect output queries being generated.
                                *****

    Returns:
        MatchQuery object containing the IR blocks organized in a MATCH-like structure
    """
    sanity_check_ir_blocks_from_frontend(ir_blocks, query_metadata_table)

    # Construct the mapping of each location to its corresponding GraphQL type.
    location_types = {
        location: location_info.type
        for location, location_info in query_metadata_table.registered_locations
    }

    # Compute the set of all locations that have associated type coercions.
    coerced_locations = {
        location
        for location, location_info in query_metadata_table.registered_locations
        if location_info.coerced_from_type is not None
    }

    # Extract information for both simple and complex @optional traverses
    location_to_optional_results = extract_optional_location_root_info(ir_blocks)
    complex_optional_roots, location_to_optional_roots = location_to_optional_results
    simple_optional_root_info = extract_simple_optional_location_info(
        ir_blocks, complex_optional_roots, location_to_optional_roots)
    ir_blocks = remove_end_optionals(ir_blocks)

    # Append global operation block(s) to filter out incorrect results
    # from simple optional match traverses (using a WHERE statement)
    if len(simple_optional_root_info) > 0:
<<<<<<< HEAD
        where_filter_predicate = construct_where_filter_predicate(simple_optional_root_info)
        # The GlobalOperationsStart block should already exist at this point. It is inserted
        # in the compiler_frontend, and this function asserts that at the beginning.
=======
        where_filter_predicate = construct_where_filter_predicate(
            query_metadata_table, simple_optional_root_info)
        ir_blocks.insert(-1, GlobalOperationsStart())
>>>>>>> f6079c6d
        ir_blocks.insert(-1, Filter(where_filter_predicate))

    # These lowering / optimization passes work on IR blocks.
    ir_blocks = lower_context_field_existence(ir_blocks, query_metadata_table)
    ir_blocks = optimize_boolean_expression_comparisons(ir_blocks)
    ir_blocks = rewrite_binary_composition_inside_ternary_conditional(ir_blocks)
    ir_blocks = merge_consecutive_filter_clauses(ir_blocks)
    ir_blocks = lower_has_substring_binary_compositions(ir_blocks)
    ir_blocks = orientdb_eval_scheduling.workaround_lowering_pass(ir_blocks, query_metadata_table)

    # Here, we lower from raw IR blocks into a MatchQuery object.
    # From this point on, the lowering / optimization passes work on the MatchQuery representation.
    match_query = convert_to_match_query(ir_blocks)

    match_query = lower_comparisons_to_between(match_query)

    match_query = lower_backtrack_blocks(match_query, location_types)
    match_query = truncate_repeated_single_step_traversals(match_query)
    match_query = orientdb_class_with_while.workaround_type_coercions_in_recursions(match_query)

    # Optimize and lower the IR blocks inside @fold scopes.
    new_folds = {
        key: merge_consecutive_filter_clauses(
            remove_backtrack_blocks_from_fold(
                lower_folded_coerce_types_into_filter_blocks(folded_ir_blocks)
            )
        )
        for key, folded_ir_blocks in six.iteritems(match_query.folds)
    }
    match_query = match_query._replace(folds=new_folds)

    compound_match_query = convert_optional_traversals_to_compound_match_query(
        match_query, complex_optional_roots, location_to_optional_roots)
    compound_match_query = prune_non_existent_outputs(compound_match_query)
    compound_match_query = collect_filters_to_first_location_occurrence(compound_match_query)
    compound_match_query = lower_context_field_expressions(compound_match_query)

    compound_match_query = truncate_repeated_single_step_traversals_in_sub_queries(
        compound_match_query)
    compound_match_query = orientdb_query_execution.expose_ideal_query_execution_start_points(
        compound_match_query, location_types, coerced_locations)

    return compound_match_query<|MERGE_RESOLUTION|>--- conflicted
+++ resolved
@@ -80,15 +80,10 @@
     # Append global operation block(s) to filter out incorrect results
     # from simple optional match traverses (using a WHERE statement)
     if len(simple_optional_root_info) > 0:
-<<<<<<< HEAD
-        where_filter_predicate = construct_where_filter_predicate(simple_optional_root_info)
+        where_filter_predicate = construct_where_filter_predicate(
+            query_metadata_table, simple_optional_root_info)
         # The GlobalOperationsStart block should already exist at this point. It is inserted
         # in the compiler_frontend, and this function asserts that at the beginning.
-=======
-        where_filter_predicate = construct_where_filter_predicate(
-            query_metadata_table, simple_optional_root_info)
-        ir_blocks.insert(-1, GlobalOperationsStart())
->>>>>>> f6079c6d
         ir_blocks.insert(-1, Filter(where_filter_predicate))
 
     # These lowering / optimization passes work on IR blocks.

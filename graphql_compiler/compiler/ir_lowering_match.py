--- conflicted
+++ resolved
@@ -32,8 +32,7 @@
 #   - match_queries: a list MatchQuery objects
 CompoundMatchQuery = namedtuple('CompoundMatchQuery', ('match_queries'))
 
-<<<<<<< HEAD
-=======
+
 class BetweenClause(Expression):
     """A `BETWEEN` Expression, constraining a field value to lie within a lower and upper bound."""
 
@@ -89,7 +88,6 @@
         """Must never be called."""
         raise NotImplementedError()
 
->>>>>>> aa6d4302
 
 ##################################
 # Optimization / lowering passes #
@@ -581,8 +579,6 @@
         return CompoundMatchQuery(match_queries=match_queries)
 
 
-<<<<<<< HEAD
-=======
 def _expression_list_to_conjunction(expression_list):
     """Return an Expression that is the `&&` of all the expressions in the given list."""
     if not isinstance(expression_list, list):
@@ -699,7 +695,6 @@
     return match_query._replace(match_traversals=new_match_traversals)
 
 
->>>>>>> aa6d4302
 ##############
 # Public API #
 ##############

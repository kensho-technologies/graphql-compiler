--- conflicted
+++ resolved
@@ -17,16 +17,10 @@
 
 from .blocks import (Backtrack, CoerceType, ConstructResult, Filter, MarkLocation, QueryRoot,
                      Traverse)
-<<<<<<< HEAD
-from .expressions import (BinaryComposition, ContextField, ContextFieldExistence, FalseLiteral,
-                          Literal, LocalField, NullLiteral, OutputContextField, TernaryConditional,
-                          TrueLiteral, UnaryTransformation, ZeroLiteral)
-=======
 from .expressions import (BinaryComposition, ContextField, ContextFieldExistence, Expression,
                           FalseLiteral, FoldedOutputContextField, Literal, LocalField, NullLiteral,
                           OutputContextField, TernaryConditional, TrueLiteral, UnaryTransformation,
                           ZeroLiteral)
->>>>>>> 902694b5
 from .ir_lowering_common import (lower_context_field_existence, merge_consecutive_filter_clauses,
                                  optimize_boolean_expression_comparisons)
 from .ir_sanity_checks import sanity_check_ir_blocks_from_frontend

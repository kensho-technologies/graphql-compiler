--- conflicted
+++ resolved
@@ -1,11 +1,7 @@
 # Copyright 2019-present Kensho Technologies, LLC.
 """Convert lowered IR basic blocks to Cypher query strings."""
-<<<<<<< HEAD
 from graphql_compiler.compiler.helpers import FoldScopeLocation, Location
-=======
-from graphql_compiler.compiler.helpers import Location
-
->>>>>>> bcf74712
+
 from .blocks import Fold, QueryRoot, Recurse, Traverse
 from .cypher_query import _make_cypher_step
 
@@ -58,7 +54,7 @@
     step_location = cypher_step.as_block.location
     if is_fold_step:
         # Then step_location is a FoldScopeLocation and we want the full path in the location name.
-        step_location_name = step_location.get_full_path_location_name()
+        step_location_name = _get_full_path_location_name(step_location)
     else:
         step_location_name, _ = step_location.get_location_name()
 
@@ -83,7 +79,7 @@
             # If this is the first CypherStep object in a fold scope, then linked_location will
             # be a Location and not a FoldScopeLocation. Therefore we need to check the type for
             # linked_location and not if this is within a fold scope.
-            linked_location_name = cypher_step.linked_location.get_full_path_location_name()
+            linked_location_name = _get_full_path_location_name(cypher_step.linked_location)
         else:
             linked_location_name, _ = cypher_step.linked_location.get_location_name()
         template_data['linked_location'] = linked_location_name
@@ -134,7 +130,7 @@
             location_name = location.get_location_name()[0]
         else:
             # must be a FoldScopeLocation because as_block is a MarkLocation block.
-            location_name = u'collected_' + location.get_full_path_location_name()
+            location_name = u'collected_' + _get_full_path_location_name(location)
         location_names.add(location_name)
 
     # Sort the locations, to ensure a deterministic order.
@@ -159,7 +155,7 @@
     vertex_names = {}
     for cypher_step in current_fold_scope_cyphersteps:
         fold_scope_location = cypher_step.as_block.location
-        full_vertex_name = fold_scope_location.get_full_path_location_name()
+        full_vertex_name = _get_full_path_location_name(fold_scope_location)
         vertex_names[u'collect(' + full_vertex_name + ')'] = u'collected_' + full_vertex_name
 
     # Sort the locations, to ensure a deterministic order.

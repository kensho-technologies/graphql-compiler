--- conflicted
+++ resolved
@@ -111,23 +111,11 @@
     Returns:
         a CompilationResult object
     """
-<<<<<<< HEAD
-    lowering_func = ir_lowering_sql.lower_ir
-    query_emitter_func = emit_sql.emit_code_from_ir
-
-    return _compile_graphql_generic(
-        SQL_LANGUAGE, lowering_func, query_emitter_func,
-        schema, graphql_string, type_equivalence_hints, compiler_metadata)
-=======
     raise NotImplementedError(u'Compiling GraphQL to SQL is not yet supported.')
->>>>>>> 735d8a32
 
 
 def _compile_graphql_generic(language, lowering_func, query_emitter_func,
                              schema, graphql_string, type_equivalence_hints, compiler_metadata):
-<<<<<<< HEAD
-    """Compile the GraphQL input, lowering and emitting the query using the given functions."""
-=======
     """Compile the GraphQL input, lowering and emitting the query using the given functions.
 
     Args:
@@ -143,7 +131,6 @@
     Returns:
         a CompilationResult object
     """
->>>>>>> 735d8a32
     ir_and_metadata = graphql_to_ir(
         schema, graphql_string, type_equivalence_hints=type_equivalence_hints)
 

--- conflicted
+++ resolved
@@ -25,7 +25,6 @@
 from .compiler_entities import BasicBlock
 from .compiler_frontend import IrAndMetadata
 from .expressions import ContextField, Expression
-<<<<<<< HEAD
 from .helpers import (
     BaseLocation,
     FoldPath,
@@ -35,9 +34,6 @@
     get_edge_direction_and_name,
 )
 from .metadata import LocationInfo
-=======
-from .helpers import FoldScopeLocation, Location, get_edge_direction_and_name
->>>>>>> 6ac6393f
 
 
 # Some reserved column names used in emitted SQL queries
@@ -354,12 +350,7 @@
         """Create an SQLFoldObject with table, type, and join information supplied by the IR.
 
         Args:
-<<<<<<< HEAD
             dialect: dialect to which the query will be compiled.
-=======
-            dialect: SQLAlchemy compiler object passed in from the schema, representing
-                     the dialect to which the query will be compiled.
->>>>>>> 6ac6393f
             outer_vertex_table: SQLAlchemy table alias for vertex outside of fold.
             primary_key_name: name of the primary key of the vertex immediately outside the
                               fold. Used to set the group by as well as join the fold subquery
@@ -367,7 +358,6 @@
         """
         # Table and FoldScopeLocation containing output columns are initialized to None because
         # the output table is unknown until one is found during visit_vertex.
-<<<<<<< HEAD
         self._output_vertex_alias: Optional[Alias] = None
         self._output_vertex_location: Optional[FoldScopeLocation] = None
 
@@ -388,26 +378,6 @@
 
         # Whether this fold has been ended by calling the end_fold function.
         self._ended: bool = False
-=======
-        self._output_vertex_alias = None
-        self._output_vertex_location = None
-
-        # Table for vertex immediately outside fold.
-        self._outer_vertex_alias = outer_vertex_table
-        self._outer_vertex_primary_key = primary_key_name
-
-        # List of SQLFoldTraversalDescriptor namedtuples describing each traversal in the fold
-        # starting with the join from the vertex immediately outside the fold to the folded vertex.
-        self._traversal_descriptors = []
-        self._outputs = []  # Output columns for folded subquery.
-        self._filters = []  # SQLAlchemy Expressions to be used in the where clause.
-
-        # SQLAlchemy compiler object determining which dialect to target.
-        self._dialect = dialect
-
-        # Whether this fold has been ended by calling the end_fold function.
-        self._ended = False
->>>>>>> 6ac6393f
 
     def __str__(self):
         """Produce string used to customize error messages."""
@@ -580,17 +550,12 @@
             "Reached end of function without returning a value, this code should be unreachable."
         )
 
-<<<<<<< HEAD
     def _get_fold_outputs(
         self,
         fold_scope_location: FoldScopeLocation,
         all_folded_fields: Dict[FoldPath, Set[FoldScopeLocation]],
     ) -> List[Label]:
         """Generate output columns for innermost fold scope and add them to _outputs."""
-=======
-    def _get_fold_outputs(self, fold_scope_location, all_folded_fields):
-        """Generate output columns for innermost fold scope and add them to active SQLFoldObject."""
->>>>>>> 6ac6393f
         # Find outputs for this fold in all_folded_fields and add to self._outputs.
         if fold_scope_location.fold_path in all_folded_fields:
             for fold_output in all_folded_fields[fold_scope_location.fold_path]:
@@ -599,14 +564,11 @@
                     fold_scope_location.base_location,
                     fold_scope_location.fold_path,
                 ):
-<<<<<<< HEAD
                     if fold_output.field is None:
                         raise AssertionError(
                             f"Received invalid fold_output {fold_output}. FoldScopeLocations in "
                             f"all_folded_fields must have their fields set."
                         )
-=======
->>>>>>> 6ac6393f
                     # Get SQLAlchemy column for fold_output.
                     column_clause = self._get_fold_output_column_clause(fold_output.field)
                     # Append resulting column to outputs.
@@ -619,7 +581,6 @@
         return sorted(self._outputs, key=lambda column: column.name, reverse=True)
 
     def visit_vertex(
-<<<<<<< HEAD
         self,
         join_descriptor: DirectJoinDescriptor,
         from_table: Alias,
@@ -628,11 +589,6 @@
         all_folded_fields: Dict[FoldPath, Set[FoldScopeLocation]],
     ) -> None:
         """Add a new SQLFoldTraversalDescriptor and add outputs, if visiting an output vertex."""
-=======
-        self, join_descriptor, from_table, to_table, current_fold_scope_location, all_folded_fields
-    ):
-        """Add a new traversal descriptor and add outputs, if visiting an output vertex."""
->>>>>>> 6ac6393f
         if self._ended:
             raise AssertionError(
                 "Cannot visit traversed vertices after end_fold has been called."
@@ -650,23 +606,15 @@
             if self._output_vertex_alias is not None:
                 raise AssertionError(
                     "Cannot visit multiple output vertices in one fold. "
-<<<<<<< HEAD
                     f"Invalid state encountered during fold {self}."
-=======
-                    "Invalid state encountered during fold {}".format(self)
->>>>>>> 6ac6393f
                 )
             self._output_vertex_alias = to_table
             self._output_vertex_location = current_fold_scope_location
             self._outputs = self._get_fold_outputs(current_fold_scope_location, all_folded_fields)
 
-<<<<<<< HEAD
     def add_filter(
         self, predicate: Expression, aliases: Dict[Tuple[QueryPath, Optional[FoldPath]], Alias]
     ) -> None:
-=======
-    def add_filter(self, predicate, aliases):
->>>>>>> 6ac6393f
         """Add a new filter to the SQLFoldObject."""
         if self._ended:
             raise AssertionError(
@@ -811,7 +759,6 @@
 
         self._recurse_needs_cte: bool = False
 
-<<<<<<< HEAD
         # The query being constructed as the IR is processed
         self._from_clause: FromClause = self._current_alias  # The main SQLAlchemy Selectable.
         self._outputs: List[Label] = []  # SQLAlchemy Columns labelled correctly for output.
@@ -825,44 +772,20 @@
     def _relocate(self, new_location: BaseLocation):
         """Move to a different location in the query, updating the _current_alias."""
         self._current_location = new_location
-        # Create appropriate alias key based on whether or not relocation is taking place in a fold
-        # or not. Note: during end_fold relocation to outside of the fold (i.e. to a Location rather
-        # than a FoldScopeLocation) occurs before self._current_fold is set to None. Therefore, it
-        # should be checked that the current fold is not None AND that the new location is a
-        # FoldScopeLocation.
-        alias_key: Tuple[QueryPath, Optional[FoldPath]]
-        if self._current_fold is not None and isinstance(self._current_location, FoldScopeLocation):
-=======
-        self._alias_generator = UniqueAliasGenerator()  # generates aliases for the fold subqueries
-
-    def _relocate(self, new_location):
-        """Move to a different location in the query, updating the _current_alias."""
-        self._current_location = new_location
         # Create appropriate alias key based on whether new_location is a FoldScopeLocation or a
         # Location.
-        if isinstance(new_location, FoldScopeLocation):
->>>>>>> 6ac6393f
+        alias_key: Tuple[QueryPath, Optional[FoldPath]]
+        if isinstance(self._current_location, FoldScopeLocation):
             alias_key = (
                 self._current_location.base_location.query_path,
                 self._current_location.fold_path,
             )
-<<<<<<< HEAD
-        # Regardless of whether self._current_fold is None or not, if the new location is a
-        # Location, relocation should occur based on a Location alias key.
         elif isinstance(self._current_location, Location):
             alias_key = (self._current_location.query_path, None)
         else:
             raise AssertionError(
-                f"Attempted an invalid relocation to {new_location} while the current fold was set"
-                f"to {self._current_fold}."
-=======
-        elif isinstance(new_location, Location):
-            alias_key = (self._current_location.query_path, None)
-        else:
-            raise AssertionError(
                 f"Attempted an invalid relocation to a {type(new_location)}. new_location must be "
                 f"either a Location or a FoldScopeLocation. new_location was {new_location}."
->>>>>>> 6ac6393f
             )
 
         # Update the current alias.
@@ -944,14 +867,11 @@
         edge = self._sql_schema_info.join_descriptors[self._current_classname][vertex_field]
         self._relocate(self._current_location.navigate_to_subpath(vertex_field))
         if self._current_fold is not None:
-<<<<<<< HEAD
             if not isinstance(self._current_location, FoldScopeLocation):
                 raise AssertionError(
                     "Attempting to traverse inside a fold while the _current_location was not a "
                     f"FoldScopeLocation. _current_location was set to {self._current_location}."
                 )
-=======
->>>>>>> 6ac6393f
             self._current_fold.visit_vertex(
                 edge,
                 previous_alias,
@@ -1120,22 +1040,15 @@
                 )
             self._filters.append(sql_expression)
 
-<<<<<<< HEAD
     def fold(self, fold_scope_location: FoldScopeLocation) -> None:
-=======
-    def fold(self, fold_scope_location):
->>>>>>> 6ac6393f
         """Begin execution of a Fold Block by initializing and visiting the first vertex."""
         if self._current_fold is not None:
             raise AssertionError(
                 f"Fold block {fold_scope_location} entered while inside another "
                 f"fold block at current location {self._current_location_info}."
             )
-<<<<<<< HEAD
         if self._current_alias is None:
             raise AssertionError("Attempted to fold while _current_alias was set to None.")
-=======
->>>>>>> 6ac6393f
 
         # 1. Get fold metadata.
         # Location of vertex that is folded on.
@@ -1167,7 +1080,6 @@
 
     def unfold(self) -> None:
         """Complete the execution of a Fold Block."""
-<<<<<<< HEAD
         if self._current_fold is None:
             raise AssertionError("Attempted to unfold when _current_fold was None.")
 
@@ -1177,9 +1089,6 @@
                 "Attempted to unfold while the _current_location was not a FoldScopeLocation. "
                 f"_current_location was {self._current_location}."
             )
-=======
-        # 1. Relocate to outside of the fold.
->>>>>>> 6ac6393f
         self._relocate(self._current_location.base_location)
 
         # 2. End the fold, collecting the folded subquery, the new from clause for the main
@@ -1216,15 +1125,7 @@
             )
         # If the current location is the beginning of a fold, the current alias
         # will eventually be replaced by the resulting fold subquery during Unfold.
-<<<<<<< HEAD
         self._aliases[alias_key] = self._current_alias
-=======
-        self._aliases[
-            (self._current_location.base_location.query_path, self._current_location.fold_path,)
-            if self._current_fold is not None
-            else (self._current_location.query_path, None)
-        ] = self._current_alias
->>>>>>> 6ac6393f
 
     def construct_result(self, output_name: str, field: Expression) -> None:
         """Execute a ConstructResult Block."""

--- conflicted
+++ resolved
@@ -164,14 +164,10 @@
     # from the vertex immediately outside the fold to the folded vertex. This presently
     # only supports non-composite primary keys.
     #
-<<<<<<< HEAD
     # SELECT will also contain an ARRAY_AGG for each column labeled for output inside the fold if
     # compiling to PostgreSQL. For compilation to MSSQL an XML PATH-based aggregation is performed.
-
-    # TODO: SELECT will also contain a COUNT(*) if _x_count is referred to by the query.
-=======
+    #
     # SELECT will also contain a COUNT(*) if _x_count is referred to by the query.
->>>>>>> 224704f7
     #
     # The GROUP BY clause is produced during initialization.
     #
@@ -338,18 +334,7 @@
                 # distinguish folds with the same fold path but different query paths
                 if (fold_output.base_location, fold_output.fold_path) == (
                         fold_scope_location.base_location, fold_scope_location.fold_path):
-<<<<<<< HEAD
-                    if fold_output.field == '_x_count':
-                        raise NotImplementedError(u'_x_count not implemented in SQL')
-
-                    # force column to have explicit label as opposed to anon_label
-                    intermediate_fold_output_name = 'fold_output_' + fold_output.field
-                    # add aggregated output column to self._outputs
-                    self._outputs.append(
-                        self._get_array_agg_column(intermediate_fold_output_name,
-                                                   fold_output.field)
-                    )
-=======
+
                     if fold_output.field == COUNT_META_FIELD_NAME:
                         self._outputs.append(
                             sqlalchemy.func.coalesce(
@@ -364,11 +349,9 @@
                             fold_output.field)
                         # add array aggregated output column to self._outputs
                         self._outputs.append(
-                            sqlalchemy.func.array_agg(
-                                self.output_vertex_alias.c[fold_output.field]
-                            ).label(intermediate_fold_output_name)
+                            self._get_array_agg_column(intermediate_fold_output_name,
+                                                       fold_output.field)
                         )
->>>>>>> 224704f7
 
         # use to join unique identifier for the fold's outer vertex to the final table
         self._outputs.append(self.outer_vertex_alias.c[self._outer_vertex_primary_key])
@@ -429,17 +412,12 @@
         joined_from_clause = sqlalchemy.join(
             from_clause,
             fold_subquery,
-<<<<<<< HEAD
             onclause=(
                 outer_from_table.c[self._outer_vertex_primary_key] == fold_subquery.c[
                     self._outer_vertex_primary_key
                 ]  # only support a single primary key field, no composite keys
             ),
-            isouter=True
-=======
-            onclause=(outer_from_table.c[edge.from_column] == fold_subquery.c[edge.from_column]),
             isouter=False
->>>>>>> 224704f7
         )
         self._ended = True  # prevent any more functions being called on this fold
         return fold_subquery, joined_from_clause, outer_from_table
@@ -679,12 +657,7 @@
         # 5. add output columns to fold object
         self._current_fold.visit_output_vertex(fold_vertex_alias,
                                                fold_scope_location,
-<<<<<<< HEAD
-                                               self._all_folded_outputs)
-=======
-                                               join_descriptor,
                                                self._all_folded_fields)
->>>>>>> 224704f7
 
     def unfold(self):
         """Complete the execution of a Fold Block."""

--- conflicted
+++ resolved
@@ -573,14 +573,6 @@
         if len(self._traversal_descriptors) == 0:
             raise AssertionError(u'No traversed vertices visited. '
                                  u'Invalid state encountered during fold {}'.format(self))
-<<<<<<< HEAD
-=======
-
-        # for now we only handle folds containing one traversal (i.e. join)
-        if len(self._traversal_descriptors) > 1:
-            raise NotImplementedError(u'Folds containing multiple traversals are not implemented.')
-
->>>>>>> a4a8f2d6
         # join together all vertices traversed
         subquery_from_clause = self._construct_fold_joins()
 
@@ -861,16 +853,8 @@
 
         # 4. add join information for this traversal to the fold object
         self._current_fold.visit_traversed_vertex(join_descriptor, outer_alias, fold_vertex_alias)
-<<<<<<< HEAD
         self._current_location = self._fold_vertex_location
         self._current_alias = fold_vertex_alias
-=======
-
-        # 5. add output columns to fold object
-        self._current_fold.visit_output_vertex(fold_vertex_alias,
-                                               fold_scope_location,
-                                               self._all_folded_fields)
->>>>>>> a4a8f2d6
 
     def unfold(self):
         """Complete the execution of a Fold Block."""
@@ -902,7 +886,7 @@
         if is_last_fold_block:
             self._current_fold.visit_output_vertex(self._current_alias,
                                                    self._current_location,
-                                                   self._all_folded_outputs)
+                                                   self._all_folded_fields)
 
         # If the current location is the beginning of a fold, the current alias
         # will eventually be replaced by the resulting fold subquery during Unfold.

# Copyright 2018-present Kensho Technologies, LLC.
"""Transform a SqlNode tree into an executable SQLAlchemy query."""
from collections import namedtuple
from dataclasses import dataclass
from typing import Dict, List, Optional, Set

import six
import sqlalchemy
from sqlalchemy import select
from sqlalchemy.dialects.mssql.base import MSDialect
from sqlalchemy.dialects.postgresql.base import PGDialect
from sqlalchemy.ext.compiler import compiles
from sqlalchemy.sql import expression
from sqlalchemy.sql.compiler import _CompileLabel
from sqlalchemy.sql.elements import Label
from sqlalchemy.sql.expression import BinaryExpression
from sqlalchemy.sql.functions import func
from sqlalchemy.sql.selectable import Select

from . import blocks
from ..global_utils import VertexPath
from ..schema import COUNT_META_FIELD_NAME
from ..schema.schema_info import SQLSchemaInfo
from .compiler_frontend import IrAndMetadata
from .expressions import ContextField, Expression
from .helpers import FoldScopeLocation, Location, get_edge_direction_and_name


# Some reserved column names used in emitted SQL queries
CTE_DEPTH_NAME = "__cte_depth"
CTE_KEY_NAME = "__cte_key"

# Formatting strings for intermediate queries/outputs from folds
FOLD_OUTPUT_FORMAT_STRING = "fold_output_{}"
FOLD_SUBQUERY_FORMAT_STRING = "folded_subquery_{}"


def _traverse_and_validate_blocks(ir):
    """Yield all blocks, while validating consistency."""
    found_query_root = False
    found_global_operations_block = False

    global_only_blocks = (blocks.ConstructResult,)
    globally_allowed_blocks = (blocks.ConstructResult, blocks.Filter)

    for block in ir.ir_blocks:
        if isinstance(block, blocks.QueryRoot):
            found_query_root = True
        else:
            if not found_query_root:
                raise AssertionError(
                    "Found block {} before QueryRoot: {}".format(block, ir.ir_blocks)
                )

        if isinstance(block, blocks.GlobalOperationsStart):
            if found_global_operations_block:
                raise AssertionError(
                    "Found duplicate GlobalOperationsStart: {}".format(ir.ir_blocks)
                )
            found_global_operations_block = True
        else:
            if found_global_operations_block:
                if not isinstance(block, globally_allowed_blocks):
                    raise AssertionError(
                        "Only {} are allowed after GlobalOperationsBlock. "
                        "Found {} in {}.".format(globally_allowed_blocks, block, ir.ir_blocks)
                    )
            else:
                if isinstance(block, global_only_blocks):
                    raise AssertionError(
                        "Block {} is only allowed after GlobalOperationsBlock: {}".format(
                            block, ir.ir_blocks
                        )
                    )
        yield block


def _find_columns_used_outside_folds(
    sql_schema_info: SQLSchemaInfo, ir: IrAndMetadata
) -> Dict[VertexPath, Set[str]]:
    """For each query path outside of a fold output, find which columns are used."""
    used_columns: Dict[VertexPath, Set[str]] = {}

    # Find filters used
    for location, _ in ir.query_metadata_table.registered_locations:
        if isinstance(location, FoldScopeLocation):
            continue
        for filter_info in ir.query_metadata_table.get_filter_infos(location):
            for field in filter_info.fields:
                used_columns.setdefault(location.query_path, set()).add(field)

    # Find foreign keys used
    for location, location_info in ir.query_metadata_table.registered_locations:
        for child_location in ir.query_metadata_table.get_child_locations(location):
            if isinstance(child_location, FoldScopeLocation):
                continue
            edge_direction, edge_name = get_edge_direction_and_name(child_location.query_path[-1])
            vertex_field_name = "{}_{}".format(edge_direction, edge_name)
            edge = sql_schema_info.join_descriptors[location_info.type.name][vertex_field_name]
            used_columns.setdefault(location.query_path, set()).add(edge.from_column)
            used_columns.setdefault(child_location.query_path, set()).add(edge.to_column)

            # A recurse implies an outgoing foreign key usage
            child_location_info = ir.query_metadata_table.get_location_info(child_location)
            if child_location_info.recursive_scopes_depth > location_info.recursive_scopes_depth:
                used_columns.setdefault(child_location.query_path, set()).add(edge.from_column)

    # Columns used in the base case of CTE recursions should be made available from parent scope
    for location, _ in ir.query_metadata_table.registered_locations:
        if isinstance(location, FoldScopeLocation):
            continue
        for recurse_info in ir.query_metadata_table.get_recurse_infos(location):
            traversal = "{}_{}".format(recurse_info.edge_direction, recurse_info.edge_name)
            used_columns[location.query_path] = used_columns.get(location.query_path, set()).union(
                used_columns[location.query_path + (traversal,)]
            )
            used_columns[location.query_path].add(edge.from_column)

    # Find outputs used
    for _, output_info in ir.query_metadata_table.outputs:
        if isinstance(output_info.location, FoldScopeLocation):
            continue
        query_path = output_info.location.query_path
        used_columns.setdefault(query_path, set()).add(output_info.location.field)

    # Find tags used
    for _, output_info in ir.query_metadata_table.tags:
        if isinstance(output_info.location, FoldScopeLocation):
            continue
        query_path = output_info.location.query_path
        used_columns.setdefault(query_path, set()).add(output_info.location.field)

    return used_columns


def _find_tagged_parameters(expression_from_filter: Expression) -> bool:
    """Return True if the expression contains a ContextField (i.e. a tagged parameter)."""
    has_context_fields = False

    def visitor_fn(expression_to_visit: Expression) -> Expression:
        """Update has_context_fields if a ContextField is found."""
        nonlocal has_context_fields
        if isinstance(expression_to_visit, ContextField):
            has_context_fields = True
        return expression_to_visit

    expression_from_filter.visit_and_update(visitor_fn)

    return has_context_fields


def _find_folded_fields(ir):
    """For each fold path, find folded fields (outputs and metafields used in filters)."""
    folded_fields = {}
    # Find outputs used for each fold path.
    for _, output_info in ir.query_metadata_table.outputs:
        if isinstance(output_info.location, FoldScopeLocation):
            fold_path = output_info.location.fold_path
            folded_fields.setdefault(fold_path, set()).add(output_info.location)

    # Add _x_count, if used as a Filter at any Location.
    for location, _ in ir.query_metadata_table.registered_locations:
        for location_filter in ir.query_metadata_table.get_filter_infos(location):
            for field in location_filter.fields:
                if field == COUNT_META_FIELD_NAME:
                    folded_fields.setdefault(location.fold_path, set()).add(
                        location.navigate_to_field(field)
                    )

    return folded_fields


class XMLPathBinaryExpression(BinaryExpression):
    """Special override of BinaryExpression used to trigger `compile_xmlpath` during compile.

    This type of binary expression is used to describe the Selectable selected inside the
    XML PATH subquery. Using an XMLPathBinaryExpression forces the compiler to produce that
    Selectable without aliasing (aka labeling) it. This prevents the string resulting from
    the XML PATH from having extraneous XML tags based on the alias given to the column.
    """


@compiles(_CompileLabel, "default")
def compile_xmlpath(element, compiler, **kw):
    """Suppress labeling when compiling XML PATH subqueries, otherwise compile as usual.

    This method is needed because if XML PATH column is selected with an alias then each
    entry in the resulting array is wrapped in XML tags bearing that alias.
    e.g. `SELECT (SELECT ... FOR XML PATH ('')) AS blah ...` results in a string of the form
    <blah>element1</blah><blah>element2</blah>. Since SQLAlchemy adds labels to all Selectables, we
    must to suppress that labeling.
    """
    if isinstance(element.element, XMLPathBinaryExpression):
        # this indicates that no label should be inserted for this element
        kw.update(
            within_columns_clause=False  # label always gets added if within_columns_clause is True
        )
    return compiler.visit_label(element, **kw)


def _get_xml_path_clause(output_column, predicate_expression):
    """Produce an MSSQL-style XML PATH-based aggregation subquery.

    XML PATH clause aggregates the values of the output_column from the output vertex
    properly encoded to ensure that we can reconstruct a list of the original values
    regardless of what characters they contain, whether they are empty or null, and
    regardless of their data type.

    Empty arrays are represented as '', null values are represented as '~', array
    entries are delimited using '|'.

    All occurrences of '^', '~', and '|' in the original string values are
    replaced with '^e' (escape), '^n' (null), and '^d' (delimiter), respectively.

    Undoing the encoding above, as well as the XML reference entity encoding performed
    by the XML PATH statement, is deferred to post-processing when the list is retrieved
    from the string representation produced by the subquery. See post_process_mssql_folds
    in graphql_compiler/post_processing/sql_post_processing.py for more information of
    post-processing the results.

    Joining from the preceding vertex to the correct output vertex
    is performed with the WHERE clause. This is contrasted with PostgreSQL subqueries,
    in which the join from penultimate vertex to output vertex is done within
    the FROM/JOIN clause of the aggregation subquery.

    Args:
        output_column: SQLAlchemy Column, value being aggregated with XML PATH
        predicate_expression: SQLAlchemy BinaryExpression, predicate used to filter

    Returns:
        A SQLAlchemy Selectable corresponding to the XML PATH subquery
    """
    delimiter = expression.literal_column("'|'")
    null = expression.literal_column("'~'")
    encoded_column = func.REPLACE(  # replace all occurrences of '^' in the original with '^e'
        output_column, expression.literal_column("'^'"), expression.literal_column("'^e'")
    )
    encoded_column = func.REPLACE(  # replace all occurrences of '~' in the original with '^n'
        encoded_column, null, expression.literal_column("'^n'")
    )
    encoded_column = func.REPLACE(  # replace all occurrences of '|' in the original with '^d'
        encoded_column, delimiter, expression.literal_column("'^d'")
    )

    # delimit elements in the array using '|'and mark nulls with `~`
    xml_column = delimiter + func.COALESCE(  # denote null values with '~'
        encoded_column, null
    )  # allow unambiguously distinguishing (nullable) array elements using scheme above

    # use constructor: you can't directly construct an XMLPathBinaryExpression from plain text
    xml_column = XMLPathBinaryExpression(xml_column.left, xml_column.right, xml_column.operator)

    return func.COALESCE(  # coalesce to represent empty arrays as ''
        select([xml_column])
        .where(predicate_expression)
        .suffix_with("FOR XML PATH ('')")
        .as_scalar(),
        expression.literal_column("''"),
    )


# 3-tuple describing the join information for each traversal in a fold.
#
# Contains DirectJoinDescriptor naming the columns used in the join predicate,
# the source/from table, and the destination/to table
SQLFoldTraversalDescriptor = namedtuple(
    "SQLFoldJoinInfo",
    (
        # DirectJoinDescriptor giving columns used to join from_table/to_table
        "join_descriptor",
        # SQLAlchemy table corresponding to corresponding to the outside vertex of the traversal,
        # appears on the left side of the join.
        "from_table",
        # SQLAlchemy table corresponding to corresponding to the inside vertex of the traversal,
        # appears on the right side of the join.
        "to_table",
    ),
)


class SQLFoldObject(object):
    """Object used to collect info for folds in order to ensure correct code emission."""

    # A SQLFoldObject consists of information related to the SELECT clause of the fold subquery,
    # the GROUP BY clause, the WHERE clause (if applying filters) and the FROM clause which contains
    # one JOIN per vertex traversed in the fold, including the traversal from the vertex outside
    # the fold to the folded vertex itself.
    #
    # The life cycle for the SQLFoldObject is:
    #   1. initializing it with the information for the outer vertex (the one outside the fold)
    #   2. at least one traversal
    #   3. visiting the output vertex to collect the output columns
    #   4. optionally adding a filter condition
    #   5. ending the fold by producing the resulting subquery
    #
    # This life cycle is completed via calls to __init__, visit_vertex, add_filter, and end_fold.
    #
    # The SELECT clause for the fold subquery contains OuterVertex.SOME_COLUMN, a unique
    # identifier (the primary key) for the OuterVertex determined by the edge descriptor
    # from the vertex immediately outside the fold to the folded vertex. This presently
    # only supports non-composite primary keys.
    #
    # SELECT will also contain an ARRAY_AGG for each column labeled for output inside the fold if
    # compiling to PostgreSQL. For compilation to MSSQL an XML PATH-based aggregation is performed.
    #
    # SELECT will also contain a COUNT(*) if _x_count is referred to by the query.
    #
    # The GROUP BY clause is produced during initialization.
    #
    # If a filter occurs on any vertex field inside the fold, a WHERE clause will also be produced.
    # TODO: implement filters for MSSQL
    #
    # The FROM and JOIN clauses are constructed during end_fold using info from the
    # visit_vertex function.
    #
    # The full subquery will look as follows for PostgreSQL:
    #
    # SELECT
    #   OuterVertex.SOME_COLUMN <- this value is the primary key
    #   ARRAY_AGG(OutputVertex.fold_output_column) AS fold_output
    # FROM OuterVertex
    # JOIN ... <- INNER JOINs compiled during end_fold
    # ON ...
    #          ...
    # JOIN OutputVertex <- INNER JOINs compiled during end_fold
    # ON ...
    # WHERE ... <- only for filters, which can be added with add_filter
    # GROUP BY OuterVertex.SOME_COLUMN
    #
    # and as follows for MSSQL:
    #
    # SELECT
    #   OuterVertex.SOME_COLUMN <- this value is the primary key
    #   COALESCE((SELECT ... FOR XML PATH(''), '~') AS fold_output
    # FROM OuterVertex
    # JOIN ...
    # ON ...
    #          ...
    # JOIN VertexPrecedingOutput
    # ON ...
    def __init__(self, dialect, outer_vertex_table, primary_key_name):
        """Create an SQLFoldObject with table, type, and join information supplied by the IR.

        Args:
            dialect: SQLAlchemy compiler object passed in from the schema, representing
                     the dialect to which the query will be compiled.
            outer_vertex_table: SQLAlchemy table alias for vertex outside of fold.
            primary_key_name: name of the primary key of the vertex immediately outside the
                              fold. Used to set the group by as well as join the fold subquery
                              to the rest of the query.
        """
        # Table and FoldScopeLocation containing output columns are initialized to None because
        # the output table is unknown until one is found during visit_vertex.
        self._output_vertex_alias = None
        self._output_vertex_location = None

        # Table for vertex immediately outside fold.
        self._outer_vertex_alias = outer_vertex_table
        self._outer_vertex_primary_key = primary_key_name

        # List of SQLFoldTraversalDescriptor namedtuples describing each traversal in the fold
        # starting with the join from the vertex immediately outside the fold to the folded vertex.
        self._traversal_descriptors = []
        self._outputs = []  # Output columns for folded subquery.
        self._filters = []  # SQLAlchemy Expressions to be used in the where clause.

        # SQLAlchemy compiler object determining which dialect to target.
        self._dialect = dialect

        # Whether this fold has been ended by calling the end_fold function.
        self._ended = False

    def __str__(self):
        """Produce string used to customize error messages."""
        if self._outer_vertex_alias is None:
            return 'SQLFoldObject("Invalid fold: no vertex preceding fold.")'
        elif self._output_vertex_alias is None:
            return (
                'SQLFoldObject("Vertex outside fold: {}.' 'Output vertex for fold: None.")'
            ).format(self._outer_vertex_alias.original)
        else:
            return 'SQLFoldObject("Vertex outside fold: {}. Output vertex for fold: {}.")'.format(
                self._outer_vertex_alias.original, self._output_vertex_alias.original
            )

    def _construct_fold_joins(self):
        """Use the traversal descriptors to create the join clause for the tables in the fold."""
        # Start the join clause with the from_table of the first traversal descriptor,
        # which is the vertex immediately preceding the fold.
        join_clause = self._traversal_descriptors[0].from_table
        if isinstance(self._dialect, MSDialect):
            # For MSSQL the logic of the final join predicate (from the vertex preceding the output
            # to the output vertex) occurs in the WHERE clause of the SELECT ... FOR XML PATH('')
            # so we don't iterate all n joins for MSSQL, just the first n-1.
            terminating_index = len(self._traversal_descriptors) - 1
        elif isinstance(self._dialect, PGDialect):
            terminating_index = len(self._traversal_descriptors)
        else:
            raise NotImplementedError(
                "Fold only supported for MSSQL and "
                "PostgreSQL, dialect was set to {}".format(self._dialect.name)
            )

        traversal_descriptors = self._traversal_descriptors[:terminating_index]
        # Starting at the first from_table, join traversed vertices in order until the output
        # vertex (PostgreSQL) is reached, or until the last vertex preceding the output
        # vertex (MSSQL) is reached.
        for traversal_descriptor in traversal_descriptors:
            # Joins from earlier in the chain of traversals are at the beginning of the list
            # b/c joins are appended in the order they are traversed.
            from_table = traversal_descriptor.from_table
            to_table = traversal_descriptor.to_table
            join_descriptor = traversal_descriptor.join_descriptor
            join_clause = sqlalchemy.join(
                join_clause,
                to_table,
                onclause=(
                    from_table.c[join_descriptor.from_column]
                    == to_table.c[join_descriptor.to_column]
                ),
            )

        return join_clause

    def _construct_fold_subquery(self, subquery_from_clause):
        """Combine all parts of the fold object to produce the complete fold subquery."""
        select_statement = (
            sqlalchemy.select(self._outputs)
            .select_from(subquery_from_clause)
            .where(sqlalchemy.and_(*self._filters))
        )

        if isinstance(self._dialect, MSDialect):
            # mssql doesn't rely on a group by
            return select_statement
        elif isinstance(self._dialect, PGDialect):
            return select_statement.group_by(
                self._outer_vertex_alias.c[self._outer_vertex_primary_key]
            )
        else:
            raise NotImplementedError(
                "Fold only supported for MSSQL and "
                "PostgreSQL, dialect was set to {}".format(self._dialect.name)
            )

    def _get_array_agg_column(self, intermediate_fold_output_name, fold_output_field):
        """Select an array_agg of the fold output field, labeled as requested."""
        return sqlalchemy.func.array_agg(self._output_vertex_alias.c[fold_output_field]).label(
            intermediate_fold_output_name
        )

    def _get_mssql_xml_path_column(
        self, intermediate_fold_output_name, fold_output_field, last_traversal
    ):
        """Select the MSSQL XML PATH aggregation of the fold output field, labeled as requested.

        The MSSQL equivalent of array aggregation is performed using an XML PATH subquery that has
        the basic structure outlined below.

        SELECT
            COALESCE('|' + ENCODE(OutputVertex.output_field), '~')
        FROM
            OutputVertex
        WHERE
            VertexPrecedingOutput.primary_key = OutputVertex.foreign_key
        FOR XML PATH ('')

        - ENCODE is shorthand for a function composition which replaces '~' (null),
        '|' (list delimiter), '^' (escape) with '^n', '^d', '^e', resp.

        - VertexPrecedingOutput is the vertex immediately preceding the output vertex in the
        chain of traversals, beginning at the vertex immediately outside the fold.
        VertexPrecedingOutput is the `from_table` of the last traversal descriptor tuple
        added to the fold's `traversal_descriptors` list.

        - The join predicate may have primary_key and foreign_key reversed depending on the
        direction of the edge connecting VertexPrecedingOutput to OutputVertex.

        Args:
            intermediate_fold_output_name: string label to give to the resulting XML PATH
                                            subquery built
            fold_output_field: string name of the column requested from the output vertex.
            last_traversal: SQLFoldTraversalDescriptor describing tables/WHERE predicate
                            used in subquery.

        Returns:
            Selectable for XML PATH aggregation subquery
        """
        # use join info tuple for most recent traversal to set WHERE clause for XML PATH subquery
        edge, from_alias, to_alias = last_traversal

        return _get_xml_path_clause(
            self._output_vertex_alias.c[fold_output_field],
            (from_alias.c[edge.from_column] == to_alias.c[edge.to_column]),
        ).label(intermediate_fold_output_name)

    def _get_fold_output_column_clause(self, fold_output_field):
        """Get the SQLAlchemy column expression corresponding to the fold output field."""
        if fold_output_field == COUNT_META_FIELD_NAME:
            return sqlalchemy.func.coalesce(
                sqlalchemy.func.count(), sqlalchemy.literal_column("0")
            ).label(FOLD_OUTPUT_FORMAT_STRING.format(COUNT_META_FIELD_NAME))
        else:
            # force column to have explicit label as opposed to anon_label
            intermediate_fold_output_name = FOLD_OUTPUT_FORMAT_STRING.format(fold_output_field)
            # add array aggregated output column to self._outputs
            # add aggregated output column to self._outputs
            if isinstance(self._dialect, MSDialect):
                # MSSQL uses XML PATH aggregation
                return self._get_mssql_xml_path_column(
                    intermediate_fold_output_name,
                    fold_output_field,
                    # output is last vertex traversed
                    self._traversal_descriptors[-1],
                )
            elif isinstance(self._dialect, PGDialect):
                # PostgreSQL uses ARRAY_AGG
                return self._get_array_agg_column(intermediate_fold_output_name, fold_output_field)
            else:
                raise NotImplementedError(
                    "Fold only supported for MSSQL and PostgreSQL, "
                    "dialect set to {}".format(self._dialect.name)
                )

        # We should have either triggered a not implemented error, or returned earlier
        raise AssertionError(
            "Reached end of function without returning a value, this code should be unreachable."
        )

    def _get_fold_outputs(self, fold_scope_location, all_folded_fields):
        """Generate output columns for innermost fold scope and add them to active SQLFoldObject."""
        # Find outputs for this fold in all_folded_fields and add to self._outputs.
        if fold_scope_location.fold_path in all_folded_fields:
            for fold_output in all_folded_fields[fold_scope_location.fold_path]:
                # Distinguish folds with the same fold path but different query paths.
                if (fold_output.base_location, fold_output.fold_path) == (
                    fold_scope_location.base_location,
                    fold_scope_location.fold_path,
                ):
                    # Get SQLAlchemy column for fold_output.
                    column_clause = self._get_fold_output_column_clause(fold_output.field)
                    # Append resulting column to outputs.
                    self._outputs.append(column_clause)

        # Use to join unique identifier for the fold's outer vertex to the final table.
        self._outputs.append(self._outer_vertex_alias.c[self._outer_vertex_primary_key])

        # Sort to make select order deterministic.
        return sorted(self._outputs, key=lambda column: column.name, reverse=True)

    def visit_vertex(
        self, join_descriptor, from_table, to_table, current_fold_scope_location, all_folded_fields
    ):
        """Add a new traversal descriptor and add outputs, if visiting an output vertex."""
        if self._ended:
            raise AssertionError(
                "Cannot visit traversed vertices after end_fold has been called."
                "Invalid state encountered during fold {}".format(self)
            )

        self._traversal_descriptors.append(
            SQLFoldTraversalDescriptor(join_descriptor, from_table, to_table)
        )

        # Collect outputs, if there are any at the current FoldScopeLocation.
        if current_fold_scope_location.fold_path in all_folded_fields:
            # Ensure that no other outputs have been found for this fold since all outputs must
            # come from the same FoldScopeLocation.
            if self._output_vertex_alias is not None:
                raise AssertionError(
                    "Cannot visit multiple output vertices in one fold. "
                    "Invalid state encountered during fold {}".format(self)
                )
            self._output_vertex_alias = to_table
            self._output_vertex_location = current_fold_scope_location
            self._outputs = self._get_fold_outputs(current_fold_scope_location, all_folded_fields)

    def add_filter(self, predicate, aliases):
        """Add a new filter to the SQLFoldObject."""
        if self._ended:
            raise AssertionError(
                "Cannot add a filter after end_fold has been called. Invalid "
                "state encountered during fold {}".format(self)
            )
        if isinstance(self._dialect, MSDialect):
            raise NotImplementedError(
                "Filtering on fields inside a fold is not implemented for MSSQL yet."
            )
        # Filters are applied to output vertices, thus current_alias=self.output_vertex_alias.
        sql_expression = predicate.to_sql(self._dialect, aliases, self._output_vertex_alias)
        self._filters.append(sql_expression)

    def end_fold(self, alias_generator, from_clause, outer_from_table):
        """Produce the final subquery and join it onto the rest of the query."""
        if self._ended:
            raise AssertionError(
                "Cannot call end_fold more than once. "
                "Invalid state encountered during fold {}".format(self)
            )
        if self._output_vertex_alias is None:
            raise AssertionError(
                "No output vertex visited. Invalid state encountered during fold {}".format(self)
            )
        if len(self._traversal_descriptors) == 0:
            raise AssertionError(
                "No traversed vertices visited. "
                "Invalid state encountered during fold {}".format(self)
            )

        # For now, folds with more than one traversal (i.e. join) are not implemented in MSSQL.
        if len(self._traversal_descriptors) > 1 and isinstance(self._dialect, MSDialect):
            raise NotImplementedError(
                "Folds containing multiple traversals are not implemented in MSSQL."
            )

        # Join together all vertices traversed.
        subquery_from_clause = self._construct_fold_joins()

        # Produce full subquery.
        fold_subquery = self._construct_fold_subquery(subquery_from_clause).alias(
            alias_generator.generate_subquery()
        )

        # Join the subquery onto the rest of the query.
        joined_from_clause = sqlalchemy.join(
            from_clause,
            fold_subquery,
            onclause=(
                outer_from_table.c[self._outer_vertex_primary_key]
                == fold_subquery.c[
                    self._outer_vertex_primary_key
                ]  # only support a single primary key field, no composite keys
            ),
            isouter=False,
        )

        # End the fold, preventing any more functions from being called on this fold.
        self._ended = True

        return fold_subquery, joined_from_clause, self._output_vertex_location


class UniqueAliasGenerator(object):
    """Mutable class used to generate unique aliases for subqueries."""

    def __init__(self):
        """Create unique subquery aliases by tracking counter."""
        self._fold_count = 1

    def generate_subquery(self):
        """Generate a new subquery alias and increment the counter."""
        alias = FOLD_SUBQUERY_FORMAT_STRING.format(self._fold_count)
        self._fold_count += 1
        return alias


@dataclass
class ColumnRouter:
    """Container for columns selected from a variety of selectables.

    ContextFields selecting from locations inside a CTE need to be redirected to get those columns
    from the corresponding columns exposed by the CTE instead. A ColumnRouter can be used to store
    these column name mappings.

    The Selectable.c property is the only property of selectables used by ContextFields, so that's
    the only property this class needs to implement to serve as a Selectable.
    TODO(bojanserafimov): make an abstract class instead of duck-typing this.
    """

    c: Dict[str, sqlalchemy.Column]


class CompilationState(object):
    """Mutable class used to keep track of state while emitting a sql query."""

    def __init__(self, sql_schema_info, ir):
        """Initialize a CompilationState, setting the current location at the root of the query."""
        # Immutable metadata
        self._sql_schema_info = sql_schema_info
        self._ir = ir
        self._used_columns = _find_columns_used_outside_folds(sql_schema_info, ir)
        # mapping fold paths to FoldScopeLocations with field information
        self._all_folded_fields = _find_folded_fields(ir)

        # Current query location state. Only mutable by calling _relocate.
        self._current_location = None  # the current location in the query. None means global.
        self._current_alias = None  # a sqlalchemy table Alias at the current location

        # Current folded subquery state.
        self._current_fold = None  # SQLFoldObject to collect fold info and guide output query
        self._fold_vertex_location = None  # location in the IR tree where the fold starts
        self._outside_fold_location = None

        # Dict mapping (some_location.query_path, fold_scope_location.fold_path) tuples to
        # corresponding table _Aliases. some_location is either self._current_location
        # or the base location of an open FoldScopeLocation.
        # Note: for tables with an _x_count column, that column will always
        # be named "fold_output__x_count".
        self._aliases = {}
        self._relocate(ir.query_metadata_table.root_location)
        self._came_from = {}  # mapping aliases to the column used to join into them.
        self._recurse_needs_cte = False

        # The query being constructed as the IR is processed
        self._from_clause = self._current_alias  # the main sqlalchemy Selectable
        self._outputs = []  # sqlalchemy Columns labelled correctly for output
        self._filters = []  # sqlalchemy Expressions to be used in the where clause

        self._alias_generator = UniqueAliasGenerator()  # generates aliases for the fold subqueries

    def _relocate(self, new_location):
        """Move to a different location in the query, updating the _current_alias."""
        self._current_location = new_location
        # Create appropriate alias key based on whether or not relocation is taking place in a fold
        # or not. Note: during end_fold relocation to outside of the fold (i.e. to a Location rather
        # than a FoldScopeLocation) occurs before self._current_fold is set to None. Therefore, it
        # should be checked that the current fold is not None AND that the new location is a
        # FoldScopeLocation.
        if self._current_fold is not None and isinstance(new_location, FoldScopeLocation):
            alias_key = (
                self._current_location.base_location.query_path,
                self._current_location.fold_path,
            )
        # Regardless of whether self._current_fold is None or not, if the new location is a
        # Location, relocation should occur based on a Location alias key.
        elif isinstance(new_location, Location):
            alias_key = (self._current_location.query_path, None)
        else:
            raise AssertionError(
                f"Attempted an invalid relocation to {new_location} while the current fold was set"
                f"to {self._current_fold}."
            )

        # Update the current alias.
        if alias_key in self._aliases:
            self._current_alias = self._aliases[alias_key]
        else:
            self._current_alias = self._sql_schema_info.vertex_name_to_table[
                self._current_classname
            ].alias()

    def _join_to_parent_location(self, parent_alias, from_column, to_column, optional):
        """Join the current location to the parent location using the column names specified."""
        self._came_from[self._current_alias] = self._current_alias.c[to_column]

        if self._is_in_optional_scope() and not optional:
            # For mandatory edges in optional scope, we emit LEFT OUTER JOIN and enforce the
            # edge being mandatory with additional filters in the WHERE clause.
            #
            # This is some tricky logic. To prevent regression, here's some caution against
            # solutions that might seem simpler, but are not correct:
            # 1. You might think it's simpler to just use an INNER JOIN for mandatory edges in
            #    optional scope. However, if there is a LEFT JOIN miss, the NULL value resulting
            #    from it will not match anything in this INNER JOIN, and the row will be removed.
            #    As a result, @optional semantics will not be preserved.
            # 2. You might think that a cleaner solution is performing all the mandatory traversals
            #    first in subqueries, and joining those subqueries with LEFT OUTER JOIN. This
            #    approach is incorrect because a mandatory edge traversal miss inside an optional
            #    scope is supposed to invalidate the whole result. However, with this solution the
            #    result will still appear.
            self._filters.append(
                sqlalchemy.or_(
                    self._came_from[self._current_alias].isnot(None),
                    self._came_from[parent_alias].is_(None),
                )
            )

        # Join to where we came from
        self._from_clause = self._from_clause.join(
            self._current_alias,
            onclause=(parent_alias.c[from_column] == self._current_alias.c[to_column]),
            isouter=self._is_in_optional_scope(),
        )

    @property
    def _current_location_info(self):
        """Get the LocationInfo of the current location in the query."""
        return self._ir.query_metadata_table.get_location_info(self._current_location)

    @property
    def _current_classname(self):
        """Get the string class name of the current location in the query."""
        return self._current_location_info.type.name

    def _is_in_optional_scope(self):
        if self._current_location is None:
            return False
        return self._current_location_info.optional_scopes_depth > 0

    def backtrack(self, previous_location):
        """Execute a Backtrack Block."""
        self._relocate(previous_location)

    def traverse(self, vertex_field: str, optional: bool) -> None:
        """Execute a Traverse Block."""
<<<<<<< HEAD
        # Follow the edge, either by calling visit_vertex if in a fold or joining to the
        # parent location.
=======
        self._recurse_needs_cte = True

        if self._current_fold is not None:
            raise NotImplementedError("Traversals inside a fold are not implemented yet.")
        # Follow the edge
>>>>>>> 894e40cf
        previous_alias = self._current_alias
        edge = self._sql_schema_info.join_descriptors[self._current_classname][vertex_field]
        self._relocate(self._current_location.navigate_to_subpath(vertex_field))
        if self._current_fold is not None:
            self._current_fold.visit_vertex(
                edge,
                previous_alias,
                self._current_alias,
                self._current_location,
                self._all_folded_fields,
            )
        else:
            self._join_to_parent_location(
                previous_alias, edge.from_column, edge.to_column, optional
            )

    def _wrap_into_cte(self) -> None:
        """Wrap the current query into a cte."""
        # Additional outputs the CTE needs to export for use elsewhere in the query
        extra_outputs: List[Label] = []
        # Mapping alias_key -> external_name -> internal_name
        column_mappings: Dict[str, Dict[str, str]] = {}
        for alias_key, alias in self._aliases.items():
            vertex_path, _ = alias_key
            for used_column_name in sorted(self._used_columns[vertex_path]):
                label = "_".join(vertex_path) + "__" + used_column_name
                extra_outputs.append(alias.c[used_column_name].label(label))
                column_mappings.setdefault(alias_key, {})[used_column_name] = label

        # Wrap the query so far into a cte. Make sure to select any fields used outside the cte.
        if self._recurse_needs_cte:
            self._current_alias = self.get_query(extra_outputs).cte(recursive=False)
            self._from_clause = self._current_alias

            self._filters = []  # The filters are already included in the cte
            self._aliases = {
                alias_key: ColumnRouter(
                    {
                        external_name: self._current_alias.c[internal_name]
                        for external_name, internal_name in column_mappings.get(
                            alias_key, {}
                        ).items()
                    }
                )
                for alias_key, alias_value in self._aliases.items()
            }
            self._current_alias = self._aliases[(self._current_location.query_path, None)]

    def _get_current_primary_key_name(self, directive_name: str) -> str:
        """Return the name of the single-column primary key at the current location.

        If there is no single-column primary key at this location, an error is raised.

        Args:
            directive_name: name of the directive that requires for the single-column
                            primary key to exist. Used in error messages only.

        Returns:
            name of the single-column primary key
        """
        if not self._current_alias.primary_key:
            raise AssertionError(
                f"The table for vertex {self._current_classname} has no primary key specified. "
                f"This information is required to emit a {directive_name} directive."
            )
        if len(self._current_alias.primary_key) > 1:
            raise NotImplementedError(
                f"The table for vertex {self._current_classname} has a composite primary key "
                f"{self._current_alias.primary_key}. The SQL backend does not support "
                f"{directive_name} on tables with composite primary keys."
            )
        return self._current_alias.primary_key[0].name

    def recurse(self, vertex_field: str, depth: int) -> None:
        """Execute a Recurse Block."""
        if self._current_fold is not None:
            raise AssertionError("Recurse inside a fold is not allowed.")

        edge = self._sql_schema_info.join_descriptors[self._current_classname][vertex_field]
        primary_key = self._get_current_primary_key_name("@recurse")

        # Wrap the query so far into a cte if it would speed up the recursive query.
        if self._recurse_needs_cte:
            self._wrap_into_cte()

        previous_alias = self._current_alias
        self._relocate(self._current_location.navigate_to_subpath(vertex_field))

        # Sanitize literal columns to be used in the query
        if not isinstance(depth, int):
            raise AssertionError(
                "Depth must be a number. Received {} {}".format(type(depth), depth)
            )
        literal_depth = sqlalchemy.literal_column(str(depth))
        literal_0 = sqlalchemy.literal_column("0")
        literal_1 = sqlalchemy.literal_column("1")

        # Find which columns should be selected
        used_columns = sorted(self._used_columns[self._current_location.query_path])

        # The base of the recursive CTE selects all needed columns and sets the depth to 0
        base = sqlalchemy.select(
            [previous_alias.c[col].label(col) for col in used_columns]
            + [previous_alias.c[primary_key].label(CTE_KEY_NAME), literal_0.label(CTE_DEPTH_NAME),]
        ).cte(recursive=True)

        # The recursive step selects all needed columns, increments the depth, and joins to the base
        step = self._current_alias.alias()
        self._current_alias = base.union_all(
            sqlalchemy.select(
                [step.c[col] for col in used_columns]
                + [
                    base.c[CTE_KEY_NAME].label(CTE_KEY_NAME),
                    (base.c[CTE_DEPTH_NAME] + literal_1).label(CTE_DEPTH_NAME),
                ]
            )
            .select_from(
                base.join(step, onclause=base.c[edge.from_column] == step.c[edge.to_column])
            )
            .where(base.c[CTE_DEPTH_NAME] < literal_depth)
        )

        # Instead of joining to the current _from_clause, we make this alias the _from_clause.
        # If the existing _from_clause had any information in it, then the _current_alias would
        # be a cte that contains all that information.
        self._from_clause = self._current_alias

    def start_global_operations(self):
        """Execute a GlobalOperationsStart block."""
        if self._current_location is None:
            raise AssertionError("CompilationState is already in global scope.")
        self._current_location = None

    def filter(self, predicate: Expression) -> None:
        """Execute a Filter Block."""
        self._recurse_needs_cte = True

        # If there is an active fold, add the filter to the current fold. Note that this is only for
        # regular fields i.e. non-_x_count fields. Filtering on _x_count will use the COUNT(*)
        # output from the folded subquery and apply the filter in the global WHERE clause.
        if self._current_fold is not None:
            if _find_tagged_parameters(predicate):
                raise NotImplementedError(
                    "Filtering with a tagged parameter in a fold scope is not implemented yet."
                )
            self._current_fold.add_filter(predicate, self._aliases)

        # Otherwise, add the filter to the compilation state. Note that this is for filters outside
        # a fold scope and _x_count filters within a fold scope.
        else:
            sql_expression = predicate.to_sql(
                self._sql_schema_info.dialect, self._aliases, self._current_alias
            )
            if self._is_in_optional_scope():
                sql_expression = sqlalchemy.or_(
                    sql_expression, self._came_from[self._current_alias].is_(None)
                )
            self._filters.append(sql_expression)

    def fold(self, fold_scope_location):
        """Begin execution of a Fold Block by initializing and visiting the first vertex."""
        if self._current_fold is not None:
            raise AssertionError(
                "Fold block {} entered while inside another "
                "fold block at current location {}.".format(
                    fold_scope_location, self._current_location_info
                )
            )

        # 1. Get fold metadata.
        # Location of vertex that is folded on.
        self._fold_vertex_location = fold_scope_location
        self._outside_fold_location = self._current_location
        outer_alias = self._current_alias.alias()
        outer_vertex_primary_key_name = self._get_current_primary_key_name("@fold")

        # 2. Collect edge information to join the fold subquery to the main selectable.
        edge_direction, edge_name = fold_scope_location.fold_path[0]
        full_edge_name = "{}_{}".format(edge_direction, edge_name)
        # only works if fold scope location is the immediate child of self._current_classname
        join_descriptor = self._sql_schema_info.join_descriptors[self._current_classname][
            full_edge_name
        ]

        # 3. Initialize fold object.
        self._current_fold = SQLFoldObject(
            self._sql_schema_info.dialect, outer_alias, outer_vertex_primary_key_name
        )

        # 4. Relocate to inside the fold scope and visit the first vertex.
        self._relocate(fold_scope_location)
        self._current_fold.visit_vertex(
            join_descriptor,
            outer_alias,
            self._current_alias,
            fold_scope_location,
            self._all_folded_fields,
        )

    def unfold(self):
        """Complete the execution of a Fold Block."""
        # 1. Relocate to outside of the fold.
        self._relocate(self._outside_fold_location)

        # 2. End the fold, collecting the folded subquery, the new from clause for the main
        # selectable, and the location of the folded outputs.
        fold_subquery, from_clause, output_vertex_location = self._current_fold.end_fold(
            self._alias_generator, self._from_clause, self._current_alias
        )

        # 3. Update the alias for the subquery's folded outputs and from clause for this SQL query.
        subquery_alias_key = (
            output_vertex_location.base_location.query_path,
            output_vertex_location.fold_path,
        )
        self._aliases[subquery_alias_key] = fold_subquery
        self._from_clause = from_clause

        # 4. Clear the fold from the compilation state.
        self._current_fold = None
        self._fold_vertex_location = None
        self._outside_fold_location = None

    def mark_location(self):
        """Execute a MarkLocation Block."""
        # If the current location is the beginning of a fold, the current alias
        # will eventually be replaced by the resulting fold subquery during Unfold.
        self._aliases[
            (self._current_location.base_location.query_path, self._current_location.fold_path,)
            if self._current_fold is not None
            else (self._current_location.query_path, None)
        ] = self._current_alias

    def construct_result(self, output_name, field):
        """Execute a ConstructResult Block."""
        self._outputs.append(
            field.to_sql(self._sql_schema_info.dialect, self._aliases, self._current_alias).label(
                output_name
            )
        )

    def get_query(self, extra_outputs: Optional[List[Label]] = None) -> Select:
        """After all IR Blocks are processed, return the resulting sqlalchemy query."""
        if not extra_outputs:
            extra_outputs = []
        return (
            sqlalchemy.select(extra_outputs + self._outputs)
            .select_from(self._from_clause)
            .where(sqlalchemy.and_(*self._filters))
        )


def emit_code_from_ir(sql_schema_info, ir):
    """Return a SQLAlchemy Query from a passed SqlQueryTree.

    Args:
        sql_schema_info: SQLAlchemySchemaInfo containing all relevant schema information
        ir: IrAndMetadata containing query information with lowered blocks

    Returns:
        SQLAlchemy Query
    """
    state = CompilationState(sql_schema_info, ir)
    for block in _traverse_and_validate_blocks(ir):
        if isinstance(block, blocks.QueryRoot):
            pass
        elif isinstance(block, blocks.MarkLocation):
            state.mark_location()
        elif isinstance(block, blocks.Backtrack):
            state.backtrack(block.location)
        elif isinstance(block, blocks.Traverse):
            state.traverse("{}_{}".format(block.direction, block.edge_name), block.optional)
        elif isinstance(block, blocks.Recurse):
            state.recurse("{}_{}".format(block.direction, block.edge_name), block.depth)
        elif isinstance(block, blocks.EndOptional):
            pass
        elif isinstance(block, blocks.Fold):
            state.fold(block.fold_scope_location)
        elif isinstance(block, blocks.Unfold):
            state.unfold()
        elif isinstance(block, blocks.Filter):
            state.filter(block.predicate)
        elif isinstance(block, blocks.GlobalOperationsStart):
            state.start_global_operations()
        elif isinstance(block, blocks.ConstructResult):
            for output_name, field in sorted(six.iteritems(block.fields)):
                state.construct_result(output_name, field)
        else:
            raise NotImplementedError("Unsupported block {}.".format(block))

    return state.get_query()<|MERGE_RESOLUTION|>--- conflicted
+++ resolved
@@ -793,16 +793,10 @@
 
     def traverse(self, vertex_field: str, optional: bool) -> None:
         """Execute a Traverse Block."""
-<<<<<<< HEAD
+        self._recurse_needs_cte = True
+
         # Follow the edge, either by calling visit_vertex if in a fold or joining to the
         # parent location.
-=======
-        self._recurse_needs_cte = True
-
-        if self._current_fold is not None:
-            raise NotImplementedError("Traversals inside a fold are not implemented yet.")
-        # Follow the edge
->>>>>>> 894e40cf
         previous_alias = self._current_alias
         edge = self._sql_schema_info.join_descriptors[self._current_classname][vertex_field]
         self._relocate(self._current_location.navigate_to_subpath(vertex_field))

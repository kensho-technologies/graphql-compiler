# Copyright 2018-present Kensho Technologies, LLC.
"""Transform a SqlNode tree into an executable SQLAlchemy query."""
from collections import namedtuple

import six
import sqlalchemy
from sqlalchemy import select
from sqlalchemy.dialects.mssql.base import MSDialect
from sqlalchemy.dialects.postgresql.base import PGDialect
from sqlalchemy.ext.compiler import compiles
from sqlalchemy.sql import expression
from sqlalchemy.sql.compiler import _CompileLabel
from sqlalchemy.sql.expression import BinaryExpression
from sqlalchemy.sql.functions import func

from . import blocks
from ..schema import COUNT_META_FIELD_NAME
from .expressions import FoldedContextField
from .helpers import FoldScopeLocation, get_edge_direction_and_name

# Some reserved column names used in emitted SQL queries
CTE_DEPTH_NAME = '__cte_depth'
CTE_KEY_NAME = '__cte_key'

# Formatting strings for intermediate queries/outputs from folds
FOLD_OUTPUT_FORMAT_STRING = 'fold_output_{}'
FOLD_SUBQUERY_FORMAT_STRING = 'folded_subquery_{}'


def _traverse_and_validate_blocks(ir):
    """Yield all blocks, while validating consistency."""
    found_query_root = False
    found_global_operations_block = False

    global_only_blocks = (blocks.ConstructResult,)
    globally_allowed_blocks = (blocks.ConstructResult, blocks.Filter)

    for block in ir.ir_blocks:
        if isinstance(block, blocks.QueryRoot):
            found_query_root = True
        else:
            if not found_query_root:
                raise AssertionError(u'Found block {} before QueryRoot: {}'
                                     .format(block, ir.ir_blocks))

        if isinstance(block, blocks.GlobalOperationsStart):
            if found_global_operations_block:
                raise AssertionError(u'Found duplicate GlobalOperationsStart: {}'
                                     .format(ir.ir_blocks))
            found_global_operations_block = True
        else:
            if found_global_operations_block:
                if not isinstance(block, globally_allowed_blocks):
                    raise AssertionError(u'Only {} are allowed after GlobalOperationsBlock. '
                                         u'Found {} in {}.'
                                         .format(globally_allowed_blocks, block, ir.ir_blocks))
            else:
                if isinstance(block, global_only_blocks):
                    raise AssertionError(u'Block {} is only allowed after GlobalOperationsBlock: {}'
                                         .format(block, ir.ir_blocks))
        yield block


def _find_columns_used_outside_folds(sql_schema_info, ir):
    """For each query path outside of a fold output, find which columns are used."""
    used_columns = {}

    # Find filters used
    for location, location_info in ir.query_metadata_table.registered_locations:
        if isinstance(location, FoldScopeLocation):
            continue
        for filter_info in ir.query_metadata_table.get_filter_infos(location):
            for field in filter_info.fields:
                used_columns.setdefault(location.query_path, set()).add(field)

    # Find foreign keys used
    for location, location_info in ir.query_metadata_table.registered_locations:
        for child_location in ir.query_metadata_table.get_child_locations(location):
            if isinstance(child_location, FoldScopeLocation):
                continue
            edge_direction, edge_name = get_edge_direction_and_name(child_location.query_path[-1])
            vertex_field_name = '{}_{}'.format(edge_direction, edge_name)
            edge = sql_schema_info.join_descriptors[location_info.type.name][vertex_field_name]
            used_columns.setdefault(location.query_path, set()).add(edge.from_column)
            used_columns.setdefault(child_location.query_path, set()).add(edge.to_column)

            # A recurse implies an outgoing foreign key usage
            child_location_info = ir.query_metadata_table.get_location_info(child_location)
            if child_location_info.recursive_scopes_depth > location_info.recursive_scopes_depth:
                used_columns.setdefault(child_location.query_path, set()).add(edge.from_column)

    # Find outputs used
    for _, output_info in ir.query_metadata_table.outputs:
        if isinstance(output_info.location, FoldScopeLocation):
            continue
        query_path = output_info.location.query_path
        used_columns.setdefault(query_path, set()).add(output_info.location.field)

    # Find tags used
    for _, output_info in ir.query_metadata_table.tags:
        if isinstance(output_info.location, FoldScopeLocation):
            continue
        query_path = output_info.location.query_path
        used_columns.setdefault(query_path, set()).add(output_info.location.field)

    return used_columns


def _find_folded_fields(ir):
    """For each fold path, find folded fields (outputs and metafields used in filters)."""
    folded_fields = {}
    # Find outputs used for each fold path.
    for _, output_info in ir.query_metadata_table.outputs:
        if isinstance(output_info.location, FoldScopeLocation):
            fold_path = output_info.location.fold_path
            folded_fields.setdefault(fold_path, set()).add(output_info.location)

    # Add _x_count, if used as a filter.
    global_operation_start = False
    for block in ir.ir_blocks:
        # _x_count filters only occur after encountering a GlobalOperationStart block.
        if isinstance(block, blocks.GlobalOperationsStart):
            global_operation_start = True
        # Check the left and right side of Filter predicates to see if _x_count is involved.
        if global_operation_start and isinstance(block, blocks.Filter):
            for subexpression in (block.predicate.left, block.predicate.right):
                if (isinstance(subexpression, FoldedContextField) and
                        subexpression.fold_scope_location.field == COUNT_META_FIELD_NAME):
                    fold_scope_location = subexpression.fold_scope_location
                    fold_path = fold_scope_location.fold_path
                    folded_fields.setdefault(fold_path, set()).add(fold_scope_location)

    return folded_fields


class XMLPathBinaryExpression(BinaryExpression):
    """Special override of BinaryExpression used to trigger `compile_xmlpath` during compile.

    This type of binary expression is used to describe the Selectable selected inside the
    XML PATH subquery. Using an XMLPathBinaryExpression forces the compiler to produce that
    Selectable without aliasing (aka labeling) it. This prevents the string resulting from
    the XML PATH from having extraneous XML tags based on the alias given to the column.
    """


@compiles(_CompileLabel, 'default')
def compile_xmlpath(element, compiler, **kw):
    """Suppress labeling when compiling XML PATH subqueries, otherwise compile as usual.

    This method is needed because if XML PATH column is selected with an alias then each
    entry in the resulting array is wrapped in XML tags bearing that alias.
    e.g. `SELECT (SELECT ... FOR XML PATH ('')) AS blah ...` results in a string of the form
    <blah>element1</blah><blah>element2</blah>. Since SQLAlchemy adds labels to all Selectables, we
    must to suppress that labeling.
    """
    if isinstance(element.element, XMLPathBinaryExpression):
        # this indicates that no label should be inserted for this element
        kw.update(
            within_columns_clause=False  # label always gets added if within_columns_clause is True
        )
    return compiler.visit_label(element, **kw)


def _get_xml_path_clause(output_column, predicate_expression):
    r"""Produce an MSSQL-style XML PATH-based aggregation subquery.

    XML PATH clause aggregates the values of the output_column from the output vertex
    properly encoded to ensure that we can reconstruct a list of the original values
    regardless of what characters they contain, whether they are empty or null, and
    regardless of their data type.

    Empty arrays are represented as '', null values are represented as '~', array
    entries are delimited using '|'.

    All occurrences of '^', '~', and '|' in the original string values are
    replaced with '^e' (escape), '^n' (null), and '^d' (delimiter), resp.

    Undoing the encoding above, as well as the XML reference entity encoding performed
    by the XML PATH statement, is deferred to post-processing when the list is retrieved
    from the string representation produced by the subquery.

    Post-processing must split on '|', convert '~' to None, and undo both the encoding above
    and the XML reference entity encoding auto performed by XML PATH. In particular, undo
    '^d' -> '|', '^e' -> '^', '^n' -> '~', '&amp;' -> '&', '&gt;' -> '>', '&lt;' -> '<',
    '&#xHEX;' -> '\xHEX'. For example, any string containing the
    "ack acknowledge ctrl-f character", represented by hexadecimal 0x6, will be converted to
    a string containing the HTML sequence "&#x6;" This conversion can be undone with
    chr(int("6", 16)) to convert the sequence above to the character '\x06'. Any sequence
    matching &#x([A-Za-z0-9]+); can be converted to the proper unicode character
    representation likewise. The remaining XML post processing can be done with
    https://docs.python.org/3/library/html.html#html.unescape

    Joining from the preceding vertex to the correct output vertex
    is performed with the WHERE clause. This is contrasted with PostgreSQL subqueries,
    in which the join from penultimate vertex to output vertex is done within
    the FROM/JOIN clause of the aggregation subquery.

    Args:
        output_column: SQLAlchemy Column, value being aggregated with XML PATH
        predicate_expression: SQLAlchemy BinaryExpression, predicate used to filter

    Returns:
        A SQLAlchemy Selectable corresponding to the XML PATH subquery
    """
    delimiter = expression.literal_column("'|'")
    null = expression.literal_column("'~'")
    encoded_column = func.REPLACE(  # replace all occurrences of '^' in the original with '^e'
        output_column, expression.literal_column("'^'"), expression.literal_column("'^e'")
    )
    encoded_column = func.REPLACE(  # replace all occurrences of '~' in the original with '^n'
        encoded_column, null, expression.literal_column("'^n'")
    )
    encoded_column = func.REPLACE(  # replace all occurrences of '|' in the original with '^d'
        encoded_column, delimiter, expression.literal_column("'^d'")
    )

    # delimit elements in the array using '|'and mark nulls with `~`
    xml_column = (delimiter + func.COALESCE(  # denote null values with '~'
        encoded_column, null
    ))  # allow unambiguously distinguishing (nullable) array elements using scheme above

    # use constructor: you can't directly construct an XMLPathBinaryExpression from plain text
    xml_column = XMLPathBinaryExpression(xml_column.left, xml_column.right, xml_column.operator)

    return func.COALESCE(  # coalesce to represent empty arrays as ''
        select([xml_column]).where(predicate_expression).suffix_with(
            "FOR XML PATH ('')"
        ).as_scalar(),
        expression.literal_column("''")
    )


# 3-tuple describing the join information for each traversal in a fold.
#
# Contains DirectJoinDescriptor naming the columns used in the join predicate,
# the source/from table, and the destination/to table
SQLFoldTraversalDescriptor = namedtuple('SQLFoldJoinInfo', (
    # DirectJoinDescriptor giving columns used to join from_table/to_table
    'join_descriptor',

    # SQLAlchemy table corresponding to corresponding to the outside vertex of the traversal,
    # appears on the left side of the join.
    'from_table',

    # SQLAlchemy table corresponding to corresponding to the inside vertex of the traversal,
    # appears on the right side of the join.
    'to_table'
))


class SQLFoldObject(object):
    """Object used to collect info for folds in order to ensure correct code emission."""

    # A SQLFoldObject consists of information related to the SELECT clause of the fold subquery,
    # the GROUP BY clause, and the FROM clause which contains one JOIN per vertex traversed in
    # the fold, including the traversal from the vertex outside the fold to the folded vertex
    # itself.
    #
    # The life cycle for the SQLFoldObject is 1.) initializing it with the information for the
    # outer vertex (the one outside the fold), 2.) at least one traversal, 3.) visiting the output
    # vertex to collect the output columns, 4.) ending the fold by producing the resulting subquery.
    #
    # This life cycle is completed via calls to __init__, visit_traversed_vertex,
    # visit_output_vertex, and end_fold.
    #
    # The SELECT clause for the fold subquery contains OuterVertex.SOME_COLUMN, a unique
    # identifier (the primary key) for the OuterVertex determined by the edge descriptor
    # from the vertex immediately outside the fold to the folded vertex. This presently
    # only supports non-composite primary keys.
    #
    # SELECT will also contain an ARRAY_AGG for each column labeled for output inside the fold if
    # compiling to PostgreSQL. For compilation to MSSQL an XML PATH-based aggregation is performed.
    #
    # SELECT will also contain a COUNT(*) if _x_count is referred to by the query.
    #
    # The GROUP BY clause is produced during initialization.
    #
    # The FROM and JOIN clauses are constructed during end_fold using info from the
    # visit_traversed_vertex function.
    #
    # The full subquery will look as follows for PostgreSQL:
    #
    # SELECT
    #   OuterVertex.SOME_COLUMN <- this value is the primary key
    #   ARRAY_AGG(OutputVertex.fold_output_column) AS fold_output
    # FROM OuterVertex
    # INNER JOIN ... <- INNER JOINs compiled during end_fold
    # ON ...
    #          ...
    # INNER JOIN OutputVertex <- INNER JOINs compiled during end_fold
    # ON ...
    # GROUP BY OuterVertex.SOME_COLUMN
    #
    # and as follows for MSSQL:
    #
    # SELECT
    #   OuterVertex.SOME_COLUMN <- this value is the primary key
    #   COALESCE((SELECT ... FOR XML PATH(''), '~') AS fold_output
    # FROM OuterVertex
    # INNER JOIN ...
    # ON ...
    #          ...
    # INNER JOIN VertexPrecedingOutput
    # ON ...
    def __init__(self, dialect, outer_vertex_table, primary_key):
        """Create an SQLFoldObject with table, type, and join information supplied by the IR.

        Args:
            dialect: SQLAlchemy compiler object passed in from the schema, representing
                                the dialect we are compiling to.
            outer_vertex_table: SQLAlchemy table alias for vertex outside of fold.
            primary_key: PrimaryKeyConstraint, primary_key of the vertex immediately outside the
                        fold. Used to set the group by as well as join the fold subquery to the
                        rest of the query. Composite keys unsupported.
        """
        # table containing output columns
        # initially None because output table is unknown until call to visit_output_vertex
        self._output_vertex_alias = None

        # table for vertex immediately outside fold
        self._outer_vertex_alias = outer_vertex_table
        if len(primary_key.columns) > 1:
            raise NotImplementedError(u'Composite keys not supported. '
                                      u'A composite primary key {} was found for table {}. '
                                      u'SQL fold only supports non-composite primary '
                                      u'keys.'.format(primary_key, outer_vertex_table.original))

        # name of the field used in the primary key for the vertex outside the fold
        # current implementation does not support composite primary keys
        #
        # we must use the name of the column as opposed to the column itself because
        # primary key refers to the column from the original table, while we need the
        # identically named column from its alias
        self._outer_vertex_primary_key = list(primary_key.columns)[0].description

        # group by column for fold subquery
        self._group_by = [self._outer_vertex_alias.c[self._outer_vertex_primary_key]]

        # List of SQLFoldTraversalDescriptor namedtuples describing each traversal in the fold
        # starting with the join from the vertex immediately outside the fold to the folded vertex:
        self._traversal_descriptors = []
        self._outputs = []  # output columns for fold

        # SQLAlchemy compiler object determining which dialect to target
        self._dialect = dialect
        self._ended = False  # indicates whether `end_fold` has been called on this object

    def __str__(self):
        """Produce string used to customize error messages."""
        if self._outer_vertex_alias is None:
            return u'SQLFoldObject("Invalid fold: no vertex preceding fold.")'
        elif self._output_vertex_alias is None:
            return (u'SQLFoldObject("Vertex outside fold: {}.'
                    u'Output vertex for fold: None.")').format(
                self._outer_vertex_alias.original
            )
        else:
            return u'SQLFoldObject("Vertex outside fold: {}. Output vertex for fold: {}.")'.format(
                self._outer_vertex_alias.original, self._output_vertex_alias.original
            )

    @property
    def outputs(self):
        """Get the output columns for the fold subquery."""
        return self._outputs

    @property
    def group_by(self):
        """Get the columns to group by for the fold subquery."""
        return self._group_by

    @property
    def output_vertex_alias(self):
        """Get the SQLAlchemy table corresponding to the innermost vertex from the fold."""
        return self._output_vertex_alias

    @property
    def outer_vertex_alias(self):
        """Get the SQLAlchemy table corresponding to vertex immediately outside the fold."""
        return self._outer_vertex_alias

    def _set_outputs(self, outputs):
        """Set output columns for the fold object."""
        self._outputs = outputs

    def _set_group_by(self, group_by):
        """Set output columns for the fold object."""
        self._group_by = group_by

    def _construct_fold_joins(self):
        """Use the traversal descriptors to create the join clause for the tables in the fold."""
        # Start the join clause with the from_table of the first traversal descriptor,
        # which is the vertex immediately preceding the fold
        join_clause = self._traversal_descriptors[0].from_table
        if isinstance(self._dialect, MSDialect):
            # For MSSQL the logic of the final join predicate (from the vertex preceding the output
            # to the output vertex) occurs in the WHERE clause of the SELECT ... FOR XML PATH('')
            # so we don't iterate all n joins for MSSQL, just the first n-1.
            terminating_index = len(self._traversal_descriptors) - 1
        elif isinstance(self._dialect, PGDialect):
            terminating_index = len(self._traversal_descriptors)
        else:
            raise NotImplementedError(
                u'Fold only supported for MSSQL and '
                u'PostgreSQL, dialect was set to {}'.format(self._dialect.name)
            )

        traversal_descriptors = self._traversal_descriptors[:terminating_index]
        # Starting at the first from_table, join traversed vertices in order until the output
        # vertex (PostgreSQL) is reached, or until the last vertex preceding the output
        # vertex (MSSQL) is reached.
        for travel_descriptor in traversal_descriptors:
            # joins from earlier in the chain of traversals are at the beginning of the list
            # b/c joins are appended in the order they are traversed
            from_table = travel_descriptor.from_table
            to_table = travel_descriptor.to_table
            join_descriptor = travel_descriptor.join_descriptor
            join_clause = sqlalchemy.join(
                join_clause,
                to_table,
                onclause=(from_table.c[join_descriptor.from_column] == to_table.c[
                    join_descriptor.to_column
                ])
            )

        return join_clause

    def _construct_fold_subquery(self, subquery_from_clause):
        """Combine all parts of the fold object to produce the complete fold subquery."""
        select_statement = sqlalchemy.select(
            self.outputs
        ).select_from(
            subquery_from_clause
        )

        if isinstance(self._dialect, MSDialect):
            # mssql doesn't rely on a group by
            return select_statement
        elif isinstance(self._dialect, PGDialect):
            return select_statement.group_by(
                *self.group_by
            )
        else:
            raise NotImplementedError(
                u'Fold only supported for MSSQL and '
                u'PostgreSQL, dialect was set to {}'.format(self._dialect.name)
            )

    def _get_array_agg_column(self, intermediate_fold_output_name, fold_output_field):
        """Select an array_agg of the fold output field, labeled as requested."""
        return sqlalchemy.func.array_agg(
            self.output_vertex_alias.c[fold_output_field]
        ).label(intermediate_fold_output_name)

    def _get_mssql_xml_path_column(self,
                                   intermediate_fold_output_name,
                                   fold_output_field,
                                   last_traversal):
        """Select the MSSQL XML PATH aggregation of the fold output field, labeled as requested.

        The MSSQL equivalent of array aggregation is performed using an XML PATH subquery that has
        the basic structure outlined below.

        SELECT
            COALESCE('|' + ENCODE(OutputVertex.output_field), '~')
        FROM
            OutputVertex
        WHERE
            VertexPrecedingOutput.primary_key = OutputVertex.foreign_key
        FOR XML PATH ('')

        - ENCODE is shorthand for a function composition which replaces '~' (null),
        '|' (list delimiter), '^' (escape) with '^n', '^d', '^e', resp.

        - VertexPrecedingOutput is the vertex immediately preceding the output vertex in the
        chain of traversals, beginning at the vertex immediately outside the fold.
        VertexPrecedingOutput is the `from_table` of the last traversal descriptor tuple
        added to the fold's `traversal_descriptors` list.

        - The join predicate may have primary_key and foreign_key reversed depending on the
        direction of the edge connecting VertexPrecedingOutput to OutputVertex.

        Args:
            intermediate_fold_output_name: string label to give to the resulting XML PATH
                                            subquery built
            fold_output_field: string name of the column requested from the output vertex.
            last_traversal: SQLFoldTraversalDescriptor describing tables/WHERE predicate
                            used in subquery.

        Returns:
            Selectable for XML PATH aggregation subquery
        """
        # use join info tuple for most recent traversal to set WHERE clause for XML PATH subquery
        edge, from_alias, to_alias = last_traversal

        return _get_xml_path_clause(
            self.output_vertex_alias.c[fold_output_field],
            (from_alias.c[edge.from_column] == to_alias.c[edge.to_column])
        ).label(intermediate_fold_output_name)

    def _get_fold_output_column_clause(self, fold_output_field):
        """Get the SQLAlchemy column expression corresponding to the fold output field."""
        if fold_output_field == COUNT_META_FIELD_NAME:
            return sqlalchemy.func.coalesce(
                sqlalchemy.func.count(),
                sqlalchemy.literal_column('0')
            ).label(FOLD_OUTPUT_FORMAT_STRING.format(COUNT_META_FIELD_NAME))
        else:
            # force column to have explicit label as opposed to anon_label
            intermediate_fold_output_name = FOLD_OUTPUT_FORMAT_STRING.format(
                fold_output_field)
            # add array aggregated output column to self._outputs
            # add aggregated output column to self._outputs
            if isinstance(self._dialect, MSDialect):
                # MSSQL uses XML PATH aggregation
                return self._get_mssql_xml_path_column(
                    intermediate_fold_output_name,
                    fold_output_field,
                    # output is last vertex traversed
                    self._traversal_descriptors[-1]
                )
            elif isinstance(self._dialect, PGDialect):
                # PostgreSQL uses ARRAY_AGG
                return self._get_array_agg_column(
                    intermediate_fold_output_name,
                    fold_output_field
                )
            else:
                raise NotImplementedError(u'Fold only supported for MSSQL and PostgreSQL, '
                                          u'dialect set to {}'.format(self._dialect.name))

        # We should have either triggered a not implemented error, or returned earlier
        raise AssertionError(u'Reached end of function without returning a value, '
                             u'this code should be unreachable.')

    def _get_fold_outputs(self, fold_scope_location, all_folded_outputs):
        """Generate output columns for innermost fold scope and add them to active SQLFoldObject."""
        # find outputs for this fold in all_folded_outputs and add to self._outputs
        if fold_scope_location.fold_path in all_folded_outputs:
            for fold_output in all_folded_outputs[fold_scope_location.fold_path]:
                # distinguish folds with the same fold path but different query paths
                if (fold_output.base_location, fold_output.fold_path) == (
                        fold_scope_location.base_location, fold_scope_location.fold_path):
                    # get sqlalchemy column for fold_output
                    column_clause = self._get_fold_output_column_clause(fold_output.field)
                    # append resulting column to outputs
                    self._outputs.append(column_clause)

        # use to join unique identifier for the fold's outer vertex to the final table
        self._outputs.append(self.outer_vertex_alias.c[self._outer_vertex_primary_key])

        # sort to make select order deterministic
        return sorted(self._outputs, key=lambda column: column.name, reverse=True)

    def visit_output_vertex(self,
                            output_alias,
                            fold_scope_location,
                            all_folded_outputs):
        """Update output columns when visiting the vertex containing output directives."""
        if self._ended:
            raise AssertionError(u'Cannot visit output vertices after end_fold has been called. '
                                 u'Invalid state encountered during fold {}'.format(self))
        if self._output_vertex_alias is not None:
            raise AssertionError(u'Cannot visit multiple output vertices in one fold. '
                                 u'Invalid state encountered during fold {}'.format(self))
        self._output_vertex_alias = output_alias
        self._outputs = self._get_fold_outputs(fold_scope_location,
                                               all_folded_outputs)

    def visit_traversed_vertex(self, join_descriptor, from_table, to_table):
        """Add a new traversal descriptor for every vertex traversed in the fold."""
        if self._ended:
            raise AssertionError(u'Cannot visit traversed vertices after end_fold has been called.'
                                 u'Invalid state encountered during fold {}'.format(self))
        self._traversal_descriptors.append(SQLFoldTraversalDescriptor(join_descriptor,
                                                                      from_table,
                                                                      to_table))

    def end_fold(self, alias_generator, from_clause, outer_from_table):
        """Produce the final subquery and join it onto the rest of the query."""
        if self._ended:
            raise AssertionError(u'Cannot call end_fold more than once. '
                                 u'Invalid state encountered during fold {}'.format(self))
        if self._output_vertex_alias is None:
            raise AssertionError(u'No output vertex visited. '
                                 u'Invalid state encountered during fold {}'.format(self))
        if len(self._traversal_descriptors) == 0:
            raise AssertionError(u'No traversed vertices visited. '
                                 u'Invalid state encountered during fold {}'.format(self))
        # join together all vertices traversed
        subquery_from_clause = self._construct_fold_joins()

        # produce full subquery
        fold_subquery = self._construct_fold_subquery(subquery_from_clause).alias(
            alias_generator.generate_subquery()
        )

        # join the subquery onto the rest of the query
        joined_from_clause = sqlalchemy.join(
            from_clause,
            fold_subquery,
            onclause=(
                outer_from_table.c[self._outer_vertex_primary_key] == fold_subquery.c[
                    self._outer_vertex_primary_key
                ]  # only support a single primary key field, no composite keys
            ),
            isouter=False
        )
        self._ended = True  # prevent any more functions being called on this fold
        return fold_subquery, joined_from_clause, outer_from_table


class UniqueAliasGenerator(object):
    """Mutable class used to generate unique aliases for subqueries."""

    def __init__(self):
        """Create unique subquery aliases by tracking counter."""
        self._fold_count = 1

    def generate_subquery(self):
        """Generate a new subquery alias and increment the counter."""
        alias = FOLD_SUBQUERY_FORMAT_STRING.format(self._fold_count)
        self._fold_count += 1
        return alias


class CompilationState(object):
    """Mutable class used to keep track of state while emitting a sql query."""

    def __init__(self, sql_schema_info, ir):
        """Initialize a CompilationState, setting the current location at the root of the query."""
        # Immutable metadata
        self._sql_schema_info = sql_schema_info
        self._ir = ir
        self._used_columns = _find_columns_used_outside_folds(sql_schema_info, ir)
        # mapping fold paths to FoldScopeLocations with field information
        self._all_folded_fields = _find_folded_fields(ir)

        # Current query location state. Only mutable by calling _relocate.
        self._current_location = None  # the current location in the query. None means global.
        self._current_alias = None  # a sqlalchemy table Alias at the current location

        self._current_fold = None  # SQLFoldObject to collect fold info and guide output query
        self._fold_vertex_location = None  # location in the IR tree where the fold starts

        self._alias_generator = UniqueAliasGenerator()  # generates aliases for the fold subqueries

        # indicates the sqlalchemy compiler determining the query's dialect
        self._dialect = self.sql_schema_info.dialect

        # Dict mapping (some_location.query_path, fold_scope_location.fold_path) tuples to
        # corresponding table _Aliases. some_location is either self._current_location
        # or the base location of an open FoldScopeLocation.
        # Note: for tables with an _x_count column, that column will always
        # be named "fold_output__x_count".
        self._aliases = {}
        self._relocate(ir.query_metadata_table.root_location)
        self._came_from = {}  # mapping aliases to the column used to join into them.

        # The query being constructed as the IR is processed
        self._from_clause = self._current_alias  # the main sqlalchemy Selectable
        self._outputs = []  # sqlalchemy Columns labelled correctly for output
        self._filters = []  # sqlalchemy Expressions to be used in the where clause

<<<<<<< HEAD
=======
        self._current_fold = None  # SQLFoldObject to collect fold info and guide output query
        self._fold_vertex_location = None  # location in the IR tree where the fold starts

        self._alias_generator = UniqueAliasGenerator()  # generates aliases for the fold subqueries

        # indicates the sqlalchemy compiler determining the query's dialect
        self._dialect = self.sql_schema_info.dialect

>>>>>>> 11c3c4cb
    def _relocate(self, new_location):
        """Move to a different location in the query, updating the _alias."""
        self._current_location = new_location

        if self._current_fold is None:
            location_tuple = (
                self._current_location.query_path,
                None
            )
        else:
            # If we are in a fold then location is uniquely determined by both base location
            # (where the fold begins) and the fold path (the traversals in the fold)
            location_tuple = (
                self._current_location.base_location.query_path,
                self._current_location.fold_path
            )

        if location_tuple in self._aliases:
            self._current_alias = self._aliases[location_tuple]
        else:
            self._current_alias = (
                self._sql_schema_info.vertex_name_to_table[self._current_classname].alias()
            )

    def _join_to_parent_location(self, parent_alias, from_column, to_column, optional):
        """Join the current location to the parent location using the column names specified."""
        self._came_from[self._current_alias] = self._current_alias.c[to_column]

        if self._is_in_optional_scope() and not optional:
            # For mandatory edges in optional scope, we emit LEFT OUTER JOIN and enforce the
            # edge being mandatory with additional filters in the WHERE clause.
            #
            # This is some tricky logic. To prevent regression, here's some caution against
            # solutions that might seem simpler, but are not correct:
            # 1. You might think it's simpler to just use an INNER JOIN for mandatory edges in
            #    optional scope. However, if there is a LEFT JOIN miss, the NULL value resulting
            #    from it will not match anything in this INNER JOIN, and the row will be removed.
            #    As a result, @optional semantics will not be preserved.
            # 2. You might think that a cleaner solution is performing all the mandatory traversals
            #    first in subqueries, and joining those subqueries with LEFT OUTER JOIN. This
            #    approach is incorrect because a mandatory edge traversal miss inside an optional
            #    scope is supposed to invalidate the whole result. However, with this solution the
            #    result will still appear.
            self._filters.append(sqlalchemy.or_(
                self._came_from[self._current_alias].isnot(None),
                self._came_from[parent_alias].is_(None)))

        # Join to where we came from
        self._from_clause = self._from_clause.join(
            self._current_alias,
            onclause=(parent_alias.c[from_column] == self._current_alias.c[to_column]),
            isouter=self._is_in_optional_scope())

    @property
    def _current_location_info(self):
        """Get the LocationInfo of the current location in the query."""
        return self._ir.query_metadata_table.get_location_info(self._current_location)

    @property
    def _current_classname(self):
        """Get the string class name of the current location in the query."""
        return self._current_location_info.type.name

    def _is_in_optional_scope(self):
        if self._current_location is None:
            return False
        return self._current_location_info.optional_scopes_depth > 0

    def backtrack(self, previous_location):
        """Execute a Backtrack Block."""
        self._relocate(previous_location)

    def traverse(self, vertex_field, optional):
        """Execute a Traverse Block."""

        # Follow the edge
        previous_alias = self._current_alias
        edge = self._sql_schema_info.join_descriptors[self._current_classname][vertex_field]
        self._relocate(self._current_location.navigate_to_subpath(vertex_field))

        # traversal from previous alias to current alias needs to be added to the relevant join
        if self._current_fold is not None:
            # this line ensures that we store the fold subquery in self._aliases w/ the proper key
            # during unfold
            self._fold_vertex_location = self._current_location

            # visit_traversed_vertex appends traversals to the join clause inside the fold subquery
            self._current_fold.visit_traversed_vertex(edge, previous_alias, self._current_alias)
        else:
            # join_to_parent_location appends traversals to the outermost join clause
            self._join_to_parent_location(previous_alias, edge.from_column, edge.to_column, optional)

    def recurse(self, vertex_field, depth):
        """Execute a Recurse Block."""
        if self._current_fold is not None:
            raise AssertionError('Recurse inside a fold is not allowed.')
        previous_alias = self._current_alias
        edge = self._sql_schema_info.join_descriptors[self._current_classname][vertex_field]
        if not self._current_alias.primary_key:
            raise AssertionError(u'The table for vertex {} has no primary key specified. This '
                                 u'information is required to emit a @recurse directive.'
                                 .format(self._current_classname))
        if len(self._current_alias.primary_key) > 1:
            raise NotImplementedError(u'The table for vertex {} has a composite primary key {}. '
                                      u'The SQL backend does not support @recurse on tables with '
                                      u'composite primary keys.'
                                      .format(self._current_classname,
                                              self._current_alias.primary_key))
        primary_key = self._current_alias.primary_key[0].name
        self._relocate(self._current_location.navigate_to_subpath(vertex_field))

        # Sanitize literal columns to be used in the query
        if not isinstance(depth, int):
            raise AssertionError(u'Depth must be a number. Received {} {}'
                                 .format(type(depth), depth))
        literal_depth = sqlalchemy.literal_column(str(depth))
        literal_0 = sqlalchemy.literal_column('0')
        literal_1 = sqlalchemy.literal_column('1')

        # Find which columns should be selected
        used_columns = sorted(self._used_columns[self._current_location.query_path])

        # The base of the recursive CTE selects all needed columns and sets the depth to 0
        base = sqlalchemy.select(
            [self._current_alias.c[col] for col in used_columns] + [
                self._current_alias.c[primary_key].label(CTE_KEY_NAME),
                literal_0.label(CTE_DEPTH_NAME),
            ]
        ).cte(recursive=True)

        # The recursive step selects all needed columns, increments the depth, and joins to the base
        step = self._current_alias.alias()
        self._current_alias = base.union_all(sqlalchemy.select(
            [step.c[col] for col in used_columns] + [
                base.c[CTE_KEY_NAME].label(CTE_KEY_NAME),
                (base.c[CTE_DEPTH_NAME] + literal_1).label(CTE_DEPTH_NAME),
            ]
        ).select_from(
            base.join(step, onclause=base.c[edge.from_column] == step.c[edge.to_column])
        ).where(
            base.c[CTE_DEPTH_NAME] < literal_depth)
        )

        # TODO(bojanserafimov): Postgres implements CTEs by executing them ahead of everything
        #                       else. The onclause into the CTE is not going to filter the
        #                       recursive base case to a small set of rows, but instead the CTE
        #                       will be created for all hypothetical starting points.
        #                       To optimize for Postgres performance, we should instead wrap the
        #                       part of the query preceding this @recurse into a CTE, and use
        #                       it as the base case.
        self._join_to_parent_location(previous_alias, primary_key, CTE_KEY_NAME, False)

    def start_global_operations(self):
        """Execute a GlobalOperationsStart block."""
        if self._current_location is None:
            raise AssertionError(u'CompilationState is already in global scope.')
        self._current_location = None

    def filter(self, predicate):
        """Execute a Filter Block."""
        if self._current_fold is not None:
            raise NotImplementedError('Non-_x_count filters inside a fold are not implemented yet.')

        sql_expression = predicate.to_sql(self._dialect,
                                          self._aliases,
                                          self._current_alias)
        if self._is_in_optional_scope():
            sql_expression = sqlalchemy.or_(sql_expression,
                                            self._came_from[self._current_alias].is_(None))
        self._filters.append(sql_expression)

    def fold(self, fold_scope_location):
        """Begin execution of a Fold Block."""
        # This method traverses the first vertex in the fold, and if applicable produces the
        # output and group by clauses.
        if self._current_fold is not None:
            raise AssertionError(u'Fold block {} entered while inside another '
                                 u'fold block at current location {}.'
                                 .format(fold_scope_location, self._current_location_info))
        # begin the fold
        # 1. get fold metadata
        # location of vertex that is folded on
        self._fold_vertex_location = fold_scope_location
        outer_alias = self._current_alias.alias()
        outer_vertex_primary_key = self._sql_schema_info.vertex_name_to_table[
            self._current_classname
        ].primary_key
        # 2. get information on the folded vertex and its edge to the outer vertex
        # basic info about the folded vertex
        fold_vertex_alias = self._sql_schema_info.vertex_name_to_table[
            self._ir.query_metadata_table.get_location_info(fold_scope_location).type.name
        ].alias()

        # collect edge information to join the fold subquery to the main selectable
        edge_direction, edge_name = fold_scope_location.fold_path[0]
        full_edge_name = '{}_{}'.format(edge_direction, edge_name)
        # only works if fold scope location is the immediate child of self._current_classname
        join_descriptor = self._sql_schema_info.join_descriptors[
            self._current_classname
        ][full_edge_name]

        # 3. initialize fold object
        self._current_fold = SQLFoldObject(self.dialect,
                                           outer_alias,
                                           outer_vertex_primary_key)

        # 4. add join information for this traversal to the fold object
        self._current_fold.visit_traversed_vertex(join_descriptor, outer_alias, fold_vertex_alias)
        self._current_location = self._fold_vertex_location
        self._current_alias = fold_vertex_alias

    def unfold(self):
        """Complete the execution of a Fold Block."""
        outer_location = (self._fold_vertex_location.base_location.query_path, None)
        fold_subquery, from_cls, outer_vertex = self._current_fold.end_fold(self._alias_generator,
                                                                            self._from_clause,
                                                                            self._aliases[outer_location])

        # generate a key for self._aliases that maps to the fold subquery's alias
        subquery_alias_key = (self._fold_vertex_location.base_location.query_path,
                              self._fold_vertex_location.fold_path)

        # Replace the table first placed in the dict during the MarkLocation
        # following the start of the fold scope. It needs to be replaced because while
        # inside the fold scope, columns accessed at the fold scope location refer
        # to the folded vertex table, while after the Unfold, those column accesses refer to
        # the subquery constructed for the fold.
        self._aliases[subquery_alias_key] = fold_subquery
        self._from_clause = from_cls

        # clear the fold from the compilation state
        self._current_fold = None
        self._fold_vertex_location = None
        self._current_alias = outer_vertex
        self._current_location = self._current_location.base_location

    def mark_location(self, is_last_fold_block):
        """Execute a MarkLocation Block."""
        if is_last_fold_block:
            # Pull out the output columns on the last block inside the fold.
            self._current_fold.visit_output_vertex(self._current_alias,
                                                   self._current_location,
                                                   self._all_folded_fields)
        if self._current_fold is not None:
            # If we are in a fold then location is uniquely determined by both base location
            # (where the fold begins) and the fold path (the traversals in the fold)
            location_tuple = (self._current_location.base_location.query_path,
                              self._current_location.fold_path)
        else:
            location_tuple = (self._current_location.query_path, None)

        # store mapping from current location tuple to current alias
        self._aliases[location_tuple] = self._current_alias

    def construct_result(self, output_name, field):
        """Execute a ConstructResult Block."""
        self._outputs.append(field.to_sql(
            self.dialect, self._aliases, self._current_alias
        ).label(output_name))

    def get_query(self):
        """After all IR Blocks are processed, return the resulting sqlalchemy query."""
        return sqlalchemy.select(self._outputs).select_from(
            self._from_clause).where(sqlalchemy.and_(*self._filters))

    @property
    def sql_schema_info(self):
        """Get the SQLALchemySchemaInfo for the current query."""
        return self._sql_schema_info

    @property
    def dialect(self):
        """Get the SQLAlchemyCompiler determining the dialect the query compiles to."""
        return self._dialect

<<<<<<< HEAD
    def is_in_fold(self):
        """Get the SQLAlchemyCompiler determining the dialect the query compiles to."""
        return self._current_fold is not None

=======
>>>>>>> 11c3c4cb

def emit_code_from_ir(sql_schema_info, ir):
    """Return a SQLAlchemy Query from a passed SqlQueryTree.

    Args:
        sql_schema_info: SQLAlchemySchemaInfo containing all relevant schema information
        ir: IrAndMetadata containing query information with lowered blocks

    Returns:
        SQLAlchemy Query
    """
    state = CompilationState(sql_schema_info, ir)
    for index, block in enumerate(_traverse_and_validate_blocks(ir)):
        if isinstance(block, blocks.QueryRoot):
            pass
        elif isinstance(block, blocks.MarkLocation):
            # If we are in a fold and the next block either backtracks
            # or unfolds, then we have traversed to the deepest point
            # of the fold and need to set the output columns
            if state.is_in_fold() and (
                isinstance(ir.ir_blocks[index + 1], blocks.Backtrack)
                or isinstance(ir.ir_blocks[index + 1], blocks.Unfold)
            ):
                is_last_fold_block = True
            else:
                is_last_fold_block = False

            state.mark_location(is_last_fold_block)
        elif isinstance(block, blocks.Backtrack):
            state.backtrack(block.location)
        elif isinstance(block, blocks.Traverse):
            state.traverse(u'{}_{}'.format(block.direction, block.edge_name), block.optional)
        elif isinstance(block, blocks.Recurse):
            state.recurse(u'{}_{}'.format(block.direction, block.edge_name), block.depth)
        elif isinstance(block, blocks.EndOptional):
            pass
        elif isinstance(block, blocks.Fold):
            state.fold(block.fold_scope_location)
        elif isinstance(block, blocks.Unfold):
            state.unfold()
        elif isinstance(block, blocks.Filter):
            state.filter(block.predicate)
        elif isinstance(block, blocks.GlobalOperationsStart):
            state.start_global_operations()
        elif isinstance(block, blocks.ConstructResult):
            for output_name, field in sorted(six.iteritems(block.fields)):
                state.construct_result(output_name, field)
        else:
            raise NotImplementedError(u'Unsupported block {}.'.format(block))

    return state.get_query()<|MERGE_RESOLUTION|>--- conflicted
+++ resolved
@@ -662,17 +662,6 @@
         self._outputs = []  # sqlalchemy Columns labelled correctly for output
         self._filters = []  # sqlalchemy Expressions to be used in the where clause
 
-<<<<<<< HEAD
-=======
-        self._current_fold = None  # SQLFoldObject to collect fold info and guide output query
-        self._fold_vertex_location = None  # location in the IR tree where the fold starts
-
-        self._alias_generator = UniqueAliasGenerator()  # generates aliases for the fold subqueries
-
-        # indicates the sqlalchemy compiler determining the query's dialect
-        self._dialect = self.sql_schema_info.dialect
-
->>>>>>> 11c3c4cb
     def _relocate(self, new_location):
         """Move to a different location in the query, updating the _alias."""
         self._current_location = new_location
@@ -948,13 +937,9 @@
         """Get the SQLAlchemyCompiler determining the dialect the query compiles to."""
         return self._dialect
 
-<<<<<<< HEAD
     def is_in_fold(self):
         """Get the SQLAlchemyCompiler determining the dialect the query compiles to."""
         return self._current_fold is not None
-
-=======
->>>>>>> 11c3c4cb
 
 def emit_code_from_ir(sql_schema_info, ir):
     """Return a SQLAlchemy Query from a passed SqlQueryTree.

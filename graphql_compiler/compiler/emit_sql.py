--- conflicted
+++ resolved
@@ -644,8 +644,8 @@
 
         self._alias_generator = UniqueAliasGenerator()  # generates aliases for the fold subqueries
 
-        # indicates the target dialect
-        self._sqlalchemy_compiler = self.sql_schema_info.dialect
+        # indicates the sqlalchemy compiler determining the query's dialect
+        self._dialect = self.sql_schema_info.dialect
 
         # Dict mapping (some_location.query_path, fold_scope_location.fold_path) tuples to
         # corresponding table _Aliases. some_location is either self._current_location
@@ -661,17 +661,6 @@
         self._outputs = []  # sqlalchemy Columns labelled correctly for output
         self._filters = []  # sqlalchemy Expressions to be used in the where clause
 
-<<<<<<< HEAD
-=======
-        self._current_fold = None  # SQLFoldObject to collect fold info and guide output query
-        self._fold_vertex_location = None  # location in the IR tree where the fold starts
-
-        self._alias_generator = UniqueAliasGenerator()  # generates aliases for the fold subqueries
-
-        # indicates the sqlalchemy compiler determining the query's dialect
-        self._dialect = self.sql_schema_info.dialect
-
->>>>>>> 9707d312
     def _relocate(self, new_location):
         """Move to a different location in the query, updating the _alias."""
         self._current_location = new_location
@@ -739,11 +728,6 @@
 
     def traverse(self, vertex_field, optional):
         """Execute a Traverse Block."""
-<<<<<<< HEAD
-=======
-        if self._current_fold is not None:
-            raise NotImplementedError('Traversals inside a fold are not implemented yet.')
->>>>>>> 9707d312
         # Follow the edge
         previous_alias = self._current_alias
         edge = self._sql_schema_info.join_descriptors[self._current_classname][vertex_field]

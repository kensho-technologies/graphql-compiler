--- conflicted
+++ resolved
@@ -108,7 +108,6 @@
     return folded_outputs
 
 
-<<<<<<< HEAD
 class XMLPathBinaryExpression(BinaryExpression):
     pass
 
@@ -142,8 +141,6 @@
         1, 3, ''), '!|#null!|#'), '&gt;', '>'), '&lt;', '<'), '&amp;', '&')
 
 
-=======
->>>>>>> 030da262
 class SQLFoldObject(object):
     """Object used to collect info for folds in order to ensure correct code emission."""
 
@@ -185,27 +182,15 @@
     # ON ...
     # GROUP BY OuterVertex.SOME_COLUMN
 
-<<<<<<< HEAD
     def __init__(self, outer_vertex_table, join_descriptor, is_mssql2014):
-=======
-    def __init__(self, outer_vertex_table, join_descriptor):
->>>>>>> 030da262
         """Create an SQLFoldObject with table, type, and join information supplied by the IR.
 
         Args:
             outer_vertex_table: SQLAlchemy table alias for vertex outside of fold.
             join_descriptor: DirectJoinDescriptor object from the schema, describing the
-<<<<<<< HEAD
             first join from the outer vertex to the folded vertex.
         """
         self._output_vertex_alias = None  # table containing output columns
-=======
-                             first join from the outer vertex to the folded vertex.
-        """
-        # table containing output columns
-        # initially None because output table is unknown until call to visit_output_vertex
-        self._output_vertex_alias = None
->>>>>>> 030da262
 
         # table for vertex immediately outside fold
         self._outer_vertex_alias = outer_vertex_table
@@ -213,7 +198,6 @@
         # group by column for fold subquery
         self._group_by = [self._outer_vertex_alias.c[join_descriptor.from_column]]
 
-<<<<<<< HEAD
         # List of 3-tuples:
         #  edge: join descriptor for the columns used to join outer and output vertex
         #  from_table: the table on the left side of the join
@@ -222,17 +206,7 @@
         self._outputs = []  # output columns for fold
 
         self._is_mssql2014 = is_mssql2014  # indicate results should be compatible with MSSQL2014
-=======
-        # List of 3-tuples describing the join required for each traversal in the fold
-        # starting with the join from the vertex immediately outside the fold to the folded vertex:
-        #
-        #  edge: join descriptor for the columns used to join one vertex to the next in the fold
-        #  from_table: the table on the left side of the join
-        #  to_table: the table on the right side of the join
-        self._join_info = []
-
-        self._outputs = []  # output columns for fold
->>>>>>> 030da262
+
 
     @property
     def outputs(self):
@@ -267,7 +241,6 @@
         """Set output columns for the fold object."""
         self._group_by = group_by
 
-<<<<<<< HEAD
     def _construct_fold_joins(self):
         """Use the edge descriptors to create the join clause between the tables in the fold."""
         _, from_alias, _ = self.join_info[-1]
@@ -284,20 +257,10 @@
                 to_alias,
                 onclause=(from_alias.c[edge.from_column] == to_alias.c[edge.to_column])
             )
-=======
-    def _construct_fold_joins(self, edge, from_alias, to_alias):
-        """Use the edge descriptors to create the join clause between the tables in the fold."""
-        join_clause = sqlalchemy.join(
-            from_alias,
-            to_alias,
-            onclause=(from_alias.c[edge.from_column] == to_alias.c[edge.to_column])
-        )
->>>>>>> 030da262
         return join_clause
 
     def _construct_fold_subquery(self, subquery_from_clause):
         """Combine all parts of the fold object to produce the complete fold subquery."""
-<<<<<<< HEAD
         select_stmt = sqlalchemy.select(
             self.outputs
         ).select_from(
@@ -327,14 +290,6 @@
             agg_table(self.output_vertex_alias.c[fold_output.field],
                       (from_alias.c[edge.from_column] == to_alias.c[edge.to_column])
                       ).label(intermediate_fold_output_name)
-=======
-        return sqlalchemy.select(
-            self.outputs
-        ).select_from(
-            subquery_from_clause
-        ).group_by(
-            *self.group_by
->>>>>>> 030da262
         )
 
     def _get_fold_outputs(self, fold_scope_location, join_descriptor, all_folded_outputs):
@@ -348,7 +303,6 @@
                     if fold_output.field == '_x_count':
                         raise NotImplementedError(u'_x_count not implemented in SQL')
 
-<<<<<<< HEAD
                     # explicit label forces column to have label as opposed to anon_label
                     intermediate_fold_output_name = 'fold_output_' + fold_output.field
                     # add array aggregated output column to self._outputs
@@ -362,18 +316,6 @@
                         self._append_default_column(intermediate_fold_output_name, fold_output)
 
         # this is the unique identifier for the outer vertex used to join to the outer table
-=======
-                    # force column to have explicit label as opposed to anon_label
-                    intermediate_fold_output_name = 'fold_output_' + fold_output.field
-                    # add array aggregated output column to self._outputs
-                    self._outputs.append(
-                        sqlalchemy.func.array_agg(
-                            self.output_vertex_alias.c[fold_output.field]
-                        ).label(intermediate_fold_output_name)
-                    )
-
-        # use to join unique identifier for the fold's outer vertex to the final table
->>>>>>> 030da262
         self._outputs.append(self.outer_vertex_alias.c[join_descriptor.from_column])
 
         return sorted(self._outputs, key=lambda column: column.name, reverse=True)
@@ -383,13 +325,9 @@
                             fold_scope_location,
                             join_descriptor,
                             all_folded_outputs):
-<<<<<<< HEAD
-        """Update output and group by columns when visiting the vertex containing output columns."""
-=======
         """Update output columns when visiting the vertex containing output directives."""
         if self._output_vertex_alias is not None:
             raise AssertionError('Cannot visit multiple output vertices in one fold.')
->>>>>>> 030da262
         self._output_vertex_alias = output_alias
         self._outputs = self._get_fold_outputs(fold_scope_location,
                                                join_descriptor,
@@ -399,16 +337,7 @@
         """Add a new join descriptor for every vertex traversed in the fold."""
         self._join_info.append((join_descriptor, from_table, to_table))
 
-<<<<<<< HEAD
     def end_fold(self, alias_generator, from_clause, outer_from_tbl):
-        """Produce the final subquery and join it onto the rest of the query."""
-        # for now we only handle folds containing one traversal (i.e. join)
-        # produce the from clause/joins for the subquery
-        first_edge, _, _ = self.join_info[0]
-
-        subquery_from_clause = self._construct_fold_joins()
-=======
-    def end_fold(self, alias_generator, from_clause, outer_from_table):
         """Produce the final subquery and join it onto the rest of the query."""
         if self._output_vertex_alias is None:
             raise AssertionError('No output vertex visited.')
@@ -418,11 +347,11 @@
         # for now we only handle folds containing one traversal (i.e. join)
         if len(self.join_info) > 1:
             raise NotImplementedError('Folds containing multiple traversals are not implemented.')
-        edge, from_alias, to_alias = self.join_info.pop()
 
         # produce the from clause/joins for the subquery
-        subquery_from_clause = self._construct_fold_joins(edge, from_alias, to_alias)
->>>>>>> 030da262
+        first_edge, _, _ = self.join_info[0]
+
+        subquery_from_clause = self._construct_fold_joins()
 
         # produce full subquery
         fold_subquery = self._construct_fold_subquery(subquery_from_clause).alias(
@@ -433,21 +362,12 @@
         joined_from_clause = sqlalchemy.join(
             from_clause,
             fold_subquery,
-<<<<<<< HEAD
             onclause=(
                 outer_from_tbl.c[first_edge.from_column] == fold_subquery.c[first_edge.from_column]
             ),
             isouter=True
         )
-
         return fold_subquery, joined_from_clause, outer_from_tbl
-=======
-            onclause=(outer_from_table.c[edge.from_column] == fold_subquery.c[edge.from_column]),
-            isouter=True
-        )
-
-        return fold_subquery, joined_from_clause, outer_from_table
->>>>>>> 030da262
 
 
 class UniqueAliasGenerator(object):
@@ -478,16 +398,10 @@
         # Current query location state. Only mutable by calling _relocate.
         self._current_location = None  # the current location in the query. None means global.
         self._current_alias = None  # a sqlalchemy table Alias at the current location
-<<<<<<< HEAD
-        # mapping (query_path, fold_path) tuples to corresponding table _Aliases
-        # query_path and fold_path (if in a fold, otherwise None) both come from the location
-        # of the IR block associated with the current alias at the time that location is visited.
-=======
 
         # Dict mapping (some_location.query_path, fold_scope_location.fold_path) tuples to
         # corresponding table _Aliases. some_location is either self._current_location
         # or the base location of an open FoldScopeLocation.
->>>>>>> 030da262
         self._aliases = {}
         self._relocate(ir.query_metadata_table.root_location)
         self._came_from = {}  # mapping aliases to the column used to join into them.
@@ -497,22 +411,14 @@
         self._outputs = []  # sqlalchemy Columns labelled correctly for output
         self._filters = []  # sqlalchemy Expressions to be used in the where clause
 
-<<<<<<< HEAD
-        self._fold = None  # SQLFoldObject used to collect fold information and guide output query
-        self._in_fold = False  # indicates whether we are in an active fold
-=======
         self._current_fold = None  # SQLFoldObject to collect fold info and guide output query
->>>>>>> 030da262
         self._fold_vertex_location = None  # location in the IR tree where the fold starts
 
         self._alias_generator = UniqueAliasGenerator()  # generates aliases for the fold subqueries
 
-<<<<<<< HEAD
         # indicates whether to compile to MSSQL2014
         self._is_mssql2014 = self.sql_schema_info.mssql2014
 
-=======
->>>>>>> 030da262
     def _relocate(self, new_location):
         """Move to a different location in the query, updating the _alias."""
         self._current_location = new_location
@@ -573,11 +479,7 @@
 
     def traverse(self, vertex_field, optional):
         """Execute a Traverse Block."""
-<<<<<<< HEAD
-        if self._in_fold:
-=======
         if self._current_fold is not None:
->>>>>>> 030da262
             raise NotImplementedError('Traversals inside a fold are not implemented yet.')
         # Follow the edge
         previous_alias = self._current_alias
@@ -587,11 +489,7 @@
 
     def recurse(self, vertex_field, depth):
         """Execute a Recurse Block."""
-<<<<<<< HEAD
-        if self._in_fold:
-=======
         if self._current_fold is not None:
->>>>>>> 030da262
             raise AssertionError('Recurse inside a fold is not allowed.')
         previous_alias = self._current_alias
         edge = self._sql_schema_info.join_descriptors[self._current_classname][vertex_field]
@@ -659,69 +557,25 @@
         """Execute a Filter Block."""
         left_predicate_folded = isinstance(predicate.left, FoldedContextField)
         right_predicate_folded = isinstance(predicate.right, FoldedContextField)
-<<<<<<< HEAD
-        if self._in_fold or left_predicate_folded or right_predicate_folded:
-            raise NotImplementedError('Filters inside a fold are not implemented yet.')
-
-        sql_expression = predicate.to_sql(self._aliases, self._current_alias, self.is_mssql2014)
-=======
         if self._current_fold is not None or left_predicate_folded or right_predicate_folded:
             raise NotImplementedError('Filters inside a fold are not implemented yet.')
 
         sql_expression = predicate.to_sql(self._aliases, self._current_alias)
->>>>>>> 030da262
         if self._is_in_optional_scope():
             sql_expression = sqlalchemy.or_(sql_expression,
                                             self._came_from[self._current_alias].is_(None))
         self._filters.append(sql_expression)
 
-<<<<<<< HEAD
-    def _get_fold_join_descriptor_from_current_classname(self, fold_scope_location):
-        """Convert a fold location and preceding classname to a join descriptor from schema."""
-        # collect edge information to join the fold subquery to the main selectable
-        edge_direction, edge_name = fold_scope_location.fold_path[0]
-        full_edge_name = '{}_{}'.format(edge_direction, edge_name)
-        # only works if fold scope location is the immediate child of self._current_classname
-        return self._sql_schema_info.join_descriptors[self._current_classname][full_edge_name]
-
-    def _get_fold_join_info(self, fold_scope_location):
-        """Get the basic from/join info for tables involved in fold w/ their join descriptors.
-
-        Args:
-            fold_scope_location: the location in the IR where the fold scope began
-        Returns:
-            outer_vertex_alias: the sqlalchemy alias corresponding to the vertex outside the fold
-            join_descriptor: DirectJoinDescriptor from the schema describing how to join
-            outer_vertex_alias and output_vertex_alias.
-        """
-        # basic info about the outer vertex and output vertex
-        output_vertex_alias = self._sql_schema_info.vertex_name_to_table[
-            self._ir.query_metadata_table.get_location_info(fold_scope_location).type.name
-        ].alias()
-
-        join_descriptor = self._get_fold_join_descriptor_from_current_classname(fold_scope_location)
-
-        return output_vertex_alias, join_descriptor
-
-=======
->>>>>>> 030da262
     def fold(self, fold_scope_location):
         """Begin execution of a Fold Block."""
         # This method traverses the first vertex in the fold, and if applicable produces the
         # output and group by clauses.
-<<<<<<< HEAD
-        if self._in_fold:
-=======
         if self._current_fold is not None:
->>>>>>> 030da262
             raise AssertionError(u'Fold block {} entered while inside another '
                                  u'fold block at current location {}.'
                                  .format(fold_scope_location, self._current_location_info))
         # begin the fold
-<<<<<<< HEAD
-        self._in_fold = True
-=======
->>>>>>> 030da262
+
 
         # 1. get fold metadata
         # location of vertex that is folded on
@@ -729,26 +583,6 @@
         outer_alias = self._current_alias.alias()
 
         # 2. get information on the folded vertex and its edge to the outer vertex
-<<<<<<< HEAD
-        fold_vertex_alias, join_descriptor = self._get_fold_join_info(fold_scope_location)
-
-        # 3. initialize fold object
-        self._fold = SQLFoldObject(outer_alias, join_descriptor, self._is_mssql2014)
-
-        # 4. add join information for this traversal to the fold object
-        self._fold.visit_traversed_vertex(join_descriptor, outer_alias, fold_vertex_alias)
-
-        # 5. add output columns to fold object
-        self._fold.visit_output_vertex(fold_vertex_alias, fold_scope_location, join_descriptor,
-                                       self._all_folded_outputs)
-
-    def unfold(self):
-        """Complete the execution of a Fold Block."""
-        fold_subquery, from_clause, outer_vertex = self._fold.end_fold(self._alias_generator,
-                                                                       self._from_clause,
-                                                                       self._current_alias)
-=======
-
         # basic info about the folded vertex
         fold_vertex_alias = self._sql_schema_info.vertex_name_to_table[
             self._ir.query_metadata_table.get_location_info(fold_scope_location).type.name
@@ -779,7 +613,6 @@
         fold_subquery, from_cls, outer_vertex = self._current_fold.end_fold(self._alias_generator,
                                                                             self._from_clause,
                                                                             self._current_alias)
->>>>>>> 030da262
 
         # generate a key for self._aliases that maps to the fold subquery's alias
         subquery_alias_key = (self._fold_vertex_location.base_location.query_path,
@@ -791,19 +624,6 @@
         # to the folded vertex table, while after the Unfold, those column accesses refer to
         # the subquery constructed for the fold.
         self._aliases[subquery_alias_key] = fold_subquery
-<<<<<<< HEAD
-        self._from_clause = from_clause
-
-        # This line is necessary because otherwise references to the outer vertex table
-        # following the Unfold, would select columns from the copy of that table
-        # found in the fold subquery, when in actuality they should refer to a totally new
-        # copy of the outer vertex table.
-        self._aliases[(self._current_location.at_vertex().query_path, None)] = outer_vertex
-
-        # clear the fold from the compilation state
-        self._fold = None
-        self._in_fold = False
-=======
         self._from_clause = from_cls
 
         # Ensure references to the outer vertex table after the Unfold refer to a totally new
@@ -813,7 +633,6 @@
 
         # clear the fold from the compilation state
         self._current_fold = None
->>>>>>> 030da262
         self._fold_vertex_location = None
         self._current_alias = outer_vertex
 
@@ -824,17 +643,10 @@
         self._aliases[
             (self._fold_vertex_location.base_location.query_path,
              self._fold_vertex_location.fold_path)
-<<<<<<< HEAD
-            if self._in_fold else (self._current_location.query_path, None)
-        ] = self._current_alias
-
-    def construct_result(self, output_name, field, is_mssql2014):
-=======
             if self._current_fold is not None else (self._current_location.query_path, None)
         ] = self._current_alias
 
-    def construct_result(self, output_name, field):
->>>>>>> 030da262
+    def construct_result(self, output_name, field, is_mssql2014):
         """Execute a ConstructResult Block."""
         self._outputs.append(field.to_sql(
             self._aliases, self._current_alias, is_mssql2014

--- conflicted
+++ resolved
@@ -14,13 +14,7 @@
 
 from ...exceptions import GraphQLCompilationError
 from ...schema import GraphQLDate, GraphQLDateTime
-<<<<<<< HEAD
-from ..blocks import (
-    Backtrack, CoerceType, ConstructResult, Filter, GlobalOperationsStart, MarkLocation, Traverse
-)
-=======
 from ..blocks import Backtrack, CoerceType, Filter, GlobalOperationsStart, MarkLocation, Traverse
->>>>>>> 3acc466f
 from ..compiler_entities import Expression
 from ..expressions import (
     BinaryComposition, FoldedContextField, Literal, LocalField, NullLiteral,
@@ -157,20 +151,6 @@
                     u'Allowed types are {}.'
                     .format(type(block), self.folded_ir_blocks, allowed_block_types))
 
-<<<<<<< HEAD
-        if isinstance(self.field_type, GraphQLList):
-            inner_type = strip_non_null_from_type(self.field_type.of_type)
-            if isinstance(inner_type, GraphQLList):
-                raise GraphQLCompilationError(
-                    u'Outputting list-valued fields in a @fold context is currently not supported: '
-                    u'{} {}'.format(self.fold_scope_location, self.field_type.of_type))
-        elif GraphQLInt.is_same_type(self.field_type):
-            # This needs to be implemented for @fold _x_count support.
-            raise NotImplementedError()
-        else:
-            raise ValueError(u'Invalid value of "field_type", expected a list or int type but got: '
-                             u'{}'.format(self.field_type))
-=======
         bare_field_type = strip_non_null_from_type(self.field_type)
         if isinstance(bare_field_type, GraphQLList):
             inner_type = strip_non_null_from_type(bare_field_type.of_type)
@@ -184,7 +164,6 @@
         else:
             raise ValueError(u'Invalid value of "field_type", expected a (possibly non-null) '
                              u'list or int type but got: {}'.format(self.field_type))
->>>>>>> 3acc466f
 
     def to_match(self):
         """Must never be called."""

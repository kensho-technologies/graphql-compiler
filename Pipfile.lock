--- conflicted
+++ resolved
@@ -165,39 +165,39 @@
         },
         "coverage": {
             "hashes": [
-                "sha256:189aac76d6e0d7af15572c51892e7326ee451c076c5a50a9d266406cd6c49708",
-                "sha256:1bf7ba2af1d373a1750888724f84cffdfc697738f29a353c98195f98fc011509",
-                "sha256:1f4ee8e2e4243971618bc16fcc4478317405205f135e95226c2496e2a3b8dbbf",
-                "sha256:225e79a5d485bc1642cb7ba02281419c633c216cdc6b26c26494ba959f09e69f",
-                "sha256:23688ff75adfa8bfa2a67254d889f9bdf9302c27241d746e17547c42c732d3f4",
-                "sha256:28f7f73b34a05e23758e860a89a7f649b85c6749e252eff60ebb05532d180e86",
-                "sha256:2d0cb9b1fe6ad0d915d45ad3d87f03a38e979093a98597e755930db1f897afae",
-                "sha256:47874b4711c5aeb295c31b228a758ce3d096be83dc37bd56da48ed99efb8813b",
-                "sha256:511ec0c00840e12fb4e852e4db58fa6a01ca4da72f36a9766fae344c3d502033",
-                "sha256:53e7438fef0c97bc248f88ba1edd10268cd94d5609970aaf87abbe493691af87",
-                "sha256:569f9ee3025682afda6e9b0f5bb14897c0db03f1a1dc088b083dd36e743f92bb",
-                "sha256:593853aa1ac6dcc6405324d877544c596c9d948ef20d2e9512a0f5d2d3202356",
-                "sha256:5b0a07158360d22492f9abd02a0f2ee7981b33f0646bf796598b7673f6bbab14",
-                "sha256:7ca3db38a61f3655a2613ee2c190d63639215a7a736d3c64cc7bbdb002ce6310",
-                "sha256:7d1cc7acc9ce55179616cf72154f9e648136ea55987edf84addbcd9886ffeba2",
-                "sha256:88b51153657612aea68fa684a5b88037597925260392b7bb4509d4f9b0bdd889",
-                "sha256:955ec084f549128fa2702f0b2dc696392001d986b71acd8fd47424f28289a9c3",
-                "sha256:b251c7092cbb6d789d62dc9c9e7c4fb448c9138b51285c36aeb72462cad3600e",
-                "sha256:bd82b684bb498c60ef47bb1541a50e6d006dde8579934dcbdbc61d67d1ea70d9",
-                "sha256:bfe102659e2ec13b86c7f3b1db6c9a4e7beea4255058d006351339e6b342d5d2",
-                "sha256:c1e4e39e43057396a5e9d069bfbb6ffeee892e40c5d2effbd8cd71f34ee66c4d",
-                "sha256:cb2b74c123f65e8166f7e1265829a6c8ed755c3cd16d7f50e75a83456a5f3fd7",
-                "sha256:cca38ded59105f7705ef6ffe1e960b8db6c7d8279c1e71654a4775ab4454ca15",
-                "sha256:cf908840896f7aa62d0ec693beb53264b154f972eb8226fb864ac38975590c4f",
-                "sha256:d095a7b473f8a95f7efe821f92058c8a2ecfb18f8db6677ae3819e15dc11aaae",
-                "sha256:d22b4297e7e4225ccf01f1aa55e7a96412ea0796b532dd614c3fcbafa341128e",
-                "sha256:d4a2b578a7a70e0c71f662705262f87a456f1e6c1e40ada7ea699abaf070a76d",
-                "sha256:ddeb42a3d5419434742bf4cc71c9eaa22df3b76808e23a82bd0b0bd360f1a9f1",
-                "sha256:e65a5aa1670db6263f19fdc03daee1d7dbbadb5cb67fd0a1f16033659db13c1d",
-                "sha256:eaad65bd20955131bcdb3967a4dea66b4e4d4ca488efed7c00d91ee0173387e8",
-                "sha256:f45fba420b94165c17896861bb0e8b27fb7abdcedfeb154895d8553df90b7b00"
-            ],
-            "version": "==5.0.2"
+                "sha256:0101888bd1592a20ccadae081ba10e8b204d20235d18d05c6f7d5e904a38fc10",
+                "sha256:04b961862334687549eb91cd5178a6fbe977ad365bddc7c60f2227f2f9880cf4",
+                "sha256:1ca43dbd739c0fc30b0a3637a003a0d2c7edc1dd618359d58cc1e211742f8bd1",
+                "sha256:1cbb88b34187bdb841f2599770b7e6ff8e259dc3bb64fc7893acf44998acf5f8",
+                "sha256:232f0b52a5b978288f0bbc282a6c03fe48cd19a04202df44309919c142b3bb9c",
+                "sha256:24bcfa86fd9ce86b73a8368383c39d919c497a06eebb888b6f0c12f13e920b1a",
+                "sha256:25b8f60b5c7da71e64c18888f3067d5b6f1334b9681876b2fb41eea26de881ae",
+                "sha256:2714160a63da18aed9340c70ed514973971ee7e665e6b336917ff4cca81a25b1",
+                "sha256:2ca2cd5264e84b2cafc73f0045437f70c6378c0d7dbcddc9ee3fe192c1e29e5d",
+                "sha256:2cc707fc9aad2592fc686d63ef72dc0031fc98b6fb921d2f5395d9ab84fbc3ef",
+                "sha256:348630edea485f4228233c2f310a598abf8afa5f8c716c02a9698089687b6085",
+                "sha256:40fbfd6b044c9db13aeec1daf5887d322c710d811f944011757526ef6e323fd9",
+                "sha256:46c9c6a1d1190c0b75ec7c0f339088309952b82ae8d67a79ff1319eb4e749b96",
+                "sha256:591506e088901bdc25620c37aec885e82cc896528f28c57e113751e3471fc314",
+                "sha256:5ac71bba1e07eab403b082c4428f868c1c9e26a21041436b4905c4c3d4e49b08",
+                "sha256:5f622f19abda4e934938e24f1d67599249abc201844933a6f01aaa8663094489",
+                "sha256:65bead1ac8c8930cf92a1ccaedcce19a57298547d5d1db5c9d4d068a0675c38b",
+                "sha256:7362a7f829feda10c7265b553455de596b83d1623b3d436b6d3c51c688c57bf6",
+                "sha256:7f2675750c50151f806070ec11258edf4c328340916c53bac0adbc465abd6b1e",
+                "sha256:960d7f42277391e8b1c0b0ae427a214e1b31a1278de6b73f8807b20c2e913bba",
+                "sha256:a50b0888d8a021a3342d36a6086501e30de7d840ab68fca44913e97d14487dc1",
+                "sha256:b7dbc5e8c39ea3ad3db22715f1b5401cd698a621218680c6daf42c2f9d36e205",
+                "sha256:bb3d29df5d07d5399d58a394d0ef50adf303ab4fbf66dfd25b9ef258effcb692",
+                "sha256:c0fff2733f7c2950f58a4fd09b5db257b00c6fec57bf3f68c5bae004d804b407",
+                "sha256:c792d3707a86c01c02607ae74364854220fb3e82735f631cd0a345dea6b4cee5",
+                "sha256:c90bda74e16bcd03861b09b1d37c0a4158feda5d5a036bb2d6e58de6ff65793e",
+                "sha256:cfce79ce41cc1a1dc7fc85bb41eeeb32d34a4cf39a645c717c0550287e30ff06",
+                "sha256:eeafb646f374988c22c8e6da5ab9fb81367ecfe81c70c292623373d2a021b1a1",
+                "sha256:f425f50a6dd807cb9043d15a4fcfba3b5874a54d9587ccbb748899f70dc18c47",
+                "sha256:fcd4459fe35a400b8f416bc57906862693c9f88b66dc925e7f2a933e77f6b18b",
+                "sha256:ff3936dd5feaefb4f91c8c1f50a06c588b5dc69fba4f7d9c79a6617ad80bb7df"
+            ],
+            "version": "==5.0.1"
         },
         "docutils": {
             "hashes": [
@@ -230,19 +230,11 @@
         },
         "flake8-bugbear": {
             "hashes": [
-<<<<<<< HEAD
-                "sha256:09a12ebe427279cf7aa9445114a68d83a6f0ffccdd4105368d6e85373541eb8f",
-                "sha256:bc4a35972342256abddf84591fbb82f7360981db1b71e39a8ba0400e906239cf"
-            ],
-            "index": "pypi",
-            "version": "==20.1.2"
-=======
                 "sha256:1bb5683b74ab86084c856153804fd7066e9d409fb507efaad6adedc1ff052de5",
                 "sha256:775aa4cbff549d0e6a2e80c323297dc348f077186bfd556afe2354fffcac5c86"
             ],
             "index": "pypi",
             "version": "==20.1.0"
->>>>>>> 7cfd23a4
         },
         "flake8-print": {
             "hashes": [
@@ -425,10 +417,10 @@
         },
         "packaging": {
             "hashes": [
-                "sha256:aec3fdbb8bc9e4bb65f0634b9f551ced63983a529d6a8931817d52fdd0816ddb",
-                "sha256:fe1d8331dfa7cc0a883b49d75fc76380b2ab2734b220fbb87d774e4fd4b851f8"
-            ],
-            "version": "==20.0"
+                "sha256:28b924174df7a2fa32c1953825ff29c61e2f5e082343165438812f00d3a7fc47",
+                "sha256:d9551545c6d761f3def1677baf08ab2a3ca17c56879e70fecba2fc4dde4ed108"
+            ],
+            "version": "==19.2"
         },
         "parameterized": {
             "hashes": [
@@ -607,19 +599,19 @@
         },
         "pyyaml": {
             "hashes": [
-                "sha256:059b2ee3194d718896c0ad077dd8c043e5e909d9180f387ce42012662a4946d6",
-                "sha256:1cf708e2ac57f3aabc87405f04b86354f66799c8e62c28c5fc5f88b5521b2dbf",
-                "sha256:24521fa2890642614558b492b473bee0ac1f8057a7263156b02e8b14c88ce6f5",
-                "sha256:4fee71aa5bc6ed9d5f116327c04273e25ae31a3020386916905767ec4fc5317e",
-                "sha256:70024e02197337533eef7b85b068212420f950319cc8c580261963aefc75f811",
-                "sha256:74782fbd4d4f87ff04159e986886931456a1894c61229be9eaf4de6f6e44b99e",
-                "sha256:940532b111b1952befd7db542c370887a8611660d2b9becff75d39355303d82d",
-                "sha256:cb1f2f5e426dc9f07a7681419fe39cee823bb74f723f36f70399123f439e9b20",
-                "sha256:dbbb2379c19ed6042e8f11f2a2c66d39cceb8aeace421bfc29d085d93eda3689",
-                "sha256:e3a057b7a64f1222b56e47bcff5e4b94c4f61faac04c7c4ecb1985e18caa3994",
-                "sha256:e9f45bd5b92c7974e59bcd2dcc8631a6b6cc380a904725fce7bc08872e691615"
-            ],
-            "version": "==5.3"
+                "sha256:0e7f69397d53155e55d10ff68fdfb2cf630a35e6daf65cf0bdeaf04f127c09dc",
+                "sha256:2e9f0b7c5914367b0916c3c104a024bb68f269a486b9d04a2e8ac6f6597b7803",
+                "sha256:35ace9b4147848cafac3db142795ee42deebe9d0dad885ce643928e88daebdcc",
+                "sha256:38a4f0d114101c58c0f3a88aeaa44d63efd588845c5a2df5290b73db8f246d15",
+                "sha256:483eb6a33b671408c8529106df3707270bfacb2447bf8ad856a4b4f57f6e3075",
+                "sha256:4b6be5edb9f6bb73680f5bf4ee08ff25416d1400fbd4535fe0069b2994da07cd",
+                "sha256:7f38e35c00e160db592091751d385cd7b3046d6d51f578b29943225178257b31",
+                "sha256:8100c896ecb361794d8bfdb9c11fce618c7cf83d624d73d5ab38aef3bc82d43f",
+                "sha256:c0ee8eca2c582d29c3c2ec6e2c4f703d1b7f1fb10bc72317355a746057e7346c",
+                "sha256:e4c015484ff0ff197564917b4b4246ca03f411b9bd7f16e02a2f586eb48b6d04",
+                "sha256:ebc4ed52dcc93eeebeae5cf5deb2ae4347b3a81c3fa12b0b8c976544829396a4"
+            ],
+            "version": "==5.2"
         },
         "redis": {
             "hashes": [
@@ -638,29 +630,29 @@
         },
         "regex": {
             "hashes": [
-                "sha256:07b39bf943d3d2fe63d46281d8504f8df0ff3fe4c57e13d1656737950e53e525",
-                "sha256:0932941cdfb3afcbc26cc3bcf7c3f3d73d5a9b9c56955d432dbf8bbc147d4c5b",
-                "sha256:0e182d2f097ea8549a249040922fa2b92ae28be4be4895933e369a525ba36576",
-                "sha256:10671601ee06cf4dc1bc0b4805309040bb34c9af423c12c379c83d7895622bb5",
-                "sha256:23e2c2c0ff50f44877f64780b815b8fd2e003cda9ce817a7fd00dea5600c84a0",
-                "sha256:26ff99c980f53b3191d8931b199b29d6787c059f2e029b2b0c694343b1708c35",
-                "sha256:27429b8d74ba683484a06b260b7bb00f312e7c757792628ea251afdbf1434003",
-                "sha256:3e77409b678b21a056415da3a56abfd7c3ad03da71f3051bbcdb68cf44d3c34d",
-                "sha256:4e8f02d3d72ca94efc8396f8036c0d3bcc812aefc28ec70f35bb888c74a25161",
-                "sha256:4eae742636aec40cf7ab98171ab9400393360b97e8f9da67b1867a9ee0889b26",
-                "sha256:6a6ae17bf8f2d82d1e8858a47757ce389b880083c4ff2498dba17c56e6c103b9",
-                "sha256:6a6ba91b94427cd49cd27764679024b14a96874e0dc638ae6bdd4b1a3ce97be1",
-                "sha256:7bcd322935377abcc79bfe5b63c44abd0b29387f267791d566bbb566edfdd146",
-                "sha256:98b8ed7bb2155e2cbb8b76f627b2fd12cf4b22ab6e14873e8641f266e0fb6d8f",
-                "sha256:bd25bb7980917e4e70ccccd7e3b5740614f1c408a642c245019cff9d7d1b6149",
-                "sha256:d0f424328f9822b0323b3b6f2e4b9c90960b24743d220763c7f07071e0778351",
-                "sha256:d58e4606da2a41659c84baeb3cfa2e4c87a74cec89a1e7c56bee4b956f9d7461",
-                "sha256:e3cd21cc2840ca67de0bbe4071f79f031c81418deb544ceda93ad75ca1ee9f7b",
-                "sha256:e6c02171d62ed6972ca8631f6f34fa3281d51db8b326ee397b9c83093a6b7242",
-                "sha256:e7c7661f7276507bce416eaae22040fd91ca471b5b33c13f8ff21137ed6f248c",
-                "sha256:ecc6de77df3ef68fee966bb8cb4e067e84d4d1f397d0ef6fce46913663540d77"
-            ],
-            "version": "==2020.1.8"
+                "sha256:032fdcc03406e1a6485ec09b826eac78732943840c4b29e503b789716f051d8d",
+                "sha256:0e6cf1e747f383f52a0964452658c04300a9a01e8a89c55ea22813931b580aa8",
+                "sha256:106e25a841921d8259dcef2a42786caae35bc750fb996f830065b3dfaa67b77e",
+                "sha256:1768cf42a78a11dae63152685e7a1d90af7a8d71d2d4f6d2387edea53a9e0588",
+                "sha256:27d1bd20d334f50b7ef078eba0f0756a640fd25f5f1708d3b5bed18a5d6bced9",
+                "sha256:29b20f66f2e044aafba86ecf10a84e611b4667643c42baa004247f5dfef4f90b",
+                "sha256:4850c78b53acf664a6578bba0e9ebeaf2807bb476c14ec7e0f936f2015133cae",
+                "sha256:57eacd38a5ec40ed7b19a968a9d01c0d977bda55664210be713e750dd7b33540",
+                "sha256:724eb24b92fc5fdc1501a1b4df44a68b9c1dda171c8ef8736799e903fb100f63",
+                "sha256:77ae8d926f38700432807ba293d768ba9e7652df0cbe76df2843b12f80f68885",
+                "sha256:78b3712ec529b2a71731fbb10b907b54d9c53a17ca589b42a578bc1e9a2c82ea",
+                "sha256:7bbbdbada3078dc360d4692a9b28479f569db7fc7f304b668787afc9feb38ec8",
+                "sha256:8d9ef7f6c403e35e73b7fc3cde9f6decdc43b1cb2ff8d058c53b9084bfcb553e",
+                "sha256:a83049eb717ae828ced9cf607845929efcb086a001fc8af93ff15c50012a5716",
+                "sha256:adc35d38952e688535980ae2109cad3a109520033642e759f987cf47fe278aa1",
+                "sha256:c29a77ad4463f71a506515d9ec3a899ed026b4b015bf43245c919ff36275444b",
+                "sha256:cfd31b3300fefa5eecb2fe596c6dee1b91b3a05ece9d5cfd2631afebf6c6fadd",
+                "sha256:d3ee0b035816e0520fac928de31b6572106f0d75597f6fa3206969a02baba06f",
+                "sha256:d508875793efdf6bab3d47850df8f40d4040ae9928d9d80864c1768d6aeaf8e3",
+                "sha256:ef0b828a7e22e58e06a1cceddba7b4665c6af8afeb22a0d8083001330572c147",
+                "sha256:faad39fdbe2c2ccda9846cd21581063086330efafa47d87afea4073a08128656"
+            ],
+            "version": "==2019.12.20"
         },
         "requests": {
             "hashes": [
@@ -791,17 +783,12 @@
                 "sha256:e547b1074e52c10f0581de415b509aa61e577f5248340a68b356938393d773c8",
                 "sha256:fcfe2c7a9fbf323f3520ef9766b82e80cd433d7f8c87ff084b18bcde716923af"
             ],
-            "markers": "python_version >= '3.5' and platform_machine == 'x86_64' and sys_platform == 'linux'",
+            "markers": "python_version >= '3.5' and platform_machine == 'x86_64' and sys_platform == 'darwin'",
             "version": "==0.3.0"
         },
         "wcwidth": {
             "hashes": [
-<<<<<<< HEAD
-                "sha256:8fd29383f539be45b20bd4df0dc29c20ba48654a41e661925e612311e9f3c603",
-                "sha256:f28b3e8a6483e5d49e7f8949ac1a78314e740333ae305b4ba5defd3e74fb37a8"
-=======
                 "sha256:8fd29383f539be45b20bd4df0dc29c20ba48654a41e661925e612311e9f3c603"
->>>>>>> 7cfd23a4
             ],
             "version": "==0.1.8"
         },

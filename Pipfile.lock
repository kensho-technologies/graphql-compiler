--- conflicted
+++ resolved
@@ -1,11 +1,7 @@
 {
     "_meta": {
         "hash": {
-<<<<<<< HEAD
-            "sha256": "55dd0640c25a8073757d39b5d2ae7f848e02b957f7f94559ffa7bf5393c1bfab"
-=======
-            "sha256": "61c2c9eaf7a2af2246ec9fa8bafc7f91bf94343375e5f3a3e0f025d65e8c7575"
->>>>>>> 927a19e4
+            "sha256": "022e5dd02124b1370afca180ded885024fabc3b8932e0d40560fb76aaf657858"
         },
         "pipfile-spec": 6,
         "requires": {
@@ -27,17 +23,6 @@
             ],
             "index": "pypi",
             "version": "==0.15.8"
-<<<<<<< HEAD
-=======
-        },
-        "cached-property": {
-            "hashes": [
-                "sha256:3a026f1a54135677e7da5ce819b0c690f156f37976f3e30c5430740725203d7f",
-                "sha256:9217a59f14a5682da7c4b8829deadbfc194ac22e9908ccf7c8820234e80a1504"
-            ],
-            "index": "pypi",
-            "version": "==1.5.1"
->>>>>>> 927a19e4
         },
         "funcy": {
             "hashes": [
@@ -63,7 +48,7 @@
                 "sha256:73ebfe9dbf22e832286dafa60473e4cd239f8592f699aa5adaf10050e6e1823c",
                 "sha256:75bb3f31ea686f1197762692a9ee6a7550b59fc6ca3a1f4b5d7e32fb98e2da2a"
             ],
-            "markers": "python_version >= '2.7' and python_version not in '3.0, 3.1, 3.2, 3.3'",
+            "markers": "python_version >= '2.7' and python_version not in '3.0, 3.1, 3.2'",
             "version": "==2.8.1"
         },
         "pytz": {
@@ -627,7 +612,7 @@
                 "sha256:c203ec8783bf771a155b207279b9bccb8dea02d8f0c9e5f8ead507bc3246ecc1",
                 "sha256:ef9d7589ef3c200abe66653d3f1ab1033c3c419ae9b9bdb1240a85b024efc88b"
             ],
-            "markers": "python_version >= '2.6' and python_version not in '3.0, 3.1, 3.2, 3.3'",
+            "markers": "python_version >= '2.6' and python_version not in '3.0, 3.1, 3.2'",
             "version": "==2.4.7"
         },
         "pytest": {
@@ -830,11 +815,11 @@
         },
         "typing-copilot": {
             "hashes": [
-                "sha256:007bc248759f20beebaec4354f2b62e17fda983373b07208ddef701a2d0a258a",
-                "sha256:0e29f3577a595d91a670e997ee612649a784f05d06d72a61c09249446c80a191"
-            ],
-            "index": "pypi",
-            "version": "==0.2.0"
+                "sha256:8b02c16e9d914589bccbdf6a842d5aef3590fa4b5ae9e804fb0cd003bd16438e",
+                "sha256:ec9420389925a80bb151491b8a1c562e6d55b2ea0c1814a0790e9fa53be4afe3"
+            ],
+            "index": "pypi",
+            "version": "==0.2.1"
         },
         "typing-extensions": {
             "hashes": [

--- conflicted
+++ resolved
@@ -56,14 +56,8 @@
     packages=find_packages(exclude=["tests*"]),
     install_requires=[  # Make sure to keep in sync with Pipfile requirements.
         "arrow>=0.15.0,<1",
-<<<<<<< HEAD
-        "frozendict>=1.2,<2",
         "funcy>=1.7.3,<2",
         "graphql-core>=3",
-=======
-        "funcy>=1.7.3,<2",
-        "graphql-core>=2.1,<3",
->>>>>>> a13e7b26
         "pytz>=2017.2",
         "six>=1.10.0",
         "sqlalchemy>=1.3.0,<2",

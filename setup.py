# Copyright 2017-present Kensho Technologies, LLC.
import codecs
import os
import re

from setuptools import find_packages, setup


#  https://packaging.python.org/guides/single-sourcing-package-version/
#  #single-sourcing-the-version


def read_file(filename: str) -> str:
    """Read package file as text to get name and version."""
    # intentionally *not* adding an encoding option to open
    # see here:
    # https://github.com/pypa/virtualenv/issues/201#issuecomment-3145690
    here = os.path.abspath(os.path.dirname(__file__))
    with codecs.open(os.path.join(here, "graphql_compiler", filename), "r") as f:
        return f.read()


def find_version() -> str:
    """Only define version in one place."""
    version_file = read_file("__init__.py")
    version_match = re.search(r'^__version__ = ["\']([^"\']*)["\']', version_file, re.M)
    if version_match:
        return version_match.group(1)
    raise RuntimeError("Unable to find version string.")


def find_name() -> str:
    """Only define name in one place."""
    name_file = read_file("__init__.py")
    name_match = re.search(r'^__package_name__ = ["\']([^"\']*)["\']', name_file, re.M)
    if name_match:
        return name_match.group(1)
    raise RuntimeError("Unable to find name string.")


def find_long_description() -> str:
    """Return the content of the README.rst file."""
    return read_file("../README.rst")


setup(
    name=find_name(),
    version=find_version(),
    description="Turn complex GraphQL queries into optimized database queries.",
    long_description=find_long_description(),
    long_description_content_type="text/x-rst",
    url="https://github.com/kensho-technologies/graphql-compiler",
    author="Kensho Technologies, LLC.",
    author_email="graphql-compiler-maintainer@kensho.com",
    license="Apache 2.0",
    packages=find_packages(exclude=["tests*"]),
    install_requires=[  # Make sure to keep in sync with Pipfile requirements.
        "ciso8601>=2.1.3,<3",
<<<<<<< HEAD
        "dataclasses-json>=0.5.2,<0.6" "funcy>=1.7.3,<2",
=======
        "dataclasses-json>=0.5.2,<0.6",
        "funcy>=1.7.3,<2",
>>>>>>> 93d2cf3f
        "graphql-core>=3.1.2,<3.2",
        "six>=1.10.0",
        "sqlalchemy>=1.3.0,<1.4",
    ],
    extras_require={
        ':python_version<"3.7"': ["dataclasses>=0.7,<1"],
        ':python_version<"3.8"': [
            "backports.cached-property>=1.0.0.post2,<2",
            "typing-extensions>=3.7.4.2,<4",
        ],
    },
    package_data={"": ["py.typed"]},
    classifiers=[
        "Development Status :: 5 - Production/Stable",
        "Topic :: Database :: Front-Ends",
        "Topic :: Software Development :: Compilers",
        "Intended Audience :: Developers",
        "License :: OSI Approved :: Apache Software License",
        "Programming Language :: Python :: 3",
        "Programming Language :: Python :: 3.6",
        "Programming Language :: Python :: 3.7",
        "Programming Language :: Python :: 3.8",
        "Programming Language :: Python :: 3.9",
    ],
    keywords="graphql database compiler sql orientdb",
    python_requires=">=3.6",
)<|MERGE_RESOLUTION|>--- conflicted
+++ resolved
@@ -56,12 +56,8 @@
     packages=find_packages(exclude=["tests*"]),
     install_requires=[  # Make sure to keep in sync with Pipfile requirements.
         "ciso8601>=2.1.3,<3",
-<<<<<<< HEAD
-        "dataclasses-json>=0.5.2,<0.6" "funcy>=1.7.3,<2",
-=======
         "dataclasses-json>=0.5.2,<0.6",
         "funcy>=1.7.3,<2",
->>>>>>> 93d2cf3f
         "graphql-core>=3.1.2,<3.2",
         "six>=1.10.0",
         "sqlalchemy>=1.3.0,<1.4",

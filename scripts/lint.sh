#!/usr/bin/env bash
# Copyright 2018-present Kensho Technologies, LLC.

# Treat undefined variables and non-zero exits in pipes as errors.
set -uo pipefail

# Ensure that the "**" glob operator is applied recursively.
# Make globs that do not match return null values.
shopt -s globstar nullglob

# Break on first error.
set -e

# Parse input arguments.
diff_only=0
for i in "$@"; do
    case $i in
        --diff )
            diff_only=1
            shift;;

        *)
            echo "Unknown option: $i";
            exit 1;;
    esac
done

# Make sure the current working directory for this script is the root directory.
cd "$(git -C "$(dirname "${0}")" rev-parse --show-toplevel )"

# Get into the graphql-compiler virtualenv. "pipenv shell" returns exit code 1 if already there,
# which doesn't matter to us so we avoid crashing the script by adding "|| true".
pipenv shell || true

# Get all python files or directories that need to be linted.
lintable_locations="."
# pylint doesn't support linting directories that aren't packages:
# https://github.com/PyCQA/pylint/issues/352
# Use **/*.py to supply all python files for individual linting.
pylint_lintable_locations="**/*.py *.py"
if [ "$diff_only" -eq 1 ] ; then
    # Quotes don't need to be escaped because they nest with $( ).
    lintable_locations="$(git diff --name-only master... | grep ".*\.py$")"
    pylint_lintable_locations="$lintable_locations"
fi

# Continue on error to allow ignoring certain linters.
# Errors are manually aggregated at the end.
set +e

echo -e '*** Running isort... ***\n'
isort --check-only --settings-path=setup.cfg --diff --recursive $lintable_locations
isort_exit_code=$?
echo -e "\n*** End of isort run; exit: $isort_exit_code ***\n"

echo -e '*** Running black... ***\n'
black --check --diff .
black_exit_code=$?
echo -e "\n*** End of black run; exit: $black_exit_code ***\n"

echo -e '*** Running flake8... ***\n'
flake8 --config=setup.cfg $lintable_locations
flake_exit_code=$?
echo -e "\n*** End of flake8 run, exit: $flake_exit_code ***\n"

echo -e '*** Running mypy... ***\n'
mypy $lintable_locations
mypy_exit_code=$?
echo -e "\n*** End of mypy run, exit: $mypy_exit_code ***\n"

echo -e '\n*** Running pydocstyle... ***\n'
pydocstyle --config=.pydocstyle $lintable_locations
pydocstyle_exit_code=$?
echo -e "\n*** End of pydocstyle run, exit: $pydocstyle_exit_code ***\n"

echo -e '\n*** Running pydocstyle on tests... ***\n'
pydocstyle --config=.pydocstyle_test $lintable_locations
pydocstyle_test_exit_code=$?
echo -e "\n*** End of pydocstyle on tests run, exit: $pydocstyle_test_exit_code ***\n"

echo -e '\n*** Running pylint... ***\n'
pylint $pylint_lintable_locations
pylint_exit_code=$?
echo -e "\n*** End of pylint run, exit: $pylint_exit_code ***\n"

echo -e '\n*** Running bandit... ***\n'
bandit -r $lintable_locations
bandit_exit_code=$?
echo -e "\n*** End of bandit run, exit: $bandit_exit_code ***\n"

<<<<<<< HEAD
echo -e '\n*** Running sphinx-build... ***\n'
sphinx-build -nqW -b dummy docs/source/ docs/build/ --keep-going
sphinx_build_exit_code=$?
echo -e "\n*** End of sphinx-build, exit: $sphinx_build_exit_code ***\n"

if [[ ("$flake_exit_code" != "0") ||
      ("$pydocstyle_exit_code" != "0") ||
      ("$pydocstyle_test_exit_code" != "0") ||
      ("$pylint_exit_code" != "0") ||
      ("$bandit_exit_code" != "0") ||
      ("sphinx_build_exit_code" != "0") ||
      ("$isort_exit_code" != "0") ]]; then
=======
if  [[
        ("$flake_exit_code" != "0") ||
        ("$pydocstyle_exit_code" != "0") ||
        ("$pydocstyle_test_exit_code" != "0") ||
        ("$pylint_exit_code" != "0") ||
        ("$bandit_exit_code" != "0") ||
        ("$isort_exit_code" != "0") ||
        ("$black_exit_code" != "0") ||
        ("$mypy_exit_code" != "0")
    ]]; then
>>>>>>> c76b536d
    echo -e "\n*** Lint failed. ***\n"
    echo -e "isort exit: $isort_exit_code"
    echo -e "black exit: $black_exit_code"
    echo -e "flake8 exit: $flake_exit_code"
    echo -e "mypy exit: $mypy_exit_code"
    echo -e "pydocstyle exit: $pydocstyle_exit_code"
    echo -e "pydocstyle on tests exit: $pydocstyle_test_exit_code"
    echo -e "pylint exit: $pylint_exit_code"
    echo -e "bandit exit: $bandit_exit_code"
    echo -e "sphinx-build exit: $sphinx_build_exit_code"
    exit 1
fi

echo -e "\n*** Lint successful. ***\n"<|MERGE_RESOLUTION|>--- conflicted
+++ resolved
@@ -83,25 +83,17 @@
 pylint_exit_code=$?
 echo -e "\n*** End of pylint run, exit: $pylint_exit_code ***\n"
 
+echo -e '\n*** Running sphinx-build to test documentation... ***\n'
+# The dummy builder doesn't produce any output but still needs a build directory parameter.
+sphinx-build -nqW -b dummy docs/source/ docs/build/ --keep-going
+sphinx_build_exit_code=$?
+echo -e "\n*** End of sphinx-build, exit: $sphinx_build_exit_code ***\n"
+
 echo -e '\n*** Running bandit... ***\n'
 bandit -r $lintable_locations
 bandit_exit_code=$?
 echo -e "\n*** End of bandit run, exit: $bandit_exit_code ***\n"
 
-<<<<<<< HEAD
-echo -e '\n*** Running sphinx-build... ***\n'
-sphinx-build -nqW -b dummy docs/source/ docs/build/ --keep-going
-sphinx_build_exit_code=$?
-echo -e "\n*** End of sphinx-build, exit: $sphinx_build_exit_code ***\n"
-
-if [[ ("$flake_exit_code" != "0") ||
-      ("$pydocstyle_exit_code" != "0") ||
-      ("$pydocstyle_test_exit_code" != "0") ||
-      ("$pylint_exit_code" != "0") ||
-      ("$bandit_exit_code" != "0") ||
-      ("sphinx_build_exit_code" != "0") ||
-      ("$isort_exit_code" != "0") ]]; then
-=======
 if  [[
         ("$flake_exit_code" != "0") ||
         ("$pydocstyle_exit_code" != "0") ||
@@ -110,9 +102,9 @@
         ("$bandit_exit_code" != "0") ||
         ("$isort_exit_code" != "0") ||
         ("$black_exit_code" != "0") ||
+        ("$sphinx_build_exit_code" != "0") ||
         ("$mypy_exit_code" != "0")
     ]]; then
->>>>>>> c76b536d
     echo -e "\n*** Lint failed. ***\n"
     echo -e "isort exit: $isort_exit_code"
     echo -e "black exit: $black_exit_code"
